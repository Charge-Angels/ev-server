--- conflicted
+++ resolved
@@ -155,11 +155,7 @@
     "socket.io": "^3.1.2",
     "socketio-jwt-auth": "^0.2.1",
     "source-map-support": "^0.5.19",
-<<<<<<< HEAD
-    "stripe": "^8.139.0",
-=======
     "stripe": "^8.140.0",
->>>>>>> ce03b521
     "strong-soap": "^3.0.0",
     "swagger-ui-express": "^4.1.6",
     "tslib": "^2.1.0",
@@ -229,15 +225,10 @@
     "convict": "^6.0.1",
     "copy-webpack-plugin": "^6.4.1",
     "cross-env": "^7.0.3",
-<<<<<<< HEAD
-    "eslint": "^7.22.0",
-    "faker": "^5.4.0",
-=======
     "eslint": "^7.23.0",
     "eslint-plugin-import": "^2.22.1",
     "eslint-plugin-jsdoc": "^32.3.0",
     "faker": "^5.5.0",
->>>>>>> ce03b521
     "json-schema-faker": "^0.5.0-rcv.34",
     "maildev": "^1.1.0",
     "mocha": "^8.3.2",
