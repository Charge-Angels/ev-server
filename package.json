{
  "name": "ev-server",
  "version": "2.3.6",
  "engines": {
    "node": "14.x.x",
    "npm": "6.x.x"
  },
  "repository": {
    "type": "git",
    "url": "https://github.com/LucasBrazi06/ev-server.git"
  },
  "license": "Apache-2.0",
  "licenses": [
    {
      "type": "Apache-2.0",
      "url": "http://www.apache.org/licenses/LICENSE-2.0"
    }
  ],
  "description": "Backend for Electric Vehicle charging station",
  "author": "SAP E-Mobility Labs France <e-mobility@sap.com>",
  "homepage": "https://github.com/LucasBrazi06/ev-server",
  "main": "dist/start.js",
  "scripts": {
    "git:sinit": "git submodule update --init --recursive --force",
    "git:sdiff": "git diff && git submodule foreach 'git diff'",
    "git:supdate": "git submodule update --remote --recursive --merge",
    "git:spush": "git push --recurse-submodules=on-demand",
    "git:sreset": "git submodule foreach 'git reset --hard'",
    "components:export": "node src/componentsExport.js",
    "start": "npm run start:prod",
    "prestart": "npm run build:prod",
    "config:batch": "ncp src/assets/configs-scp/e-Mobility-config/config_batch_server.json dist/assets/config.json",
    "config:oData": "ncp src/assets/configs-scp/e-Mobility-config/config_odata_server.json dist/assets/config.json",
    "config:fakerest": "ncp src/assets/configs-scp/e-Mobility-config/config_fake_rest_server.json dist/assets/config.json",
    "config:ocpi": "ncp src/assets/configs-scp/e-Mobility-config/config_ocpi_server.json dist/assets/config.json",
    "config:rest": "ncp src/assets/configs-scp/e-Mobility-config/config_rest_server.json dist/assets/config.json",
    "config:chargebox-json": "ncp src/assets/configs-scp/e-Mobility-config/config_chargebox_json_server.json dist/assets/config.json",
    "config:chargebox-soap": "ncp src/assets/configs-scp/e-Mobility-config/config_chargebox_soap_server.json dist/assets/config.json",
    "start:dev": "npm run components:export && cross-env NODE_ENV=development ts-node-dev --files --max-old-space-size=4096 -- src/start.ts",
    "start:dev:debug": "npm run components:export && cross-env NODE_ENV=development ts-node-dev --inspect --files --max-old-space-size=4096 -- src/start.ts",
    "start:dev:nodemon": "npm run components:export && nodemon --exec 'ts-node --files' src/start.ts",
    "start:dev:debug:nodemon": "npm run components:export && nodemon --exec 'ts-node --files' src/start.ts 9229",
    "start:dev:prof": "cross-env NODE_OPTIONS=\"--max-old-space-size=4096\" NODE_ENV=development node -r source-map-support/register --prof -- dist/start.js",
    "start:dev:doctorprof": "cross-env NODE_OPTIONS=\"--max-old-space-size=4096\" NODE_ENV=development clinic doctor -- node -r source-map-support/register dist/start.js",
    "start:dev:flameprof": "cross-env NODE_OPTIONS=\"--max-old-space-size=4096\" NODE_ENV=development clinic flame -- node -r source-map-support/register dist/start.js",
    "start:dev:bubbleprof": "cross-env NODE_OPTIONS=\"--max-old-space-size=4096\" NODE_ENV=development clinic bubbleprof -- node -r source-map-support/register dist/start.js",
    "start:devbuild": "cross-env NODE_OPTIONS=\"--max-old-space-size=4096\" NODE_ENV=development-build node -r source-map-support/register dist/start.js",
    "start:prod": "cross-env NODE_OPTIONS=\"--max-old-space-size=4096\" NODE_ENV=production node -r source-map-support/register dist/start.js",
    "start:prod:prof": "cross-env NODE_OPTIONS=\"--max-old-space-size=4096\" NODE_ENV=production node -r source-map-support/register --prof dist/start.js",
    "start:prod:doctorprof": "cross-env NODE_OPTIONS=\"--max-old-space-size=4096\" NODE_ENV=production clinic doctor -- node -r source-map-support/register dist/start.js",
    "start:prod:flameprof": "cross-env NODE_OPTIONS=\"--max-old-space-size=4096\" NODE_ENV=production clinic flame -- node -r source-map-support/register dist/start.js",
    "start:prod:bubbleprof": "cross-env NODE_OPTIONS=\"--max-old-space-size=4096\" NODE_ENV=production clinic bubbleprof -- node -r source-map-support/register dist/start.js",
    "start:email": "maildev --web 1080 --web-ip 127.0.0.1 --smtp 1025 --verbose --incoming-user evse-mail-user --incoming-pass evse-mail-pwd",
    "start:emailBackup": "maildev --web 2080 --web-ip 127.0.0.1 --smtp 2025 --verbose --incoming-user evse-mail-user --incoming-pass evse-mail-pwd",
    "build": "npm run build:prod",
    "build:dev": "webpack --env dev",
    "build:prod": "webpack --env prod",
    "clean-install": "rimraf package-lock.json && rimraf node_modules && npm cache clear --force && npm install",
    "eslint": "cross-env TIMING=1 eslint --ext .js,.ts build/types src test",
    "eslint:fix": "cross-env TIMING=1 eslint --ext .js,.ts --fix build/types src test",
    "autocannon": "autocannon",
    "mochatest": "cross-env TS_NODE_FILES=true nyc mocha test/**/*Test.ts",
    "mochatest:parallel": "cross-env TS_NODE_FILES=true nyc mocha --parallel test/**/*Test.ts",
    "mochatest:chargingStation": "cross-env TS_NODE_FILES=true mocha test/**/OCPP*Test.ts",
    "mochatest:ocpi": "cross-env TS_NODE_FILES=true mocha test/**/OCPI*Test.ts",
    "mochatest:tenant": "cross-env TS_NODE_FILES=true mocha test/**/*TenantTest.ts",
    "mochatest:org": "cross-env TS_NODE_FILES=true mocha test/**/*OrgTest.ts",
    "mochatest:setting": "cross-env TS_NODE_FILES=true mocha test/**/*SettingTest.ts",
    "mochatest:user": "cross-env TS_NODE_FILES=true mocha test/**/UserTest.ts",
    "mochatest:siteorg": "cross-env TS_NODE_FILES=true mocha test/**/SiteOrgTest.ts",
    "mochatest:siteareaorg": "cross-env TS_NODE_FILES=true mocha test/**/SiteAreaOrgTest.ts",
    "mochatest:transaction": "cross-env TS_NODE_FILES=true mocha test/**/TransactionTest.ts",
    "mochatest:stat": "cross-env TS_NODE_FILES=true mocha test/**/StatisticsTest.ts",
    "mochatest:auth": "cross-env TS_NODE_FILES=true mocha test/**/AuthenticationTest.ts",
    "mochatest:ocpp": "cross-env TS_NODE_FILES=true mocha test/**/OCPP*Test.ts",
    "mochatest:authentication": "cross-env TS_NODE_FILES=true mocha test/**/AuthenticationTest.ts",
    "mochatest:createContext": "cross-env TS_NODE_FILES=true mocha test/**/ContextBuilderRunner.ts",
    "mochatest:crypto": "cross-env TS_NODE_FILES=true mocha test/**/EncryptionSettingTest.ts",
    "mochatest:filter": "cross-env TS_NODE_FILES=true mocha test/**/FilterTest.ts",
    "mochatest:tenantsetting": "cross-env TS_NODE_FILES=true mocha test/**/ComponentActivationTenantTest.ts",
    "mochatest:billing": "cross-env TS_NODE_FILES=true mocha test/**/BillingTest.ts",
    "mochatest:stripe": "cross-env TS_NODE_FILES=true mocha test/**/BillingStripeIntegrationTest.ts",
    "mochatest:asset": "cross-env TS_NODE_FILES=true mocha test/**/AssetTest.ts",
    "mochatest:car": "cross-env TS_NODE_FILES=true mocha test/**/CarTest.ts",
    "mochatest:locking": "cross-env TS_NODE_FILES=true mocha test/**/LockingTest.ts",
    "mochatest:firmwareUpdateStatus": "cross-env TS_NODE_FILES=true mocha test/**/FirmwareUpdateStatusTest.ts",
    "mochatest:smartCharging": "cross-env TS_NODE_FILES=true mocha test/**/SmartChargingTest.ts",
    "mochatest:security": "cross-env TS_NODE_FILES=true mocha test/**/SecurityTest.ts",
    "mochatest:registrationToken": "cross-env TS_NODE_FILES=true mocha test/**/RegistrationTokenTest.ts",
<<<<<<< HEAD
    "mochatest:create:utbilling": "cross-env TS_NODE_FILES=true TENANT_FILTER=utbilling mocha test/**/ContextBuilderRunner.ts",
=======
    "mochatest:company": "cross-env TS_NODE_FILES=true mocha test/**/CompanyOrgTest.ts",
>>>>>>> e86772f0
    "coverage": "nyc report --reporter=lcov",
    "coverage:html": "nyc report --reporter=html",
    "clinic:clean": "clinic clean",
    "npm-check": "npm-check",
    "import-sort": "npx import-sort-cli --write 'src/**/*.ts{,x}' 'test/**/*.ts{,x}' 'build/types/**/*.ts{,x}'",
    "xmake:download-node-headers": "wget https://nexus.wdf.sap.corp:8443/nexus/service/local/repositories/3rd-party.releases.manual-uploads.hosted/content/org/nodejs/download/node/node-headers/14.15.4/node-headers-14.15.4.tar.gz -P ${WORKSPACE}/gen/tmp/",
    "xmake:download-libvibs-headers": "wget https://nexus.wdf.sap.corp:8443/nexus/service/local/repositories/3rd-party.releases.manual-uploads.hosted/content/lovell/sharp/libvips/8.10.5/libvips-8.10.5-linux-x64.tar.gz -P ~/.npm/_libvips/"
  },
  "dependencies": {
    "JSONStream": "^1.3.5",
    "ajv": "^6.12.6",
    "ajv-sanitizer": "^1.1.4",
    "axios": "^0.21.1",
    "axios-retry": "^3.1.9",
    "basic-auth": "^2.0.1",
    "bcryptjs": "^2.4.3",
    "bluebird": "^3.7.2",
    "body-parser": "^1.19.0",
    "body-parser-xml": "^2.0.1",
    "busboy": "^0.3.1",
    "cf-nodejs-logging-support": "^6.6.0",
    "cfenv": "^1.2.3",
    "chalk": "^4.1.0",
    "cors": "^2.8.5",
    "country-language": "^0.1.7",
    "csvtojson": "^2.0.10",
    "decimal.js": "^10.2.1",
    "ejs": "^3.1.6",
    "emailjs": "^3.4.0",
    "express": "^4.17.1",
    "express-sanitizer": "^1.0.5",
    "file-type": "^16.2.0",
    "firebase-admin": "^9.5.0",
    "helmet": "^4.4.1",
    "hpp": "^0.2.3",
    "http-status-codes": "^2.1.4",
    "i18n-iso-countries": "^6.5.0",
    "i18n-js": "^3.8.0",
    "intl": "^1.2.5",
    "jsonwebtoken": "^8.5.1",
    "locale": "^0.1.0",
    "lodash": "^4.17.20",
    "moment": "^2.29.1",
    "moment-duration-format": "^2.3.2",
    "moment-timezone": "^0.5.33",
    "mongo-sanitize": "^1.1.0",
    "mongo-uri-builder": "^3.2.2",
    "mongodb": "^3.6.4",
    "morgan": "^1.10.0",
    "mustache": "^4.1.0",
    "node-cron": "^2.0.3",
    "object-sizeof": "^1.6.1",
    "passport": "^0.4.1",
    "passport-jwt": "^4.0.0",
    "password-generator": "^2.3.2",
    "pdfkit": "^0.11.0",
    "qrcode": "^1.4.4",
    "rfc2047": "^3.0.1",
    "role-acl": "^3.3.7",
    "sharp": "^0.27.1",
    "simple-odata-server": "^1.1.1",
    "socket.io": "^3.1.1",
    "socketio-jwt-auth": "^0.2.1",
    "source-map-support": "^0.5.19",
    "stripe": "^8.137.0",
    "strong-soap": "^3.0.0",
    "swagger-ui-express": "^4.1.6",
    "tslib": "^2.1.0",
    "tz-lookup": "^6.1.25",
    "urlencode": "^1.1.0",
    "uuid": "^8.3.2",
    "validator": "^13.5.2",
    "ws": "^7.4.4"
  },
  "optionalDependencies": {
    "bufferutil": "^4.0.3",
    "utf-8-validate": "^5.0.4"
  },
  "devDependencies": {
    "@types/basic-auth": "^1.1.3",
    "@types/bcryptjs": "^2.4.2",
    "@types/bluebird": "^3.5.33",
    "@types/bluebird-global": "^3.5.12",
    "@types/body-parser": "^1.19.0",
    "@types/body-parser-xml": "^1.1.0",
    "@types/busboy": "^0.2.3",
    "@types/cfenv": "^1.2.0",
    "@types/chai": "^4.2.15",
    "@types/chai-datetime": "0.0.36",
    "@types/chai-subset": "^1.3.3",
    "@types/chalk": "^2.2.0",
    "@types/convict": "^5.2.2",
    "@types/cors": "^2.8.10",
    "@types/ejs": "^3.0.6",
    "@types/express": "^4.17.11",
    "@types/faker": "^5.1.6",
    "@types/hpp": "^0.2.1",
    "@types/i18n-js": "^3.8.0",
    "@types/intl": "^1.2.0",
    "@types/jsonstream": "^0.8.30",
    "@types/jsonwebtoken": "^8.5.0",
    "@types/lodash": "^4.14.168",
    "@types/mocha": "^8.2.0",
    "@types/moment-duration-format": "^2.2.2",
    "@types/moment-timezone": "^0.5.30",
    "@types/mongo-sanitize": "^1.0.1",
    "@types/mongodb": "^3.6.7",
    "@types/mustache": "^4.1.1",
    "@types/node": "^14.14.32",
    "@types/node-cron": "^2.0.3",
    "@types/passport": "^1.0.6",
    "@types/passport-jwt": "^3.0.4",
    "@types/pdfkit": "^0.11.0",
    "@types/qrcode": "^1.4.0",
    "@types/rfc2047": "^2.0.1",
    "@types/rosie": "0.0.38",
    "@types/socketio-jwt-auth": "0.0.0",
    "@types/tz-lookup": "^6.1.0",
    "@types/urlencode": "^1.1.2",
    "@types/uuid": "^8.3.0",
    "@types/validator": "^13.1.3",
    "@types/ws": "^7.4.0",
    "@typescript-eslint/eslint-plugin": "^4.16.1",
    "@typescript-eslint/parser": "^4.16.1",
    "autocannon": "^7.0.3",
    "chai": "^4.3.0",
    "chai-datetime": "^1.8.0",
    "chai-subset": "^1.6.0",
    "circular-dependency-plugin": "^5.2.2",
    "clean-webpack-plugin": "^3.0.0",
    "clinic": "^8.0.1",
    "convict": "^6.0.0",
    "copy-webpack-plugin": "^6.4.1",
    "cross-env": "^7.0.3",
    "eslint": "^7.21.0",
    "faker": "^5.4.0",
    "json-schema-faker": "^0.5.0-rcv.33",
    "maildev": "^1.1.0",
    "mocha": "^8.3.0",
    "mochawesome": "^6.2.1",
    "ncp": "^2.0.0",
    "node-notifier": "^8.0.1",
    "nodemon": "^2.0.7",
    "npm-check": "^5.9.2",
    "nyc": "^15.1.0",
    "querystring": "^0.2.1",
    "rimraf": "^3.0.2",
    "rosie": "^2.0.1",
    "ts-loader": "^8.0.17",
    "ts-node": "^9.1.1",
    "ts-node-dev": "^1.1.6",
    "typescript": "^4.2.3",
    "webpack": "^4.46.0",
    "webpack-cli": "^3.3.12",
    "webpack-merge": "^5.7.3",
    "webpack-node-externals": "^2.5.2",
    "webpack-shell-plugin-next": "^1.2.0",
    "xml2json": "^0.12.0"
  }
}<|MERGE_RESOLUTION|>--- conflicted
+++ resolved
@@ -87,11 +87,8 @@
     "mochatest:smartCharging": "cross-env TS_NODE_FILES=true mocha test/**/SmartChargingTest.ts",
     "mochatest:security": "cross-env TS_NODE_FILES=true mocha test/**/SecurityTest.ts",
     "mochatest:registrationToken": "cross-env TS_NODE_FILES=true mocha test/**/RegistrationTokenTest.ts",
-<<<<<<< HEAD
+    "mochatest:company": "cross-env TS_NODE_FILES=true mocha test/**/CompanyOrgTest.ts",
     "mochatest:create:utbilling": "cross-env TS_NODE_FILES=true TENANT_FILTER=utbilling mocha test/**/ContextBuilderRunner.ts",
-=======
-    "mochatest:company": "cross-env TS_NODE_FILES=true mocha test/**/CompanyOrgTest.ts",
->>>>>>> e86772f0
     "coverage": "nyc report --reporter=lcov",
     "coverage:html": "nyc report --reporter=html",
     "clinic:clean": "clinic clean",
