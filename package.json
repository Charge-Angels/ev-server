--- conflicted
+++ resolved
@@ -102,12 +102,8 @@
     "helmet": "^4.2.0",
     "hpp": "^0.2.3",
     "http-status-codes": "^2.1.4",
-<<<<<<< HEAD
     "https": "^1.0.0",
-    "i18n-iso-countries": "^6.2.2",
-=======
     "i18n-iso-countries": "^6.4.0",
->>>>>>> 1467e095
     "i18n-js": "^3.8.0",
     "intl": "^1.2.5",
     "jsonwebtoken": "^8.5.1",
