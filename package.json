{
  "name": "ev-server",
  "version": "2.3.6",
  "engines": {
    "node": "14.x.x",
    "npm": "6.x.x"
  },
  "repository": {
    "type": "git",
    "url": "https://github.com/LucasBrazi06/ev-server.git"
  },
  "license": "Apache-2.0",
  "licenses": [
    {
      "type": "Apache-2.0",
      "url": "http://www.apache.org/licenses/LICENSE-2.0"
    }
  ],
  "description": "Backend for Electric Vehicle charging station",
  "author": "SAP E-Mobility Labs France <e-mobility@sap.com>",
  "homepage": "https://github.com/LucasBrazi06/ev-server",
  "main": "dist/start.js",
  "scripts": {
    "git:sinit": "git submodule update --init --recursive --force",
    "git:sdiff": "git diff && git submodule foreach 'git diff'",
    "git:supdate": "git submodule update --remote --recursive --merge",
    "git:spush": "git push --recurse-submodules=on-demand",
    "git:sreset": "git submodule foreach 'git reset --hard'",
    "components:export": "node src/componentsExport.js",
    "start": "npm run start:prod",
    "prestart": "npm run build:prod",
    "config:batch": "ncp src/assets/configs-scp/e-Mobility-config/config_batch_server.json dist/assets/config.json",
    "config:oData": "ncp src/assets/configs-scp/e-Mobility-config/config_odata_server.json dist/assets/config.json",
    "config:fakerest": "ncp src/assets/configs-scp/e-Mobility-config/config_fake_rest_server.json dist/assets/config.json",
    "config:ocpi": "ncp src/assets/configs-scp/e-Mobility-config/config_ocpi_server.json dist/assets/config.json",
    "config:rest": "ncp src/assets/configs-scp/e-Mobility-config/config_rest_server.json dist/assets/config.json",
    "config:chargebox-json": "ncp src/assets/configs-scp/e-Mobility-config/config_chargebox_json_server.json dist/assets/config.json",
    "config:chargebox-soap": "ncp src/assets/configs-scp/e-Mobility-config/config_chargebox_soap_server.json dist/assets/config.json",
    "start:dev": "npm run components:export && cross-env NODE_ENV=development ts-node-dev --files --max-old-space-size=4096 -- src/start.ts",
    "start:dev:debug": "npm run components:export && cross-env NODE_ENV=development ts-node-dev --inspect --files --max-old-space-size=4096 -- src/start.ts",
    "start:dev:nodemon": "npm run components:export && nodemon --exec 'ts-node --files' src/start.ts",
    "start:dev:debug:nodemon": "npm run components:export && nodemon --exec 'ts-node --files' src/start.ts 9229",
    "start:dev:prof": "cross-env NODE_OPTIONS=\"--max-old-space-size=4096\" NODE_ENV=development node -r source-map-support/register --prof -- dist/start.js",
    "start:dev:doctorprof": "cross-env NODE_OPTIONS=\"--max-old-space-size=4096\" NODE_ENV=development clinic doctor -- node -r source-map-support/register dist/start.js",
    "start:dev:flameprof": "cross-env NODE_OPTIONS=\"--max-old-space-size=4096\" NODE_ENV=development clinic flame -- node -r source-map-support/register dist/start.js",
    "start:dev:bubbleprof": "cross-env NODE_OPTIONS=\"--max-old-space-size=4096\" NODE_ENV=development clinic bubbleprof -- node -r source-map-support/register dist/start.js",
    "start:devbuild": "cross-env NODE_OPTIONS=\"--max-old-space-size=4096\" NODE_ENV=development-build node -r source-map-support/register dist/start.js",
    "start:prod": "cross-env NODE_OPTIONS=\"--max-old-space-size=4096\" NODE_ENV=production node -r source-map-support/register dist/start.js",
    "start:prod:prof": "cross-env NODE_OPTIONS=\"--max-old-space-size=4096\" NODE_ENV=production node -r source-map-support/register --prof dist/start.js",
    "start:prod:doctorprof": "cross-env NODE_OPTIONS=\"--max-old-space-size=4096\" NODE_ENV=production clinic doctor -- node -r source-map-support/register dist/start.js",
    "start:prod:flameprof": "cross-env NODE_OPTIONS=\"--max-old-space-size=4096\" NODE_ENV=production clinic flame -- node -r source-map-support/register dist/start.js",
    "start:prod:bubbleprof": "cross-env NODE_OPTIONS=\"--max-old-space-size=4096\" NODE_ENV=production clinic bubbleprof -- node -r source-map-support/register dist/start.js",
    "start:email": "maildev --web 1080 --web-ip 127.0.0.1 --smtp 1025 --verbose --incoming-user evse-mail-user --incoming-pass evse-mail-pwd",
    "start:emailBackup": "maildev --web 2080 --web-ip 127.0.0.1 --smtp 2025 --verbose --incoming-user evse-mail-user --incoming-pass evse-mail-pwd",
    "build": "npm run build:prod",
    "build:dev": "webpack --env dev",
    "build:prod": "webpack --env prod",
    "clean-install": "rimraf package-lock.json && rimraf node_modules && npm cache clear --force && npm install",
    "eslint": "cross-env TIMING=1 eslint --ext .js,.ts build/types src test",
    "eslint:fix": "cross-env TIMING=1 eslint --ext .js,.ts --fix build/types src test",
    "autocannon": "autocannon",
    "mochatest": "cross-env TS_NODE_FILES=true nyc mocha test/**/*Test.ts",
    "mochatest:parallel": "cross-env TS_NODE_FILES=true nyc mocha --parallel test/**/*Test.ts",
    "mochatest:chargingStation": "cross-env TS_NODE_FILES=true mocha test/**/OCPP*Test.ts",
    "mochatest:ocpi": "cross-env TS_NODE_FILES=true mocha test/**/OCPI*Test.ts",
    "mochatest:tenant": "cross-env TS_NODE_FILES=true mocha test/**/*TenantTest.ts",
    "mochatest:org": "cross-env TS_NODE_FILES=true mocha test/**/*OrgTest.ts",
    "mochatest:setting": "cross-env TS_NODE_FILES=true mocha test/**/*SettingTest.ts",
    "mochatest:user": "cross-env TS_NODE_FILES=true mocha test/**/UserTest.ts",
    "mochatest:siteorg": "cross-env TS_NODE_FILES=true mocha test/**/SiteOrgTest.ts",
    "mochatest:siteareaorg": "cross-env TS_NODE_FILES=true mocha test/**/SiteAreaOrgTest.ts",
    "mochatest:transaction": "cross-env TS_NODE_FILES=true mocha test/**/TransactionTest.ts",
    "mochatest:stat": "cross-env TS_NODE_FILES=true mocha test/**/StatisticsTest.ts",
    "mochatest:auth": "cross-env TS_NODE_FILES=true mocha test/**/AuthenticationTest.ts",
    "mochatest:ocpp": "cross-env TS_NODE_FILES=true mocha test/**/OCPP*Test.ts",
    "mochatest:authentication": "cross-env TS_NODE_FILES=true mocha test/**/AuthenticationTest.ts",
    "mochatest:createContext": "cross-env TS_NODE_FILES=true mocha test/**/ContextBuilderRunner.ts",
    "mochatest:encryption": "cross-env TS_NODE_FILES=true mocha test/**/EncryptionSettingTest.ts",
    "mochatest:filter": "cross-env TS_NODE_FILES=true mocha test/**/FilterTest.ts",
    "mochatest:tenantsetting": "cross-env TS_NODE_FILES=true mocha test/**/ComponentActivationTenantTest.ts",
    "mochatest:billing": "cross-env TS_NODE_FILES=true mocha test/**/BillingTest.ts",
    "mochatest:asset": "cross-env TS_NODE_FILES=true mocha test/**/AssetTest.ts",
    "mochatest:car": "cross-env TS_NODE_FILES=true mocha test/**/CarTest.ts",
    "mochatest:locking": "cross-env TS_NODE_FILES=true mocha test/**/LockingTest.ts",
    "mochatest:firmwareUpdateStatus": "cross-env TS_NODE_FILES=true mocha test/**/FirmwareUpdateStatusTest.ts",
    "mochatest:smartCharging": "cross-env TS_NODE_FILES=true mocha test/**/SmartChargingTest.ts",
<<<<<<< HEAD
    "mochatest:security": "cross-env TS_NODE_FILES=true mocha test/**/SecurityTest.ts",
=======
    "mochatest:registrationToken": "cross-env TS_NODE_FILES=true mocha test/**/RegistrationTokenTest.ts",
>>>>>>> 06f1baed
    "coverage": "nyc report --reporter=lcov",
    "coverage:html": "nyc report --reporter=html",
    "clinic:clean": "clinic clean",
    "npm-check": "npm-check",
    "import-sort": "npx import-sort-cli --write 'src/**/*.ts{,x}' 'test/**/*.ts{,x}' 'build/types/**/*.ts{,x}'",
    "xmake:download-node-headers": "wget https://nexus.wdf.sap.corp:8443/nexus/service/local/repositories/3rd-party.releases.manual-uploads.hosted/content/org/nodejs/download/node/node-headers/12.13.0/node-headers-12.13.0.tar.gz -P ${WORKSPACE}/gen/tmp/"
  },
  "dependencies": {
    "JSONStream": "^1.3.5",
    "ajv": "^6.12.6",
    "ajv-sanitizer": "^1.1.4",
    "axios": "^0.21.1",
    "axios-retry": "^3.1.9",
    "basic-auth": "^2.0.1",
    "bcryptjs": "^2.4.3",
    "bluebird": "^3.7.2",
    "body-parser": "^1.19.0",
    "body-parser-xml": "^2.0.1",
    "busboy": "^0.3.1",
    "cf-nodejs-logging-support": "^6.6.0",
    "cfenv": "^1.2.3",
    "cors": "^2.8.5",
    "country-language": "^0.1.7",
    "csvtojson": "^2.0.10",
    "ejs": "^3.1.6",
    "emailjs": "^3.4.0",
    "express": "^4.17.1",
    "express-sanitizer": "^1.0.5",
    "file-type": "^16.2.0",
    "firebase-admin": "^9.5.0",
    "helmet": "^4.4.1",
    "hpp": "^0.2.3",
    "http-status-codes": "^2.1.4",
    "i18n-iso-countries": "^6.5.0",
    "i18n-js": "^3.8.0",
    "intl": "^1.2.5",
    "jsonwebtoken": "^8.5.1",
    "locale": "^0.1.0",
    "lodash": "^4.17.20",
    "moment": "^2.29.1",
    "moment-duration-format": "^2.3.2",
    "moment-timezone": "^0.5.33",
    "mongo-sanitize": "^1.1.0",
    "mongo-uri-builder": "^3.2.2",
    "mongodb": "^3.6.4",
    "morgan": "^1.10.0",
    "mustache": "^4.1.0",
    "node-cron": "^2.0.3",
    "object-sizeof": "^1.6.1",
    "passport": "^0.4.1",
    "passport-jwt": "^4.0.0",
    "password-generator": "^2.3.2",
    "pdfkit": "^0.11.0",
    "qrcode": "^1.4.4",
    "rfc2047": "^3.0.1",
    "role-acl": "^3.3.7",
    "sharp": "^0.27.1",
    "simple-odata-server": "^1.1.1",
    "socket.io": "^3.1.1",
    "socketio-jwt-auth": "^0.2.1",
    "source-map-support": "^0.5.19",
    "stripe": "^7.63.1",
    "strong-soap": "^3.0.0",
    "swagger-ui-express": "^4.1.6",
    "tslib": "^2.1.0",
    "tz-lookup": "^6.1.25",
    "urlencode": "^1.1.0",
    "uuid": "^8.3.2",
    "validator": "^13.5.2",
    "ws": "^7.4.3"
  },
  "optionalDependencies": {
    "bufferutil": "^4.0.3",
    "utf-8-validate": "^5.0.4"
  },
  "devDependencies": {
    "@types/basic-auth": "^1.1.3",
    "@types/bcryptjs": "^2.4.2",
    "@types/bluebird": "^3.5.33",
    "@types/bluebird-global": "^3.5.12",
    "@types/body-parser": "^1.19.0",
    "@types/body-parser-xml": "^1.1.0",
    "@types/busboy": "^0.2.3",
    "@types/cfenv": "^1.2.0",
    "@types/chai": "^4.2.15",
    "@types/chai-datetime": "0.0.36",
    "@types/chai-subset": "^1.3.3",
    "@types/convict": "^5.2.2",
    "@types/cors": "^2.8.10",
    "@types/ejs": "^3.0.6",
    "@types/express": "^4.17.11",
    "@types/faker": "^5.1.6",
    "@types/hpp": "^0.2.1",
    "@types/i18n-js": "^3.8.0",
    "@types/intl": "^1.2.0",
    "@types/jsonstream": "^0.8.30",
    "@types/jsonwebtoken": "^8.5.0",
    "@types/lodash": "^4.14.168",
    "@types/mocha": "^8.2.0",
    "@types/moment-duration-format": "^2.2.2",
    "@types/moment-timezone": "^0.5.30",
    "@types/mongo-sanitize": "^1.0.1",
    "@types/mongodb": "^3.6.7",
    "@types/mustache": "^4.1.1",
    "@types/node": "^14.14.28",
    "@types/node-cron": "^2.0.3",
    "@types/passport": "^1.0.6",
    "@types/passport-jwt": "^3.0.4",
    "@types/pdfkit": "^0.11.0",
    "@types/qrcode": "^1.4.0",
    "@types/rfc2047": "^2.0.1",
    "@types/rosie": "0.0.38",
    "@types/socketio-jwt-auth": "0.0.0",
    "@types/stripe": "^7.13.25",
    "@types/tz-lookup": "^6.1.0",
    "@types/urlencode": "^1.1.2",
    "@types/uuid": "^8.3.0",
    "@types/validator": "^13.1.3",
    "@types/ws": "^7.4.0",
    "@typescript-eslint/eslint-plugin": "^4.15.1",
    "@typescript-eslint/parser": "^4.15.1",
    "autocannon": "^7.0.3",
    "chai": "^4.3.0",
    "chai-datetime": "^1.8.0",
    "chai-subset": "^1.6.0",
    "circular-dependency-plugin": "^5.2.2",
    "clean-webpack-plugin": "^3.0.0",
    "clinic": "^8.0.1",
    "convict": "^6.0.0",
    "copy-webpack-plugin": "^6.4.1",
    "cross-env": "^7.0.3",
    "eslint": "^7.20.0",
    "faker": "^5.4.0",
    "json-schema-faker": "^0.5.0-rcv.33",
    "maildev": "^1.1.0",
    "mocha": "^8.3.0",
    "mochawesome": "^6.2.1",
    "ncp": "^2.0.0",
    "node-notifier": "^8.0.1",
    "nodemon": "^2.0.7",
    "npm-check": "^5.9.2",
    "nyc": "^15.1.0",
    "querystring": "^0.2.1",
    "rimraf": "^3.0.2",
    "rosie": "^2.0.1",
    "ts-loader": "^8.0.17",
    "ts-node": "^9.1.1",
    "ts-node-dev": "^1.1.1",
    "typescript": "^4.1.5",
    "webpack": "^4.46.0",
    "webpack-cli": "^3.3.12",
    "webpack-merge": "^5.7.3",
    "webpack-node-externals": "^2.5.2",
    "webpack-shell-plugin-next": "^1.2.0",
    "xml2json": "^0.12.0"
  }
}<|MERGE_RESOLUTION|>--- conflicted
+++ resolved
@@ -84,11 +84,8 @@
     "mochatest:locking": "cross-env TS_NODE_FILES=true mocha test/**/LockingTest.ts",
     "mochatest:firmwareUpdateStatus": "cross-env TS_NODE_FILES=true mocha test/**/FirmwareUpdateStatusTest.ts",
     "mochatest:smartCharging": "cross-env TS_NODE_FILES=true mocha test/**/SmartChargingTest.ts",
-<<<<<<< HEAD
     "mochatest:security": "cross-env TS_NODE_FILES=true mocha test/**/SecurityTest.ts",
-=======
     "mochatest:registrationToken": "cross-env TS_NODE_FILES=true mocha test/**/RegistrationTokenTest.ts",
->>>>>>> 06f1baed
     "coverage": "nyc report --reporter=lcov",
     "coverage:html": "nyc report --reporter=html",
     "clinic:clean": "clinic clean",
