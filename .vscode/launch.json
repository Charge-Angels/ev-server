{
  // Use IntelliSense to learn about possible attributes.
  // Hover to view descriptions of existing attributes.
  // For more information, visit: https://go.microsoft.com/fwlink/?linkid=830387
  "version": "0.2.0",
  "configurations": [
    {
      "name": "Debug Mocha Tests",
      "type": "pwa-node",
      "request": "attach",
      "port": 9229,
      "timeout": 30000,
      "skipFiles": [
        "<node_internals>/**"
      ],
    },
    {
      "name": "Debug ev-server",
      "type": "pwa-node",
      "request": "launch",
      "cwd": "${workspaceFolder}",
      "runtimeExecutable": "npm",
      "runtimeArgs": [
        "run-script",
        "start:dev:debug"
      ],
<<<<<<< HEAD
      "port": 9229,
      "stopOnEntry": true,
      "skipFiles": [
        "<node_internals>/**"
      ]
=======
      "skipFiles": [
        "<node_internals>/**"
      ],
      "stopOnEntry": true
>>>>>>> e86772f0
    },
    {
      "name": "Debug ev-server Nodemon",
      "type": "pwa-node",
      "request": "launch",
      "cwd": "${workspaceFolder}",
      "runtimeExecutable": "npm",
      "runtimeArgs": [
        "run-script",
        "start:dev:debug:nodemon"
      ],
      "sourceMaps": true,
      "resolveSourceMapLocations": [
        "${workspaceFolder}/**",
        "!**/node_modules/**"
      ],
      "skipFiles": [
        "<node_internals>/**"
      ],
      "stopOnEntry": true
    }
  ]
}<|MERGE_RESOLUTION|>--- conflicted
+++ resolved
@@ -24,18 +24,10 @@
         "run-script",
         "start:dev:debug"
       ],
-<<<<<<< HEAD
-      "port": 9229,
-      "stopOnEntry": true,
-      "skipFiles": [
-        "<node_internals>/**"
-      ]
-=======
       "skipFiles": [
         "<node_internals>/**"
       ],
       "stopOnEntry": true
->>>>>>> e86772f0
     },
     {
       "name": "Debug ev-server Nodemon",
