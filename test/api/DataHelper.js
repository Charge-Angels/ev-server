const {expect} = require('chai');
const chai = require('chai');
const chaiSubset = require('chai-subset');
chai.use(chaiSubset);
const Factory = require('../factories/Factory');
const faker = require('faker');
const CentralServerService = require('./client/CentralServerService');
const OCPPJsonService16 = require('./ocpp/json/OCPPJsonService16');
const OCPPSoapService15 = require('./ocpp/soap/OCPPSoapService15');
const config = require('../config');
const Utils = require('../../src/utils/Utils');
const {from} = require('rxjs');
const {mergeMap} = require('rxjs/operators');

class DataHelper {

  constructor(ocppVersion, tenantID, ocppRequestHandler) {
    if (ocppVersion === '1.6') {
      this.ocpp = new OCPPJsonService16(`${config.get('ocpp.json.scheme')}://${config.get('ocpp.json.host')}:${config.get('ocpp.json.port')}/OCPP16/${tenantID}`, ocppRequestHandler);
    } else if (ocppVersion === '1.5') {
      this.ocpp = new OCPPSoapService15(`${config.get('ocpp.soap.scheme')}://${config.get('ocpp.soap.host')}:${config.get('ocpp.soap.port')}/OCPP15?TenantID=${tenantID}`);
    } else {
      throw new Error('unkown ocpp version');
    }

    this.centralServerService = new CentralServerService(tenantID);

    this.context = {
      chargingStations: [],
      siteAreas: [],
      sites: [],
      companies: [],
      users: []
    };
  }

  async createUser(user = Factory.user.build()) {
    const createdUser = await this.centralServerService.createEntity(this.centralServerService.userApi, user);
    this.context.users.push(createdUser);
    return createdUser;
  }

  async createCompany(company = Factory.company.build()) {
    const createdCompany = await this.centralServerService.createEntity(this.centralServerService.companyApi, company);
    this.context.companies.push(createdCompany);
    return createdCompany;
  }

  async createSite(company, users, site = Factory.site.build({
    companyID: company.id,
    userIDs: users.map(user => user.id)
  })) {
    const createdSite = await this.centralServerService.createEntity(this.centralServerService.siteApi, site);
    this.context.sites.push(createdSite);
    return createdSite;
  }

  async createSiteArea(site, chargingStations, siteArea = Factory.siteArea.build({
    siteID: site.id,
    chargeBoxIDs: chargingStations.map(chargingStation => chargingStation.id)
  })) {
    const createdSiteArea = await this.centralServerService.createEntity(this.centralServerService.siteAreaApi, siteArea);
    this.context.siteAreas.push(createdSiteArea);
    return createdSiteArea;
  }

<<<<<<< HEAD
  async createChargingStation(chargingStation = Factory.chargingStation.build({ id: faker.random.alphaNumeric(12) }), numberOfConnectors = 2) {
    const response = await this.ocpp.executeBootNotification(
      chargingStation.id, chargingStation);
    expect(response.data).to.not.be.null;
    expect(response.data.status).to.eql('Accepted');
    expect(response.data).to.have.property('currentTime');
    const createdChargingStation = await this.centralServerService.getEntityById(
      this.centralServerService.chargingStationApi, chargingStation);
=======
  async getChargingStation(chargingStation, withCheck = true) {
    return await CentralServerService.getEntityById(CentralServerService.chargingStationApi, chargingStation, withCheck);
  }

  async createChargingStation(chargingStation = Factory.chargingStation.build({id: faker.random.alphaNumeric(12)}), numberOfConnectors = 2) {
    await this.sendBootNotification(chargingStation);
    const createdChargingStation = await this.getChargingStation(chargingStation);
>>>>>>> fa526c7c
    chargingStation.connectors = [];
    for (let i = 0; i < numberOfConnectors; i++) {
      createdChargingStation.connectors[i] = {
        connectorId: i + 1,
        status: 'Available',
        errorCode: 'NoError',
        timestamp: new Date().toISOString()
      };
    }
    for (const connector of createdChargingStation.connectors) {
      const response = await this.ocpp.executeStatusNotification(createdChargingStation.id, connector);
      expect(response).to.not.be.null;
      expect(response.data).to.be.empty;
    }

    this.context.chargingStations.push(createdChargingStation);
    return createdChargingStation;
  }

  async destroyData() {
    await this.executeOnAll(this.context.users, user => this.centralServerService.deleteEntity(
      this.centralServerService.userApi, user));
    this.context.siteAreas.forEach(siteArea => this.centralServerService.deleteEntity(
      this.centralServerService.siteAreaApi, siteArea));
    this.context.sites.forEach(site => this.centralServerService.deleteEntity(
      this.centralServerService.siteApi, site));
    this.context.companies.forEach(company => this.centralServerService.deleteEntity(
      this.centralServerService.companyApi, company));
    this.context.chargingStations.forEach(chargingStation => this.centralServerService.deleteEntity(
      this.centralServerService.chargingStationApi, chargingStation));
  }

  async executeOnAll(array, method) {
    await from(array).pipe(
      mergeMap(method, 50)
    ).toPromise();
  }

  async close() {
<<<<<<< HEAD
    if (this.ocpp.hasOwnProperty('closeConnection')) {
=======
    if (this.ocpp && this.ocpp.closeConnection) {
>>>>>>> fa526c7c
      this.ocpp.closeConnection();
    }
  }

  async authorize(chargingStation, tagId, expectedStatus = 'Accepted') {
    const response = await this.ocpp.executeAuthorize(chargingStation.id, {
      idTag: tagId
    });
    expect(response.data).to.have.property('idTagInfo');
    expect(response.data.idTagInfo.status).to.equal(expectedStatus);
    return response.data;
  }

  async sendBootNotification(chargingStation, expectedStatus = 'Accepted') {
    const response = await this.ocpp.executeBootNotification(
      chargingStation.id, {
        chargeBoxSerialNumber: chargingStation.chargeBoxSerialNumber,
        chargePointModel: chargingStation.chargePointModel,
        chargePointSerialNumber: chargingStation.chargePointSerialNumber,
        chargePointVendor: chargingStation.chargePointVendor,
        firmwareVersion: chargingStation.firmwareVersion
      });
    expect(response.data).to.not.be.null;
    expect(response.data.status).to.eql(expectedStatus);
    expect(response.data).to.have.property('currentTime');

    return response.data;
  }

  async startTransaction(chargingStation, connectorId, tagId, meterStart, startDate, expectedStatus = 'Accepted') {
    const response = await this.ocpp.executeStartTransaction(chargingStation.id, {
      connectorId: connectorId,
      idTag: tagId,
      meterStart: meterStart,
      timestamp: startDate.toISOString()
    });
    expect(response.data).to.have.property('idTagInfo');
    expect(response.data.idTagInfo.status).to.equal(expectedStatus);
    expect(response.data).to.have.property('transactionId');
    if (expectedStatus === 'Accepted') {
      expect(response.data.transactionId).to.not.equal(0);
    } else {
      expect(response.data.transactionId).to.equal(0);
    }
    return response.data.transactionId;
  }

  async stopTransaction(chargingStation, transactionId, tagId, meterStop, stopDate, transactionData, expectedStatus = 'Accepted') {
    const response = await this.ocpp.executeStopTransaction(chargingStation.id, {
      transactionId: transactionId,
      idTag: tagId,
      meterStop: meterStop,
      timestamp: stopDate.toISOString(),
      transactionData: transactionData
    });
    expect(response.data).to.have.property('idTagInfo');
    expect(response.data.idTagInfo.status).to.equal(expectedStatus);
  }


  async sendConsumptionMeterValue(chargingStation, connectorId, transactionId, meterValue, timestamp) {
    const response = await this.ocpp.executeMeterValues(chargingStation.id, {
      connectorId: connectorId,
      transactionId: transactionId,
      meterValue: {
        timestamp: timestamp.toISOString(),
        sampledValue: [{
          value: meterValue,
          format: "Raw",
          measurand: "Energy.Active.Import.Register",
          unit: 'Wh',
          location: "Outlet",
          context: "Sample.Periodic"
        }]

      },
    });
    expect(response.data).to.eql({});
  }

  async sendSoCMeterValue(chargingStation, connectorId, transactionId, meterValue, timestamp) {
    const response = await this.ocpp.executeMeterValues(chargingStation.id, {
      connectorId: connectorId,
      transactionId: transactionId,
      meterValue: {
        timestamp: timestamp.toISOString(),
        sampledValue: [{
          value: meterValue,
          format: "Raw",
          measurand: "SoC",
          context: "Sample.Periodic"
        }]

      },
    });
    expect(response.data).to.eql({});
  }

  async sendClockMeterValue(chargingStation, connectorId, transactionId, meterValue, timestamp) {
    const response = await this.ocpp.executeMeterValues(chargingStation.id, {
      connectorId: connectorId,
      transactionId: transactionId,
      meterValue: {
        timestamp: timestamp.toISOString(),
        sampledValue: [{
          value: meterValue,
          format: "Raw",
          measurand: "Energy.Active.Import.Register",
          unit: 'Wh',
          location: "Outlet",
          context: "Sample.Clock"
        }]

      },
    });
    expect(response.data).to.eql({});
  }

  async setConnectorStatus(ocpp, chargingStation, connectorId, status, timestamp) {
    const connector = Utils.duplicateJSON(chargingStation.connectors[connectorId]);
    connector.status = status;
    connector.timestamp = timestamp.toISOString();
    const response = await ocpp.executeStatusNotification(chargingStation.id, connector);
    expect(response.data).to.eql({});
    chargingStation.connectors[connectorId].status = connector.status;
    chargingStation.connectors[connectorId].timestamp = connector.timestamp;
  }

  getConfigurationOf(chargingStation) {
    const configuration = {
      "stationTemplate": {
        "baseName": "CS-" + faker.random.alphaNumeric(10),
        "chargePointModel": chargingStation.chargePointModel,
        "chargePointVendor": chargingStation.chargePointVendor,
        "power": [7200, 16500, 22000, 50000],
        "powerUnit": "W",
        "numberOfConnectors": chargingStation.connectors.length,
        "randomConnectors": false,
        "Configuration": {
          "NumberOfConnectors": chargingStation.connectors.length,
          "param1": "test",
          "meterValueInterval": 60
        },
        "AutomaticTransactionGenerator": {
          "enable": true,
          "minDuration": 70,
          "maxDuration": 180,
          "minDelayBetweenTwoTransaction": 30,
          "maxDelayBetweenTwoTransaction": 60,
          "probabilityOfStart": 1,
          "stopAutomaticTransactionGeneratorAfterHours": 0.3
        },
        "Connectors": {}
      }
    };
    chargingStation.connectors.forEach(connector => {
      configuration.Connectors[connector.connectorId] = {
        "MeterValues": [{
          "unit": "Percent",
          "context": "Sample.Periodic",
          "measurand": "SoC",
          "location": "EV"
        }, {
          "unit": "Wh",
          "context": "Sample.Periodic"
        }]
      };
    });
    return configuration;
  }
}

module.exports = DataHelper;<|MERGE_RESOLUTION|>--- conflicted
+++ resolved
@@ -64,16 +64,6 @@
     return createdSiteArea;
   }
 
-<<<<<<< HEAD
-  async createChargingStation(chargingStation = Factory.chargingStation.build({ id: faker.random.alphaNumeric(12) }), numberOfConnectors = 2) {
-    const response = await this.ocpp.executeBootNotification(
-      chargingStation.id, chargingStation);
-    expect(response.data).to.not.be.null;
-    expect(response.data.status).to.eql('Accepted');
-    expect(response.data).to.have.property('currentTime');
-    const createdChargingStation = await this.centralServerService.getEntityById(
-      this.centralServerService.chargingStationApi, chargingStation);
-=======
   async getChargingStation(chargingStation, withCheck = true) {
     return await CentralServerService.getEntityById(CentralServerService.chargingStationApi, chargingStation, withCheck);
   }
@@ -81,7 +71,6 @@
   async createChargingStation(chargingStation = Factory.chargingStation.build({id: faker.random.alphaNumeric(12)}), numberOfConnectors = 2) {
     await this.sendBootNotification(chargingStation);
     const createdChargingStation = await this.getChargingStation(chargingStation);
->>>>>>> fa526c7c
     chargingStation.connectors = [];
     for (let i = 0; i < numberOfConnectors; i++) {
       createdChargingStation.connectors[i] = {
@@ -121,11 +110,7 @@
   }
 
   async close() {
-<<<<<<< HEAD
-    if (this.ocpp.hasOwnProperty('closeConnection')) {
-=======
     if (this.ocpp && this.ocpp.closeConnection) {
->>>>>>> fa526c7c
       this.ocpp.closeConnection();
     }
   }
