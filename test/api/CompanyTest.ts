<<<<<<< HEAD
const path = require('path');
import global from'../../src/types/GlobalType';
const util = require('util');
global.appRoot = path.resolve(__dirname, '../../src');
import CentralServerService from './client/CentralServerService';
import Factory from '../factories/Factory';
import {expect} from 'chai';
import Constants from './client/utils/Constants';
=======
import { expect } from 'chai';
import path from 'path';
import CentralServerService from './client/CentralServerService';
import Factory from '../factories/Factory';
import TSGlobal from '../../src/types/GlobalType';

declare const global: TSGlobal;
global.appRoot = path.resolve(__dirname, '../../src');
>>>>>>> 4b7d5a22

let newCompany;
let centralServerService: CentralServerService;

describe('Company tests', function() {
  this.timeout(30000);

  before(function() {
    centralServerService = new CentralServerService();
  });


  describe('Success cases', () => {

    it('Should create a new company', async () => {
      // Create
      newCompany = await centralServerService.createEntity(
        centralServerService.companyApi, Factory.company.build());
    });

    it('Should find the created company by id', async () => {
      // Check if the created entity can be retrieved with its id
      await centralServerService.getEntityById(
        centralServerService.companyApi, newCompany);
    });

    it('Should find the created company in the company list', async () => {
      // Check if the created entity is in the list
      await centralServerService.checkEntityInList(
        centralServerService.companyApi, newCompany);
    });

    it('Should update the company', async () => {
      // Change entity
      newCompany.name = 'New Name';
      // Update
      await centralServerService.updateEntity(
        centralServerService.companyApi, newCompany);
    });

    it('Should find the updated company by id', async () => {
      // Check if the updated entity can be retrieved with its id
      const updatedCompany = await centralServerService.getEntityById(
        centralServerService.companyApi, newCompany);
      // Check
      expect(updatedCompany.name).to.equal(newCompany.name);
    });

    it('Should delete the created company', async () => {
      // Delete the created entity
      await centralServerService.deleteEntity(
        centralServerService.companyApi, newCompany);
    });

    it('Should not find the deleted company with its id', async () => {
      // Check if the deleted entity cannot be retrieved with its id
      await centralServerService.checkDeletedEntityById(
        centralServerService.companyApi, newCompany);
    });
  });
});<|MERGE_RESOLUTION|>--- conflicted
+++ resolved
@@ -1,4 +1,3 @@
-<<<<<<< HEAD
 const path = require('path');
 import global from'../../src/types/GlobalType';
 const util = require('util');
@@ -7,16 +6,6 @@
 import Factory from '../factories/Factory';
 import {expect} from 'chai';
 import Constants from './client/utils/Constants';
-=======
-import { expect } from 'chai';
-import path from 'path';
-import CentralServerService from './client/CentralServerService';
-import Factory from '../factories/Factory';
-import TSGlobal from '../../src/types/GlobalType';
-
-declare const global: TSGlobal;
-global.appRoot = path.resolve(__dirname, '../../src');
->>>>>>> 4b7d5a22
 
 let newCompany;
 let centralServerService: CentralServerService;
