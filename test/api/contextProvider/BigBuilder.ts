import config from '../../config';
import faker from 'faker';
import moment from 'moment';
import CentralServerService from '../client/CentralServerService';
import CompanyStorage from '../../../src/storage/mongodb/CompanyStorage';
import Constants from '../../../src/utils/Constants';
import CONTEXTS from './ContextConstants';
import Factory from '../../factories/Factory';
import global from '../../../src/types/GlobalType';
import MongoDBStorage from '../../../src/storage/mongodb/MongoDBStorage';
import Site from '../../../src/types/Site';
import SiteAreaContext from './SiteAreaContext';
import SiteAreaStorage from '../../../src/storage/mongodb/SiteAreaStorage';
import SiteContext from './SiteContext';
import SiteStorage from '../../../src/storage/mongodb/SiteStorage';
import Tenant from '../../../src/entity/Tenant';
import TenantContext from './TenantContext';
import TenantFactory from '../../factories/TenantFactory';
import User from '../../../src/entity/User';
import UserFactory from '../../factories/UserFactory';
import { ObjectID } from 'mongodb';
import SiteArea from '../../../src/types/SiteArea';

const NBR_USERS = 10; // Number of total users : they are all connected to the sites
const NBR_COMPANIES = 5; // Number of companies
const NBR_SITES = 5; // Number of sites PER company
const NBR_SITEAREAS = 5; // Number of site areas per site
const NBR_CHARGINGSTATIONS = 5; // Number of charging stations per site area
const BIG_CONTEXT = [{
  tenantName: 'Big',
  id: 'b1b1b1b1b1b1b1b1b1b1b1b1',
  subdomain: 'big',
  componentSettings: {
    pricing: {
      type: 'simple',
      content: {
        simple: {
          price: 1,
          currency: 'EUR'
        }
      },
    },
    ocpi: {
      type: 'gireve',
      content: {
        countryCode: 'FR',
        partyId: 'UT',
        businessDetails: {
          name: 'Test OCPI',
          website: 'http://www.uttest.net'
        }
      }
    },
    organization: {
    },
  },
}];

export default class ContextBuilder {

  private superAdminCentralServerService: CentralServerService;
  private tenantsContexts: TenantContext[];
  private initialized: boolean;

  constructor() {
    // Create a super admin interface
    this.superAdminCentralServerService = new CentralServerService(null, { email: config.get('superadmin.username'), password: config.get('superadmin.password') });
    this.tenantsContexts = [];
    // Create MongoDB
    global.database = new MongoDBStorage(config.get('storage'));
    this.initialized = false;
  }

  async _init() {
    if (!this.initialized) {
      // Connect to the the DB
      await global.database.start();
    }
    this.initialized = true;
  }

  async destroy() {
    if (this.tenantsContexts && this.tenantsContexts.length > 0) {
      return setTimeout(() => { // Delay deletion as unit tests are faster than processing
        this.tenantsContexts.forEach(async (tenantContext) => {
          // pragma console.log('DESTROY context ' + tenantContext.getTenant().id + ' ' + tenantContext.getTenant().subdomain);
          await this.superAdminCentralServerService.deleteEntity(this.superAdminCentralServerService.tenantApi, tenantContext.getTenant());
        });
      }, 10000);
    }
    // Delete all tenants
    for (const tenantContextDef of BIG_CONTEXT) {
      const tenantEntity = await Tenant.getTenantByName(tenantContextDef.tenantName);
      if (tenantEntity) {
        await this.superAdminCentralServerService.tenantApi.delete(tenantEntity.getID());
      }
    }

  }

  /**
   * It will first destroy all Unit Test tenants
   * Then it will create new ones with the minimum entities
   * All definition is coming from ContextConstants.js
   *
   * @memberof ContextBuilder
   */
  async prepareContexts() {
    await this._init();
    await this.destroy();
    // Prepare list of tenants to create
    const tenantContexts = BIG_CONTEXT;
    // Build each tenant context
    for (const tenantContextDef of tenantContexts) {
      await this._buildTenantContext(tenantContextDef);
    }
  }

  /**
   * Private method
   * It will build the necessary tenants
   * Precondition: The tenant MUST not exist already in the DB
   *
   * @param {*} tenantContextDef
   * @returns
   * @memberof ContextBuilder
   */
  async _buildTenantContext(tenantContextDef: any) {
    // Build component list
    const components = {};
    if (tenantContextDef.componentSettings) {
      for (const component in Constants.COMPONENTS) {
        const componentName = Constants.COMPONENTS[component];
        if (tenantContextDef.componentSettings.hasOwnProperty(componentName)) {
          components[componentName] = {
            active: true
          };
          if (tenantContextDef.componentSettings[componentName].hasOwnProperty('type')) {
            components[componentName]['type'] = tenantContextDef.componentSettings[componentName].type;
          }
        }
      }
    }
    // Check if tenant exist
    const existingTenant = await Tenant.getTenant(tenantContextDef.id);
    if (existingTenant) {
      console.log(`Tenant ${tenantContextDef.id} already exist with name ${existingTenant.getName()}. Please run a destroy context`);
      throw 'Tenant id exist already';

    }
    let buildTenant: any = {};
    // Create Tenant
    const dummyTenant = TenantFactory.buildTenantCreate();
    dummyTenant.name = tenantContextDef.tenantName;
    dummyTenant.subdomain = tenantContextDef.subdomain;
    dummyTenant.id = tenantContextDef.id;
    buildTenant = await this.superAdminCentralServerService.createEntity(
      this.superAdminCentralServerService.tenantApi, dummyTenant);
    // Update components
    buildTenant.components = components;
    await this.superAdminCentralServerService.updateEntity(
      this.superAdminCentralServerService.tenantApi, buildTenant);
    console.log('CREATE tenant context ' + buildTenant.id +
      ' ' + buildTenant.subdomain);
    // Retrieve default admin
    const existingUserList = (await User.getUsers(buildTenant.id)).result;
    let defaultAdminUser = null;
    // Search existing admin
    if (existingUserList && Array.isArray(existingUserList)) {
      defaultAdminUser = existingUserList.find((user) => {
        return user.getModel().id === CONTEXTS.TENANT_USER_LIST[0].id || user.getEMail() === config.get('admin.username') ||
          user.getRole() === 'A';
      });
    }
    if ((defaultAdminUser.getID() !== CONTEXTS.TENANT_USER_LIST[0].id) || (defaultAdminUser.getStatus() !== 'A')) {
      // It is a different default user so firt delete it
      await defaultAdminUser.delete();
      // Activate user
      defaultAdminUser.setStatus(CONTEXTS.TENANT_USER_LIST[0].status);
      // Generate the password hash
      const newPasswordHashed = await User.hashPasswordBcrypt(config.get('admin.password'));
      // Update the password
      defaultAdminUser.setPassword(newPasswordHashed);
      // Update the email
      defaultAdminUser.setEMail(config.get('admin.username'));
      // Add a Tag ID
      defaultAdminUser.setTagIDs(CONTEXTS.TENANT_USER_LIST[0].tagIDs ? CONTEXTS.TENANT_USER_LIST[0].tagIDs : [faker.random.alphaNumeric(8).toUpperCase()]);
      // Fix id
      defaultAdminUser.getModel().id = CONTEXTS.TENANT_USER_LIST[0].id;
      await defaultAdminUser.save();
    }

    // Create Central Server Service
    const localCentralServiceService: CentralServerService = new CentralServerService(buildTenant.subdomain);

    // Create Tenant component settings
    if (tenantContextDef.componentSettings) {
      console.log(`settings in tenant ${buildTenant.name} as ${JSON.stringify(tenantContextDef.componentSettings)}`);
      const allSettings: any = await localCentralServiceService.settingApi.readAll({}, { limit: 0, skip: 0 });
      for (const setting in tenantContextDef.componentSettings) {
        let foundSetting: any = null;
        if (allSettings && allSettings.data && allSettings.data.result && allSettings.data.result.length > 0) {
          foundSetting = allSettings.data.result.find((existingSetting) => {
            return existingSetting.identifier === setting;
          });
        }
        if (!foundSetting) {
          // Create new settings
          const settingInput = {
            identifier: setting,
            content: tenantContextDef.componentSettings[setting].content
          };
          console.log(`CREATE settings for ${setting} in tenant ${buildTenant.name}`);
          await localCentralServiceService.createEntity(localCentralServiceService.settingApi,
            settingInput);
        } else {
          console.log(`UPDATE settings for ${setting} in tenant ${buildTenant.name}`);
          foundSetting.content = tenantContextDef.componentSettings[setting].content;
          await localCentralServiceService.updateEntity(localCentralServiceService.settingApi,
            foundSetting);
        }
      }
    }
    let userListToAssign = null;
    let userList = null;
    // Read admin user
    const adminUser = (await localCentralServiceService.getEntityById(
      localCentralServiceService.userApi, defaultAdminUser.getModel(), false)).data;
    userListToAssign = [adminUser]; // Default admin is always assigned to site
    userList = [adminUser]; // Default admin is always assigned to site
    // Prepare users
    // Skip first entry as it is the default admin already consider above
    for (let index = 1; index <= NBR_USERS; index++) {
      const userDef = {
        id: '',
        role: CONTEXTS.USER_CONTEXTS.BASIC_USER.role,
        status: CONTEXTS.USER_CONTEXTS.BASIC_USER.status,
        assignedToSite: CONTEXTS.USER_CONTEXTS.BASIC_USER.assignedToSite,
        emailPrefix: 'basic-',
        tagIDs: []
      };
      userDef.id = new ObjectID().toHexString();
      const createUser = UserFactory.build();
      userDef.tagIDs.push(`A1234${index}`);
      // Update the password
      const newPasswordHashed = await User.hashPasswordBcrypt(config.get('admin.password'));
      createUser.password = newPasswordHashed;
      createUser.role = userDef.role;
      createUser.status = userDef.status;
      createUser.id = userDef.id;
      if (userDef.tagIDs) {
        createUser.tagIDs = userDef.tagIDs;
      }
      const user = new User(buildTenant.id, createUser);
      await user.save();
      if (userDef.assignedToSite) {
        userListToAssign.push(user.getModel());
      }
      // Set back password to clear value for login/logout
      const userModel = user.getModel();
      userModel.passwordClear = config.get('admin.password');
      userList.push(userModel);
    }
    // Persist tenant context
    const newTenantContext = new TenantContext(tenantContextDef.tenantName, buildTenant, localCentralServiceService, null);
    this.tenantsContexts.push(newTenantContext);
    newTenantContext.addUsers(userList);
    // Check if Organization is active
    if (buildTenant.components && buildTenant.components.hasOwnProperty(Constants.COMPONENTS.ORGANIZATION) &&
      buildTenant.components[Constants.COMPONENTS.ORGANIZATION].active) {
      // Create the company
      for (let counterComp = 1; counterComp <= NBR_COMPANIES; counterComp++) {
        let company = null;
        const companyDef = {
          id: new ObjectID().toHexString()
        };
        const dummyCompany: any = Factory.company.build();
        dummyCompany.id = companyDef.id;
        dummyCompany.createdBy = { id : adminUser.id };
        dummyCompany.createdOn = moment().toISOString();
        company = await CompanyStorage.saveCompany(buildTenant.id, dummyCompany);
        newTenantContext.getContext().companies.push(dummyCompany);
        console.log(`Create company : ${dummyCompany.id}`);
        // Build sites/sitearea according to tenant definition
<<<<<<< HEAD
        for (let counterSite = 1; counterSite <= NBR_SITES; counterSite++) {
=======
        for (let index = 1; index <= NBR_SITES; index++) {
>>>>>>> d63a16b2
          const siteContextDef = {
            id: new ObjectID().toHexString(),
            name: CONTEXTS.SITE_CONTEXTS.SITE_BASIC,
            allowAllUsersToStopTransactions: false,
            autoUserSiteAssignment: false,
            companyID: companyDef.id
          };
          let site: Site = null;
          // Create site
          const siteTemplate = Factory.site.build({
            companyID: siteContextDef.companyID,
            userIDs: userListToAssign.map((user) => {
              return user.id;
            })
          });
          siteTemplate.name = siteContextDef.name;
          siteTemplate.allowAllUsersToStopTransactions = siteContextDef.allowAllUsersToStopTransactions;
          siteTemplate.autoUserSiteAssignment = siteContextDef.autoUserSiteAssignment;
          siteTemplate.id = siteContextDef.id;
          site = siteTemplate;
          site.id = await SiteStorage.saveSite(buildTenant.id, siteTemplate, true);
          console.log(`* Create site : ${siteTemplate.id}`);
          await SiteStorage.addUsersToSite(buildTenant.id, site.id, userListToAssign.map((user) => {
            return user.id;
          }));
          const siteContext = new SiteContext(site, newTenantContext);
          newTenantContext.addSiteContext(siteContext);
          // Create site areas of current site
<<<<<<< HEAD
          for (let counterSiteA = 1; counterSiteA <= NBR_SITEAREAS; counterSiteA++) {
            const siteAreaDef =     { 
=======
          for (let index = 1; index <= NBR_SITEAREAS; index++) {
            const siteAreaDef = {
>>>>>>> d63a16b2
              id: new ObjectID().toHexString(),
              name: `${CONTEXTS.SITE_CONTEXTS.SITE_BASIC}-${CONTEXTS.SITE_AREA_CONTEXTS.WITHOUT_ACL}`,
              accessControl: false,
              siteName: siteTemplate.name
            };
            const siteArea: SiteArea = null;
            const siteAreaTemplate = Factory.siteArea.build();
            siteAreaTemplate.id = siteAreaDef.id;
            // pragma siteAreaTemplate.name = siteAreaDef.name;
            siteAreaTemplate.accessControl = siteAreaDef.accessControl;
            siteAreaTemplate.siteID = site.id;
            const sireAreaID = await SiteAreaStorage.saveSiteArea(buildTenant.id, siteAreaTemplate);
            console.log(`** Create sitearea : ${siteAreaTemplate.id}`);
            const siteAreaModel = await SiteAreaStorage.getSiteArea(buildTenant.id, sireAreaID);
            const siteAreaContext = new SiteAreaContext(siteAreaModel, newTenantContext);
            siteContext.addSiteArea(siteAreaContext);
            // Create Charging Station for site area
            for (let counterCS = 1; counterCS <= NBR_CHARGINGSTATIONS; counterCS++) {
              const chargingStationDef = {
                baseName: new ObjectID().toHexString(),
                ocppVersion: '1.6',
                siteAreaNames: [siteAreaTemplate.id]
              };
              const chargingStationTemplate = Factory.chargingStation.build();
              chargingStationTemplate.id = chargingStationDef.baseName;
              console.log(`*** Create charging station : ${chargingStationTemplate.id}`);
              await newTenantContext.createChargingStation(chargingStationDef.ocppVersion, chargingStationTemplate, null, siteAreaModel);
            }
          }
        }
      }
    }
    return newTenantContext;
  }
}<|MERGE_RESOLUTION|>--- conflicted
+++ resolved
@@ -282,11 +282,7 @@
         newTenantContext.getContext().companies.push(dummyCompany);
         console.log(`Create company : ${dummyCompany.id}`);
         // Build sites/sitearea according to tenant definition
-<<<<<<< HEAD
         for (let counterSite = 1; counterSite <= NBR_SITES; counterSite++) {
-=======
-        for (let index = 1; index <= NBR_SITES; index++) {
->>>>>>> d63a16b2
           const siteContextDef = {
             id: new ObjectID().toHexString(),
             name: CONTEXTS.SITE_CONTEXTS.SITE_BASIC,
@@ -315,13 +311,8 @@
           const siteContext = new SiteContext(site, newTenantContext);
           newTenantContext.addSiteContext(siteContext);
           // Create site areas of current site
-<<<<<<< HEAD
           for (let counterSiteA = 1; counterSiteA <= NBR_SITEAREAS; counterSiteA++) {
             const siteAreaDef =     { 
-=======
-          for (let index = 1; index <= NBR_SITEAREAS; index++) {
-            const siteAreaDef = {
->>>>>>> d63a16b2
               id: new ObjectID().toHexString(),
               name: `${CONTEXTS.SITE_CONTEXTS.SITE_BASIC}-${CONTEXTS.SITE_AREA_CONTEXTS.WITHOUT_ACL}`,
               accessControl: false,
