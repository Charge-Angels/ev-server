--- conflicted
+++ resolved
@@ -121,15 +121,9 @@
       }
     }
     // Create list of unassigned charging station by creating a dummy site
-<<<<<<< HEAD
     const siteContext = new SiteContext({id: 1, name: CONTEXTS.SITE_CONTEXTS.NO_SITE}, newTenantContext);
     const emptySiteAreaContext = siteContext.addSiteArea({id: 1, name: CONTEXTS.SITE_AREA_CONTEXTS.NO_SITE});
     const chargingStations = chargingStationList.filter((chargingStation) => !chargingStation.hasOwnProperty('siteAreaID') || chargingStation.siteAreaID === null || chargingStation.siteAreaID === undefined);
-=======
-    const siteContext = new SiteContext({id: 1, name: CONTEXT_CONSTANTS.SITE_CONTEXTS.NO_SITE}, newTenantContext);
-    const emptySiteAreaContext = siteContext.addSiteArea({id: 1, name: CONTEXT_CONSTANTS.SITE_AREA_CONTEXTS.NO_SITE});
-    const chargingStations = chargingStationList.filter((chargingStation) => !chargingStation.siteAreaID);
->>>>>>> edab15a2
     for (const chargingStation of chargingStations) {
       emptySiteAreaContext.addChargingStation(chargingStation);
     }
