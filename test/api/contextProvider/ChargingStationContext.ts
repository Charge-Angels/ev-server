--- conflicted
+++ resolved
@@ -66,12 +66,7 @@
   }
 
   async sendHeartbeat() {
-<<<<<<< HEAD
-    const response = await this.ocppService.executeHeartbeat(this.chargingStation.id, {});
-    return response;
-=======
     return await this.tenantContext.getOCPPService(this.chargingStation.ocppVersion).executeHeartbeat(this.chargingStation.id, {});
->>>>>>> 905974e8
   }
 
   async startTransaction(connectorId, tagId, meterStart, startDate) {
