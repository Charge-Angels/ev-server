--- conflicted
+++ resolved
@@ -234,13 +234,8 @@
         const chargingStations = await testData.userService.chargingStationApi.readAll({});
         expect(chargingStations.status).to.equal(200);
         const response = await testData.userService.siteAreaApi.assignChargingStations(
-<<<<<<< HEAD
           testData.siteAreaContext.getSiteArea().id, [chargingStations.data.result[0].id]);
         expect(response.status).to.equal(200);
-=======
-          testData.siteAreaContext.getSiteArea().id, [testData.chargingStationContext.getChargingStation().id]);
-        expect(response.status).to.equal(StatusCodes.OK);
->>>>>>> c4ab13c4
       });
 
       it('Should be able to remove ChargingStations from SiteArea', async () => {
@@ -248,13 +243,8 @@
         const chargingStations = await testData.userService.chargingStationApi.readAll({});
         expect(chargingStations.status).to.equal(200);
         const response = await testData.userService.siteAreaApi.removeChargingStations(
-<<<<<<< HEAD
           testData.siteAreaContext.getSiteArea().id, [chargingStations.data.result[0].id]);
         expect(response.status).to.equal(200);
-=======
-          testData.siteAreaContext.getSiteArea().id, [testData.chargingStationContext.getChargingStation().id]);
-        expect(response.status).to.equal(StatusCodes.OK);
->>>>>>> c4ab13c4
       });
 
       it('Should be able to assign Assets to SiteArea', async () => {
@@ -337,11 +327,7 @@
           testData.userService.siteAreaApi,
           testData.createdSiteAreas[testData.createdSiteAreas.length - 2], false
         );
-<<<<<<< HEAD
-        expect(response.status).to.equal(200);
-=======
-        expect(response.status).to.equal(StatusCodes.FORBIDDEN);
->>>>>>> c4ab13c4
+        expect(response.status).to.equal(200);
       });
 
       it('Should not be able to create a site area without a site', async () => {
@@ -351,11 +337,7 @@
           Factory.siteArea.build(),
           false
         );
-<<<<<<< HEAD
         expect(response.status).to.equal(500);
-=======
-        expect(response.status).to.equal(StatusCodes.FORBIDDEN);
->>>>>>> c4ab13c4
       });
 
       it('Should not be able to read consumption without site Area ID', async () => {
@@ -384,13 +366,8 @@
         const chargingStations = await testData.userService.chargingStationApi.readAll({});
         expect(chargingStations.status).to.equal(200);
         const response = await testData.userService.siteAreaApi.assignChargingStations(
-<<<<<<< HEAD
-          testData.createdSiteAreas[testData.createdSiteAreas.length - 1].id, [chargingStations.data.result[0].id]);
-        expect(response.status).to.equal(403);
-=======
           testData.siteAreaContext.getSiteArea().id, [testData.chargingStationContext.getChargingStation().id]);
         expect(response.status).to.equal(StatusCodes.FORBIDDEN);
->>>>>>> c4ab13c4
       });
 
       it('Should not be able to remove ChargingStations from SiteArea', async () => {
@@ -398,13 +375,8 @@
         const chargingStations = await testData.userService.chargingStationApi.readAll({});
         expect(chargingStations.status).to.equal(200);
         const response = await testData.userService.siteAreaApi.removeChargingStations(
-<<<<<<< HEAD
-          testData.createdSiteAreas[testData.createdSiteAreas.length - 1].id, [chargingStations.data.result[0].id]);
-        expect(response.status).to.equal(403);
-=======
           testData.siteAreaContext.getSiteArea().id, [testData.chargingStationContext.getChargingStation().id]);
         expect(response.status).to.equal(StatusCodes.FORBIDDEN);
->>>>>>> c4ab13c4
       });
 
       it('Should not be able to assign Assets to SiteArea', async () => {
@@ -412,13 +384,8 @@
         const assets = await testData.userService.assetApi.readAll({});
         expect(assets.status).to.equal(StatusCodes.OK);
         const response = await testData.userService.siteAreaApi.assignAssets(
-<<<<<<< HEAD
-          testData.createdSiteAreas[testData.createdSiteAreas.length - 1].id, [assets.data.result[0].id]);
-        expect(response.status).to.equal(403);
-=======
           testData.siteAreaContext.getSiteArea().id, [assets.data.result[0].id]);
         expect(response.status).to.equal(StatusCodes.FORBIDDEN);
->>>>>>> c4ab13c4
       });
 
       it('Should not be able to remove Assets from SiteArea', async () => {
@@ -426,13 +393,8 @@
         const assets = await testData.userService.assetApi.readAll({});
         expect(assets.status).to.equal(StatusCodes.OK);
         const response = await testData.userService.siteAreaApi.removeAssets(
-<<<<<<< HEAD
-          testData.createdSiteAreas[testData.createdSiteAreas.length - 1].id, [assets.data.result[0].id]);
-        expect(response.status).to.equal(403);
-=======
           testData.siteAreaContext.getSiteArea().id, [assets.data.result[0].id]);
         expect(response.status).to.equal(StatusCodes.FORBIDDEN);
->>>>>>> c4ab13c4
       });
 
       it('Should be able to assign ChargingStations to SiteArea if he is SiteAdmin', async () => {
@@ -440,13 +402,8 @@
         expect(chargingStations.status).to.equal(200);
         // Assign ChargingStation to SiteArea
         const response = await testData.userService.siteAreaApi.assignChargingStations(
-<<<<<<< HEAD
-          testData.createdSiteAreas[testData.createdSiteAreas.length - 2].id, [chargingStations.data.result[0].id]);
-        expect(response.status).to.equal(200);
-=======
           testData.siteAreaContext.getSiteArea().id, [testData.chargingStationContext.getChargingStation().id]);
         expect(response.status).to.equal(StatusCodes.OK);
->>>>>>> c4ab13c4
       });
 
       it('Should be able to remove ChargingStations from SiteArea if he is SiteAdmin', async () => {
@@ -454,29 +411,17 @@
         expect(chargingStations.status).to.equal(200);
         // Remove ChargingStation from SiteArea
         const response = await testData.userService.siteAreaApi.removeChargingStations(
-<<<<<<< HEAD
-          testData.createdSiteAreas[testData.createdSiteAreas.length - 2].id, [chargingStations.data.result[0].id]);
-        expect(response.status).to.equal(200);
-=======
           testData.siteAreaContext.getSiteArea().id, [testData.chargingStationContext.getChargingStation().id]);
         expect(response.status).to.equal(StatusCodes.OK);
->>>>>>> c4ab13c4
       });
 
       it('Should be able to assign Assets to SiteArea if he is SiteAdmin', async () => {
         const assets = await testData.userService.assetApi.readAll({});
-<<<<<<< HEAD
         expect(assets.status).to.equal(200);
         // Assign Assets to SiteArea
         const response = await testData.userService.siteAreaApi.assignAssets(
           testData.createdSiteAreas[testData.createdSiteAreas.length - 2].id, [assets.data.result[0].id]);
         expect(response.status).to.equal(200);
-=======
-        expect(assets.status).to.equal(StatusCodes.OK);
-        const response = await testData.userService.siteAreaApi.assignAssets(
-          testData.siteAreaContext.getSiteArea().id, [assets.data.result[0].id]);
-        expect(response.status).to.equal(StatusCodes.OK);
->>>>>>> c4ab13c4
       });
 
       it('Should be able to remove Assets from SiteArea if he is SiteAdmin', async () => {
@@ -484,7 +429,6 @@
         const assets = await testData.userService.assetApi.readAll({});
         expect(assets.status).to.equal(StatusCodes.OK);
         const response = await testData.userService.siteAreaApi.removeAssets(
-<<<<<<< HEAD
           testData.createdSiteAreas[testData.createdSiteAreas.length - 2].id, [assets.data.result[0].id]);
         expect(response.status).to.equal(200);
       });
@@ -507,10 +451,6 @@
           false
         );
         expect(response.status).to.equal(200);
-=======
-          testData.siteAreaContext.getSiteArea().id, [assets.data.result[0].id]);
-        expect(response.status).to.equal(StatusCodes.OK);
->>>>>>> c4ab13c4
       });
     });
   });
