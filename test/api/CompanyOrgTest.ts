<<<<<<< HEAD
const path = require('path');
 import global from'../../src/types/GlobalType';
 
global.appRoot = path.resolve(__dirname, '../../src');
=======
import path from 'path';
import TSGlobal from '../../src/types/GlobalType';
>>>>>>> d9073d2f
import CentralServerService from './client/CentralServerService';
import Factory from '../factories/Factory';
import { expect } from 'chai';

declare const global: TSGlobal;
global.appRoot = path.resolve(__dirname, '../../src');

class TestData {
  newCompany: any;
}

const testData = new TestData();

describe('Company Org tests', function() {
  this.timeout(30000);

  describe('Success cases', () => {
    it('Should create a new company', async () => {
      // Create
      testData.newCompany = await CentralServerService.DefaultInstance.createEntity(
        CentralServerService.DefaultInstance.companyApi, Factory.company.build());
    });

    it('Should find the created company by id', async () => {
      // Check if the created entity can be retrieved with its id
      await CentralServerService.DefaultInstance.getEntityById(
        CentralServerService.DefaultInstance.companyApi, testData.newCompany);
    });

    it('Should find the created company in the company list', async () => {
      // Check if the created entity is in the list
      await CentralServerService.DefaultInstance.checkEntityInList(
        CentralServerService.DefaultInstance.companyApi, testData.newCompany);
    });

    it('Should update the company', async () => {
      // Change entity
      testData.newCompany.name = "New Name";
      // Update
      await CentralServerService.DefaultInstance.updateEntity(
        CentralServerService.DefaultInstance.companyApi, testData.newCompany);
    });

    it('Should find the updated company by id', async () => {
      // Check if the updated entity can be retrieved with its id
      let updatedCompany = await CentralServerService.DefaultInstance.getEntityById(
        CentralServerService.DefaultInstance.companyApi, testData.newCompany);
      // Check
      expect(updatedCompany.name).to.equal(testData.newCompany.name);
    });

    it('Should delete the created company', async () => {
      // Delete the created entity
      await CentralServerService.DefaultInstance.deleteEntity(
        CentralServerService.DefaultInstance.companyApi, testData.newCompany);
    });

    it('Should not find the deleted company with its id', async () => {
      // Check if the deleted entity cannot be retrieved with its id
      await CentralServerService.DefaultInstance.checkDeletedEntityById(
        CentralServerService.DefaultInstance.companyApi, testData.newCompany);
    });
  });
});<|MERGE_RESOLUTION|>--- conflicted
+++ resolved
@@ -1,17 +1,11 @@
-<<<<<<< HEAD
 const path = require('path');
- import global from'../../src/types/GlobalType';
+import global from'../../src/types/GlobalType';
  
 global.appRoot = path.resolve(__dirname, '../../src');
-=======
-import path from 'path';
-import TSGlobal from '../../src/types/GlobalType';
->>>>>>> d9073d2f
 import CentralServerService from './client/CentralServerService';
 import Factory from '../factories/Factory';
 import { expect } from 'chai';
 
-declare const global: TSGlobal;
 global.appRoot = path.resolve(__dirname, '../../src');
 
 class TestData {
