<<<<<<< HEAD
const path = require('path');
import global from'../../src/types/GlobalType';
 
global.appRoot = path.resolve(__dirname, '../../src');
=======
import { expect } from 'chai';
import path from 'path';
>>>>>>> 4b7d5a22
import CentralServerService from './client/CentralServerService';
import Factory from '../factories/Factory';
import TSGlobal from '../../src/types/GlobalType';

global.appRoot = path.resolve(__dirname, '../../src');

class TestData {
  newCompany: any;
}

const testData = new TestData();

describe('Company Org tests', function() {
  this.timeout(30000);

  describe('Success cases', () => {
    it('Should create a new company', async () => {
      // Create
      testData.newCompany = await CentralServerService.DefaultInstance.createEntity(
        CentralServerService.DefaultInstance.companyApi, Factory.company.build());
    });

    it('Should find the created company by id', async () => {
      // Check if the created entity can be retrieved with its id
      await CentralServerService.DefaultInstance.getEntityById(
        CentralServerService.DefaultInstance.companyApi, testData.newCompany);
    });

    it('Should find the created company in the company list', async () => {
      // Check if the created entity is in the list
      await CentralServerService.DefaultInstance.checkEntityInList(
        CentralServerService.DefaultInstance.companyApi, testData.newCompany);
    });

    it('Should update the company', async () => {
      // Change entity
      testData.newCompany.name = 'New Name';
      // Update
      await CentralServerService.DefaultInstance.updateEntity(
        CentralServerService.DefaultInstance.companyApi, testData.newCompany);
    });

    it('Should find the updated company by id', async () => {
      // Check if the updated entity can be retrieved with its id
      const updatedCompany = await CentralServerService.DefaultInstance.getEntityById(
        CentralServerService.DefaultInstance.companyApi, testData.newCompany);
      // Check
      expect(updatedCompany.name).to.equal(testData.newCompany.name);
    });

    it('Should delete the created company', async () => {
      // Delete the created entity
      await CentralServerService.DefaultInstance.deleteEntity(
        CentralServerService.DefaultInstance.companyApi, testData.newCompany);
    });

    it('Should not find the deleted company with its id', async () => {
      // Check if the deleted entity cannot be retrieved with its id
      await CentralServerService.DefaultInstance.checkDeletedEntityById(
        CentralServerService.DefaultInstance.companyApi, testData.newCompany);
    });
  });
});<|MERGE_RESOLUTION|>--- conflicted
+++ resolved
@@ -1,17 +1,9 @@
-<<<<<<< HEAD
 const path = require('path');
 import global from'../../src/types/GlobalType';
- 
 global.appRoot = path.resolve(__dirname, '../../src');
-=======
-import { expect } from 'chai';
-import path from 'path';
->>>>>>> 4b7d5a22
 import CentralServerService from './client/CentralServerService';
 import Factory from '../factories/Factory';
-import TSGlobal from '../../src/types/GlobalType';
-
-global.appRoot = path.resolve(__dirname, '../../src');
+import { expect } from 'chai';
 
 class TestData {
   newCompany: any;
