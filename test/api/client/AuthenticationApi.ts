<<<<<<< HEAD
import { ServerRoute } from '../../../src/types/Server';
=======
import BaseApi from './utils/BaseApi';
import { ServerAction } from '../../../src/types/Server';
import User from '../../../src/types/User';
>>>>>>> 9c9c04c2

export default class AuthenticationApi {
  private _baseApi: BaseApi;
  public constructor(baseApi) {
    this._baseApi = baseApi;
  }

  public async login(email: string, password: string, acceptEula = true, tenant = '') {
    const data: any = {};
    // Allow caller to not pass param for the tests
    if (email) {
      data.email = email;
    }
    if (password) {
      data.password = password;
    }
    if (acceptEula) {
      data.acceptEula = acceptEula;
    }
    if (tenant) {
      data.tenant = tenant;
    }
    // Send
    const response = await this._baseApi.send({
      method: 'POST',
      url: '/v1/auth/' + ServerRoute.REST_SIGNIN,
      'axios-retry': {
        retries: 0
      },
      headers: {
        'Content-Type': 'application/x-www-form-urlencoded'
      },
      data
    });
    return response;
  }

  async registerUser(user: User, tenant = null) {
    // Send
    const response = await this._baseApi.send({
      method: 'POST',
      url: '/v1/auth/' + ServerRoute.REST_SIGNON,
      headers: {
        'Content-Type': 'application/json'
      },
      data: {
        ...user,
        tenant
      }
    });
    return response;
  }

  public async resetUserPassword(email: string, tenant = '') {
    const data = {
      email: email,
      tenant: tenant,
      captcha: '03AMGVjXiyflPJpUOJF-AW2YP9-uQZvbVKsnx2CaESTX7mr59laYB0KKn7QERpWk-cadi1e2D0oYyjClv6UcYJ3IrYI951f2uopiLQv8ykAKEz3TQ3ZWgYJQSvItSZ7cd8wSFl7EF9aVEIHJobWg4OljtmSf2YUyXFnma76ih089LfUe0uSQC8piAT6DJ5WVcNaR827jbJrzCtYSPFX8u_GSFM6jCQU0RdnFgTuFIst2hyZ_FfiKJSpG9pSF2avSie1R-y6PVJktxNHdDaTuN4PK-AucjKrHSO9A'
    };
    // Send
    const response = await this._baseApi.send({
      method: 'POST',
      url: '/v1/auth/' + ServerRoute.REST_PASSWORD_RESET,
      headers: {
        'Content-Type': 'application/json'
      },
      data: data
    });
    return response;
  }

  public async resendVerificationEmail(email: string, tenant = '') {
    const data = {
      email: email,
      tenant: tenant,
      captcha: '03AMGVjXiyflPJpUOJF-AW2YP9-uQZvbVKsnx2CaESTX7mr59laYB0KKn7QERpWk-cadi1e2D0oYyjClv6UcYJ3IrYI951f2uopiLQv8ykAKEz3TQ3ZWgYJQSvItSZ7cd8wSFl7EF9aVEIHJobWg4OljtmSf2YUyXFnma76ih089LfUe0uSQC8piAT6DJ5WVcNaR827jbJrzCtYSPFX8u_GSFM6jCQU0RdnFgTuFIst2hyZ_FfiKJSpG9pSF2avSie1R-y6PVJktxNHdDaTuN4PK-AucjKrHSO9A'
    };
    // Send
    const response = await this._baseApi.send({
      method: 'POST',
      url: '/v1/auth/' + ServerRoute.REST_MAIL_RESEND,
      headers: {
        'Content-Type': 'application/json'
      },
      data: data
    });
    return response;
  }

  public async verifyEmail(email: string, verificationToken: string, tenant = '') {
    // Send
    const response = await this._baseApi.send({
      method: 'GET',
<<<<<<< HEAD
      url: '/v1/auth/' + ServerRoute.REST_MAIL_CHECK,
=======
      url: `/v1/auth/${ServerAction.REST_MAIL_CHECK}?Email=${email}&Tenant=${tenant}&VerificationToken=${verificationToken}`,
      headers: {
        'Content-Type': 'application/json'
      }
    });
    return response;
  }

  public async getEula(language?: string) {
    // Send
    const response = await this._baseApi.send({
      method: 'GET',
      url: '/v1/auth/' + ServerAction.REST_END_USER_LICENSE_AGREEMENT,
>>>>>>> 9c9c04c2
      headers: {
        'Content-Type': 'application/json'
      },
      data: { language }
    });
    return response;
  }
}
<|MERGE_RESOLUTION|>--- conflicted
+++ resolved
@@ -1,10 +1,7 @@
-<<<<<<< HEAD
-import { ServerRoute } from '../../../src/types/Server';
-=======
 import BaseApi from './utils/BaseApi';
 import { ServerAction } from '../../../src/types/Server';
+import { ServerRoute } from '../../../src/types/Server';
 import User from '../../../src/types/User';
->>>>>>> 9c9c04c2
 
 export default class AuthenticationApi {
   private _baseApi: BaseApi;
@@ -98,9 +95,6 @@
     // Send
     const response = await this._baseApi.send({
       method: 'GET',
-<<<<<<< HEAD
-      url: '/v1/auth/' + ServerRoute.REST_MAIL_CHECK,
-=======
       url: `/v1/auth/${ServerAction.REST_MAIL_CHECK}?Email=${email}&Tenant=${tenant}&VerificationToken=${verificationToken}`,
       headers: {
         'Content-Type': 'application/json'
@@ -114,7 +108,6 @@
     const response = await this._baseApi.send({
       method: 'GET',
       url: '/v1/auth/' + ServerAction.REST_END_USER_LICENSE_AGREEMENT,
->>>>>>> 9c9c04c2
       headers: {
         'Content-Type': 'application/json'
       },
