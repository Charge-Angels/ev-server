--- conflicted
+++ resolved
@@ -10,12 +10,11 @@
     return await super.readAll(params, paging, ordering, '/client/api/BillingConnection');
   }
 
-<<<<<<< HEAD
+  public async synchronizeUsers(params?, paging = Constants.DEFAULT_PAGING, ordering = Constants.DEFAULT_ORDERING) {
+    return await super.create(params, '/client/api/SynchronizeUsersForBilling');
+  }
+
   public async synchronizeUser(params?) {
     return await super.create(params, '/client/api/SynchronizeUserForBilling');
-=======
-  public async synchronizeUsers(params?, paging = Constants.DEFAULT_PAGING, ordering = Constants.DEFAULT_ORDERING) {
-    return await super.create(params, '/client/api/SynchronizeUsersForBilling');
->>>>>>> 244ef06c
   }
 }