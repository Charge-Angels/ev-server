--- conflicted
+++ resolved
@@ -296,10 +296,6 @@
         ).not.to.be.empty;
         if (Array.isArray(adminUserListResponse.data)) {
           expect(StatisticsApi.calculateTotalsPerMonth(adminUserListResponse.data[0]),
-<<<<<<< HEAD
-            `The number of sessions should be ${numberOfUsers * numberOfYears * expectedTransactions}`
-          ).to.be.eql(numberOfUsers * numberOfYears * expectedTransactions);
-=======
             `The number of sessions should be ${numberOfUsers * 2 * numberOfYears * expectedTransactions}`
           ).to.be.eql(numberOfUsers * 2 * numberOfYears * expectedTransactions);
         }
@@ -326,7 +322,6 @@
           expect(StatisticsApi.calculateTotalsPerMonth(adminUserListResponse.data[0]),
             `Usage data should be ${numberOfChargers * expectedPricing} EUR`
           ).to.be.eql(numberOfChargers * expectedPricing);
->>>>>>> e814c687
         }
       });
 
