--- conflicted
+++ resolved
@@ -267,13 +267,8 @@
         ).not.to.be.empty;
         if (Array.isArray(adminUserListResponse.data)) {
           expect(StatisticsApi.calculateTotalsPerMonth(adminUserListResponse.data[0]),
-<<<<<<< HEAD
-            `The number of sessions should be ${numberOfUsers * numberOfYears * expectedSessions}`
-          ).to.be.eql(numberOfUsers * numberOfYears * expectedSessions);
-=======
             `The number of sessions should be ${numberOfUsers * numberOfYears * expectedTransactions}`
             ).to.be.eql(numberOfUsers * numberOfYears * expectedTransactions);
->>>>>>> 905974e8
         }
       });
 
