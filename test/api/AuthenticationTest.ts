const path = require('path');
 import global from'../../src/types/GlobalType';
 
global.appRoot = path.resolve(__dirname, '../../src');
import  {expect} from 'chai';
import  chai from 'chai';
import  chaiSubset from 'chai-subset';
import CentralServerService from './client/CentralServerService';
import config from '../config';
import jwt from 'jsonwebtoken';
import UserFactory from '../factories/UserFactory';
<<<<<<< HEAD

declare const global: TSGlobal;
=======
chai.use(chaiSubset);
>>>>>>> c5a1d7cf
global.appRoot = path.resolve(__dirname, '../../src');
const testData: any = {};

chai.use(chaiSubset);

describe('Authentication Service', function() {
  this.timeout(5000);

  before(() => {
    // Get credentials
    testData.adminEmail = config.get('admin.username');
    testData.adminPassword = config.get('admin.password');
    testData.superAdminEmail = config.get('superadmin.username');
    testData.superAdminPassword = config.get('superadmin.password');
    testData.adminTenant = config.get('admin.tenant');
  });

  describe('Success cases', () => {
    it('Should authenticate a registered user', async () => {
      // Check Login
      const response = await CentralServerService.DefaultInstance.authenticationApi.login(
        testData.adminEmail, testData.adminPassword, true, testData.adminTenant);
      // Check
      expect(response.status).to.be.eql(200);
      expect(response.data).to.have.property('token');
      expect(response.data.token).to.be.a('string');
      const centralServiceSuperAdmin = new CentralServerService(testData.adminEmail, {email: testData.superAdminEmail, password: testData.superAdminPassword})
      const tenantID = jwt.decode(response.data.token)['tenantID'];
      const tenant = await centralServiceSuperAdmin.getEntityById(centralServiceSuperAdmin.tenantApi, {id: tenantID});
      expect(tenant).to.have.property('subdomain', testData.adminTenant);
    });

    it('Should be possible to register a new user', async () => {
      // Check Login
      const newUser = UserFactory.buildRegisterUser();
      let response = await CentralServerService.DefaultInstance.authenticationApi.registerUser(newUser, testData.adminTenant);
      // Check
      expect(response.status).to.be.eql(200);
      expect(response.data).to.have.property('status', 'Success');

      response = await CentralServerService.DefaultInstance.userApi.getByEmail(newUser.email);
      expect(response.status).to.be.eql(200);
      expect(response.data).to.have.property('count', 1);
      const user = response.data.result[0];
      expect(user).to.have.property('email', newUser.email);
      expect(user).to.have.property('name', newUser.name);
      expect(user).to.have.property('firstName', newUser.firstName);
      expect(user).to.have.property('status', 'P');
      expect(user).to.have.property('role', 'B');
    });

    it('Should be possible to register a new user', async () => {
      const newUser = UserFactory.buildRegisterUser();
      let response = await CentralServerService.DefaultInstance.authenticationApi.registerUser(newUser, testData.adminTenant);
      // Check
      expect(response.status).to.be.eql(200);
      expect(response.data).to.have.property('status', 'Success');

      response = await CentralServerService.DefaultInstance.userApi.getByEmail(newUser.email);
      expect(response.status).to.be.eql(200);
      expect(response.data).to.have.property('count', 1);
      const user = response.data.result[0];
      expect(user).to.have.property('email', newUser.email);
      expect(user).to.have.property('name', newUser.name);
      expect(user).to.have.property('firstName', newUser.firstName);
      expect(user).to.have.property('status', 'P');
      expect(user).to.have.property('role', 'B');
    });

    it('Should be possible to reset a user password', async () => {
      const newUser = await CentralServerService.DefaultInstance.createEntity(
        CentralServerService.DefaultInstance.userApi, UserFactory.build());

      const response = await CentralServerService.DefaultInstance.authenticationApi.resetUserPassword(newUser.email, testData.adminTenant);
      // Check
      expect(response.status).to.be.eql(200);
      expect(response.data).to.have.property('status', 'Success');
    });
  });

  describe('Error cases', () => {
    it('Should not allow authentication of known user with wrong password', async () => {
      // Call
      const response = await CentralServerService.DefaultInstance.authenticationApi.login(testData.adminEmail, 'another', true);
      // Check
      expect(response.status).to.be.eql(550);
      expect(response.data).to.not.have.property('token');
    });

    it('Should not allow authentication without password', async () => {
      // Call
      const response = await CentralServerService.DefaultInstance.authenticationApi.login(
        testData.adminEmail, null, true, testData.adminTenant);
      // Check
      expect(response.status).to.be.eql(500);
      expect(response.data).to.not.have.property('token');
    });

    it('Should not allow authentication not accepting eula', async () => {
      // Call
      const response = await CentralServerService.DefaultInstance.authenticationApi.login(
        testData.adminEmail, testData.adminPassword, false, testData.adminTenant);
      // Check
      expect(response.status).to.be.eql(520);
      expect(response.data).to.not.have.property('token');
    });

    it('Should not allow authentication without eula', async () => {
      // Call
      const response = await CentralServerService.DefaultInstance.authenticationApi.login(
        testData.adminEmail, testData.adminPassword, null, testData.adminTenant);
      // Check
      expect(response.status).to.be.eql(520);
      expect(response.data).to.not.have.property('token');
    });

    it('Should not allow authentication without email', async () => {
      // Call
      const response = await CentralServerService.DefaultInstance.authenticationApi.login(
        null, testData.adminPassword, true, testData.adminTenant);
      // Check
      expect(response.status).to.be.eql(500);
      expect(response.data).to.not.have.property('token');
    });

    it('Should not allow authentication of unknown email', async () => {
      // Call
      const response = await CentralServerService.DefaultInstance.authenticationApi.login('unknown@sap.com', testData.adminPassword, true);
      expect(response.status).to.be.eql(550);
      expect(response.data).to.not.have.property('token');
    });

    it('should not allow authentication without tenant', async () => {
      const response = await CentralServerService.DefaultInstance.authenticationApi.login('unknown@sap.com', testData.adminPassword, true, null);
      expect(response.status).to.be.eql(550);
      expect(response.data).to.not.have.property('token');
    });

    it('should not allow authentication of unknown tenant', async () => {
      const response = await CentralServerService.DefaultInstance.authenticationApi.login('unknown@sap.com', testData.adminPassword, true, 'unknown');
      expect(response.status).to.be.eql(550);
      expect(response.data).to.not.have.property('token');
    });
  });
});
<|MERGE_RESOLUTION|>--- conflicted
+++ resolved
@@ -1,21 +1,14 @@
-const path = require('path');
- import global from'../../src/types/GlobalType';
- 
-global.appRoot = path.resolve(__dirname, '../../src');
-import  {expect} from 'chai';
-import  chai from 'chai';
-import  chaiSubset from 'chai-subset';
+import path from 'path';
+import chai, {expect} from 'chai';
+import global from '../../src/types/GlobalType';
+import chaiSubset from 'chai-subset';
 import CentralServerService from './client/CentralServerService';
 import config from '../config';
 import jwt from 'jsonwebtoken';
 import UserFactory from '../factories/UserFactory';
-<<<<<<< HEAD
 
-declare const global: TSGlobal;
-=======
-chai.use(chaiSubset);
->>>>>>> c5a1d7cf
 global.appRoot = path.resolve(__dirname, '../../src');
+
 const testData: any = {};
 
 chai.use(chaiSubset);
