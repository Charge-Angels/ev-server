--- conflicted
+++ resolved
@@ -1,13 +1,7 @@
 
-<<<<<<< HEAD
 const path = require('path');
- import global from'../../src/types/GlobalType';
+import global from'../../src/types/GlobalType';
  
-=======
-import path from 'path';
-import TSGlobal from '../../src/types/GlobalType';
-declare const global: TSGlobal;
->>>>>>> d9073d2f
 global.appRoot = path.resolve(__dirname, '../../src');
 import chai from 'chai';
 import {expect} from 'chai';
