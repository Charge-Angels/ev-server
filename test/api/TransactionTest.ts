<<<<<<< HEAD
import chai, { expect } from 'chai';
=======
const path = require('path');
 import global from'../../src/types/GlobalType';
 
global.appRoot = path.resolve(__dirname, '../../src');
import chai from 'chai';
import { expect } from 'chai';
>>>>>>> c5a1d7cf
import chaiSubset from 'chai-subset';
import faker from 'faker';
import moment from 'moment';
import path from 'path';
import CentralServerService from '../api/client/CentralServerService';
import DataHelper from './DataHelper';
import TSGlobal from '../../src/types/GlobalType';

declare const global: TSGlobal;
global.appRoot = path.resolve(__dirname, '../../src');

chai.use(chaiSubset);

class TestData {
  public centralServerService: CentralServerService;
  public tenantID: string;
  public dataHelper16: any;

  public constructor() {
    this.centralServerService = new CentralServerService();
  }

  public async init(): Promise<void> {
    this.tenantID = await this.centralServerService.authenticatedApi.getTenantID();
    this.dataHelper16 = new DataHelper('1.6', this.tenantID);
  }
}

let testData: TestData;

describe('Transaction tests', function() {
  this.timeout(10000);
  before(async () => {
    testData = new TestData();
    await testData.init();
  });

  after(async () => {
    testData.dataHelper16.close();
    testData.dataHelper16.destroyData();
  });

  describe('readById', () => {
    it('read a not existing transaction', async () => {
      const response = await testData.centralServerService.transactionApi.readById(faker.random.number(100000));
      expect(response.status).to.equal(550);
    });
    it('read with invalid id', async () => {
      const response = await testData.centralServerService.transactionApi.readById('&é"\'(§è!çà)');
      expect(response.status).to.equal(550);
    });
    it('read without providing id', async () => {
      const response = await testData.centralServerService.transactionApi.readById(null);
      expect(response.status).to.equal(500);
    });
    it('read a started transaction', async () => {
      const user = await testData.dataHelper16.createUser();
      const company = await testData.dataHelper16.createCompany();
      const site = await testData.dataHelper16.createSite(company, [user]);
      const chargingStation = await testData.dataHelper16.createChargingStation();
      await testData.dataHelper16.createSiteArea(site, [chargingStation]);
      const connectorId = 1;
      const tagId = user.tagIDs[0];
      const meterStart = faker.random.number({ min: 0, max: 1000 });
      const startDate = moment();

      const transactionId = await testData.dataHelper16.startTransaction(chargingStation, connectorId, tagId, meterStart, startDate);
      const response = await testData.centralServerService.transactionApi.readById(transactionId);
      expect(response.status).to.equal(200);
      expect(response.data).to.containSubset({
        id: transactionId,
        timestamp: startDate.toISOString(),
        connectorId: connectorId,
        tagID: tagId,
        chargeBoxID: chargingStation.id,
        currentConsumption: 0,
        currentTotalConsumption: 0,
        currentTotalInactivitySecs: 0,
        meterStart: meterStart,
        user: {
          id: user.id,
          firstName: user.firstName,
          name: user.name,
        }
      });
    });
    it('read a started transaction with one meter value', async () => {
      const user = await testData.dataHelper16.createUser();
      const company = await testData.dataHelper16.createCompany();
      const site = await testData.dataHelper16.createSite(company, [user]);
      const chargingStation = await testData.dataHelper16.createChargingStation();
      await testData.dataHelper16.createSiteArea(site, [chargingStation]);
      const connectorId = 1;
      const tagId = user.tagIDs[0];
      const meterStart = 180;
      const startDate = moment();
      const transactionId = await testData.dataHelper16.startTransaction(chargingStation, connectorId, tagId, meterStart, startDate);

      const load = 100;
      const currentTime = startDate.clone().add(1, 'hour');
      await testData.dataHelper16.sendConsumptionMeterValue(chargingStation, connectorId, transactionId, meterStart + load, currentTime);

      const response = await testData.centralServerService.transactionApi.readById(transactionId);
      expect(response.status).to.equal(200);
      expect(response.data).to.containSubset({
        id: transactionId,
        timestamp: startDate.toISOString(),
        connectorId: connectorId,
        tagID: tagId,
        chargeBoxID: chargingStation.id,
        currentConsumption: load,
        currentTotalConsumption: load,
        currentTotalInactivitySecs: 0,
        meterStart: meterStart,
        user: {
          id: user.id,
          firstName: user.firstName,
          name: user.name,
        }
      });
    });
    it('read a started transaction with multiple meter values', async () => {
      const user = await testData.dataHelper16.createUser();
      const company = await testData.dataHelper16.createCompany();
      const site = await testData.dataHelper16.createSite(company, [user]);
      const chargingStation = await testData.dataHelper16.createChargingStation();
      await testData.dataHelper16.createSiteArea(site, [chargingStation]);
      const connectorId = 1;
      const tagId = user.tagIDs[0];
      const meterStart = 180;
      const startDate = moment();
      const currentTime = startDate.clone();
      let cumulated = meterStart;
      let load = 0;
      const transactionId = await testData.dataHelper16.startTransaction(chargingStation, connectorId, tagId, meterStart, startDate);

      load = 100;
      cumulated += load;
      currentTime.add(1, 'hour');
      await testData.dataHelper16.sendConsumptionMeterValue(chargingStation, connectorId, transactionId, cumulated, currentTime);

      load = 50;
      cumulated += load;
      currentTime.add(1, 'hour');
      await testData.dataHelper16.sendConsumptionMeterValue(chargingStation, connectorId, transactionId, cumulated, currentTime);

      const response = await testData.centralServerService.transactionApi.readById(transactionId);
      expect(response.status).to.equal(200);
      expect(response.data).to.containSubset({
        id: transactionId,
        currentConsumption: load,
        currentTotalConsumption: cumulated - meterStart,
        currentTotalInactivitySecs: 0,
        meterStart: meterStart,
      });
    });
    it('read a closed transaction without meter values and no meterStart', async () => {
      const user = await testData.dataHelper16.createUser();
      const company = await testData.dataHelper16.createCompany();
      const site = await testData.dataHelper16.createSite(company, [user]);
      const chargingStation = await testData.dataHelper16.createChargingStation();
      await testData.dataHelper16.createSiteArea(site, [chargingStation]);
      const connectorId = 1;
      const tagId = user.tagIDs[0];
      const meterStart = 0;
      const meterStop = 0;
      const startDate = moment();
      const stopDate = startDate.clone().add(1, 'hour');
      const transactionId = await testData.dataHelper16.startTransaction(chargingStation, connectorId, tagId, meterStart, startDate);
      await testData.dataHelper16.stopTransaction(chargingStation, transactionId, tagId, meterStop, stopDate);

      const response = await testData.centralServerService.transactionApi.readById(transactionId);
      expect(response.status).to.equal(200);
      expect(response.data).to.containSubset({
        id: transactionId,
        meterStart: meterStart,
        stop: {
          meterStop: meterStop,
          totalInactivitySecs: 3600,
          timestamp: stopDate.toISOString(),
          tagID: tagId,
        }
      });

    });
    it('read a closed transaction without meter values and a meterStart different from meterStop', async () => {
      const user = await testData.dataHelper16.createUser();
      const company = await testData.dataHelper16.createCompany();
      const site = await testData.dataHelper16.createSite(company, [user]);
      const chargingStation = await testData.dataHelper16.createChargingStation();
      await testData.dataHelper16.createSiteArea(site, [chargingStation]);
      const connectorId = 1;
      const tagId = user.tagIDs[0];
      const meterStart = 0;
      const meterStop = 1000;
      const startDate = moment();
      const stopDate = startDate.clone().add(1, 'hour');
      const transactionId = await testData.dataHelper16.startTransaction(chargingStation, connectorId, tagId, meterStart, startDate);
      await testData.dataHelper16.stopTransaction(chargingStation, transactionId, tagId, meterStop, stopDate);

      const response = await testData.centralServerService.transactionApi.readById(transactionId);
      expect(response.status).to.equal(200);
      expect(response.data).to.containSubset({
        id: transactionId,
        meterStart: meterStart,
        stop: {
          meterStop: meterStop,
          totalConsumption: 1000,
          totalInactivitySecs: 0,
          timestamp: stopDate.toISOString(),
          tagID: tagId,
        }
      });
    });
  });


  describe('readAllCompleted', () => {
    it('no transactions completed', async () => {
      const user = await testData.dataHelper16.createUser();
      const company = await testData.dataHelper16.createCompany();
      const site = await testData.dataHelper16.createSite(company, [user]);
      const chargingStation = await testData.dataHelper16.createChargingStation();
      await testData.dataHelper16.createSiteArea(site, [chargingStation]);
      const connectorId = 1;
      const tagId = user.tagIDs[0];
      const meterStart = 0;
      const startDate = moment();
      await testData.dataHelper16.startTransaction(chargingStation, connectorId, tagId, meterStart, startDate);

      const response = await testData.centralServerService.transactionApi.readAllCompleted({ ChargeBoxID: chargingStation.id });
      expect(response.status).to.equal(200);
      expect(response.data.count).to.equal(0);
    });
    it('some transactions completed', async () => {
      const user = await testData.dataHelper16.createUser();
      const company = await testData.dataHelper16.createCompany();
      const site = await testData.dataHelper16.createSite(company, [user]);
      const chargingStation = await testData.dataHelper16.createChargingStation();
      await testData.dataHelper16.createSiteArea(site, [chargingStation]);
      const connectorId = 1;
      const tagId = user.tagIDs[0];
      const meterStart = 0;
      const meterStop = 1000;
      const startDate = moment();
      const stopDate = startDate.clone().add(1, 'hour');
      const transactionId1 = await testData.dataHelper16.startTransaction(chargingStation, connectorId, tagId, meterStart, startDate);
      await testData.dataHelper16.stopTransaction(chargingStation, transactionId1, tagId, meterStop, stopDate);
      const transactionId2 = await testData.dataHelper16.startTransaction(chargingStation, connectorId, tagId, meterStart, startDate);
      await testData.dataHelper16.stopTransaction(chargingStation, transactionId2, tagId, meterStop, stopDate);

      const response = await testData.centralServerService.transactionApi.readAllCompleted({ ChargeBoxID: chargingStation.id });
      expect(response.status).to.equal(200);
      expect(response.data.count).to.equal(2);
      expect(response.data.result).to.containSubset([{
        id: transactionId1,
        meterStart: meterStart,
        stop: {
          totalConsumption: 1000,
          totalInactivitySecs: 0,
          meterStop: meterStop,
          timestamp: stopDate.toISOString(),
          tagID: tagId,
        }
      }, {
        id: transactionId2,
        meterStart: meterStart,
        stop: {
          meterStop: meterStop,
          totalConsumption: 1000,
          totalInactivitySecs: 0,
          timestamp: stopDate.toISOString(),
          tagID: tagId,
        }
      }]);
    });
  });

  describe('readAllInError', () => {
    it('no transactions in error', async () => {
      const user = await testData.dataHelper16.createUser();
      const company = await testData.dataHelper16.createCompany();
      const site = await testData.dataHelper16.createSite(company, [user]);
      const chargingStation = await testData.dataHelper16.createChargingStation();
      await testData.dataHelper16.createSiteArea(site, [chargingStation]);
      const connectorId = 1;
      const tagId = user.tagIDs[0];
      const meterStart = 0;
      const startDate = moment();
      await testData.dataHelper16.startTransaction(chargingStation, connectorId, tagId, meterStart, startDate);
      const response = await testData.centralServerService.transactionApi.readAllInError({ ChargeBoxID: chargingStation.id });
      expect(response.status).to.equal(200);
      expect(response.data.count).to.equal(0);
    });
    it('some transactions in error', async () => {
      const user = await testData.dataHelper16.createUser();
      const company = await testData.dataHelper16.createCompany();
      const site = await testData.dataHelper16.createSite(company, [user]);
      const chargingStation = await testData.dataHelper16.createChargingStation();
      await testData.dataHelper16.createSiteArea(site, [chargingStation]);
      const connectorId = 1;
      const tagId = user.tagIDs[0];
      const meterStart = 0;
      const meterStop = 1000;
      const startDate = moment();
      const stopDate = startDate.clone().add(1, 'hour');
      const transactionId1 = await testData.dataHelper16.startTransaction(chargingStation, connectorId, tagId, meterStart, startDate);
      await testData.dataHelper16.stopTransaction(chargingStation, transactionId1, tagId, meterStart, stopDate);
      const transactionId2 = await testData.dataHelper16.startTransaction(chargingStation, connectorId, tagId, meterStart, startDate);
      await testData.dataHelper16.stopTransaction(chargingStation, transactionId2, tagId, meterStop, stopDate);

      const response = await testData.centralServerService.transactionApi.readAllInError({ ChargeBoxID: chargingStation.id });
      expect(response.status).to.equal(200);
      expect(response.data.count).to.equal(2);
      expect(response.data.result).to.containSubset([{
        id: transactionId1,
        meterStart: meterStart,
        stop: {
          totalConsumption: 0,
          totalInactivitySecs: 3600,
          meterStop: meterStart,
          timestamp: stopDate.toISOString(),
          tagID: tagId,
        }
      }]);
    });
  });

  describe('readAllConsumption', () => {
    it('read consumption of a started transaction without meter values', async () => {
      const user = await testData.dataHelper16.createUser();
      const company = await testData.dataHelper16.createCompany();
      const site = await testData.dataHelper16.createSite(company, [user]);
      const chargingStation = await testData.dataHelper16.createChargingStation();
      await testData.dataHelper16.createSiteArea(site, [chargingStation]);
      const connectorId = 1;
      const tagId = user.tagIDs[0];
      const meterStart = 0;
      const startDate = moment();
      const transactionId = await testData.dataHelper16.startTransaction(chargingStation, connectorId, tagId, meterStart, startDate);
      // pragma await testData.dataHelper16.stopTransaction(chargingStation, transactionId, tagId, meterStop, stopDate);

      const response = await testData.centralServerService.transactionApi.readAllConsumption({ TransactionId: transactionId });
      expect(response.status).to.equal(200);
      expect(response.data).to.containSubset({
        id: transactionId,
        values: []
      });
    });
    it('read consumption of a started transaction with multiple meter values', async () => {
      const user = await testData.dataHelper16.createUser();
      const company = await testData.dataHelper16.createCompany();
      const site = await testData.dataHelper16.createSite(company, [user]);
      const chargingStation = await testData.dataHelper16.createChargingStation();
      await testData.dataHelper16.createSiteArea(site, [chargingStation]);
      const connectorId = 1;
      const tagId = user.tagIDs[0];
      const meterStart = 180;
      const startDate = moment();
      const currentTime = startDate.clone();
      let cumulated = meterStart;
      const transactionId = await testData.dataHelper16.startTransaction(chargingStation, connectorId, tagId, meterStart, startDate);

      const meterValues = [
        {
          value: 100,
          timestamp: currentTime.add(1, 'hour').clone()
        },
        {
          value: 50,
          timestamp: currentTime.add(1, 'hour').clone()
        }
      ];

      for (const meterValue of meterValues) {
        cumulated += meterValue.value;
        await testData.dataHelper16.sendConsumptionMeterValue(chargingStation, connectorId, transactionId, cumulated, meterValue.timestamp);
      }

      const response = await testData.centralServerService.transactionApi.readAllConsumption({ TransactionId: transactionId });
      expect(response.status).to.equal(200);
      expect(response.data).to.containSubset({
        id: transactionId,
        values: [
          {
            date: meterValues[0].timestamp.toISOString(),
            value: meterValues[0].value,
            cumulated: meterValues[0].value
          },
          {
            date: meterValues[1].timestamp.toISOString(),
            value: meterValues[1].value,
            cumulated: cumulated - meterStart
          }
        ]
      });
    });

    it('read consumption of a started transaction with multiple meter values and different date parameters', async () => {
      const user = await testData.dataHelper16.createUser();
      const company = await testData.dataHelper16.createCompany();
      const site = await testData.dataHelper16.createSite(company, [user]);
      const chargingStation = await testData.dataHelper16.createChargingStation();
      await testData.dataHelper16.createSiteArea(site, [chargingStation]);
      const connectorId = 1;
      const tagId = user.tagIDs[0];
      const meterStart = 180;
      const startDate = moment('2018-11-06T08:00:00.000Z');
      let cumulated = meterStart;
      const transactionId = await testData.dataHelper16.startTransaction(chargingStation, connectorId, tagId, meterStart, startDate);

      const meterValues = [
        {
          value: 100,
          timestamp: startDate.clone().add(1, 'hour')
        },
        {
          value: 50,
          timestamp: startDate.clone().add(2, 'hour')
        }
      ];

      for (const meterValue of meterValues) {
        cumulated += meterValue.value;
        await testData.dataHelper16.sendConsumptionMeterValue(chargingStation, connectorId, transactionId, cumulated, meterValue.timestamp);
      }

      let response = await testData.centralServerService.transactionApi.readAllConsumption({
        TransactionId: transactionId,
        StartDateTime: startDate.clone().subtract(1, 'hour').toISOString()
      });
      expect(response.data.values).has.lengthOf(3);
      expect(response.data).to.containSubset({
        id: transactionId,
        values: [
          {
            date: meterValues[0].timestamp.toISOString(),
            value: meterValues[0].value,
            cumulated: meterValues[0].value
          },
          {
            date: meterValues[1].timestamp.toISOString(),
            value: meterValues[1].value,
            cumulated: cumulated - meterStart
          }
        ]
      });

      response = await testData.centralServerService.transactionApi.readAllConsumption({
        TransactionId: transactionId,
        StartDateTime: startDate.clone().subtract(2, 'hour').toISOString(),
        EndDateTime: startDate.clone().subtract(1, 'hour').toISOString()
      });
      expect(response.data.values).has.lengthOf(0);
      expect(response.data).to.containSubset({
        id: transactionId,
        values: []
      });

      response = await testData.centralServerService.transactionApi.readAllConsumption({
        TransactionId: transactionId,
        StartDateTime: startDate.clone().subtract(1, 'hour').toISOString(),
        EndDateTime: startDate.clone().subtract(0, 'hour').toISOString()
      });
      expect(response.data.values).has.lengthOf(0);
      expect(response.data).to.containSubset({
        id: transactionId,
        values: []
      });


      response = await testData.centralServerService.transactionApi.readAllConsumption({
        TransactionId: transactionId,
        StartDateTime: startDate.clone().subtract(1, 'hour').toISOString(),
        EndDateTime: startDate.clone().add(30, 'minutes').toISOString()
      });
      expect(response.data.values).has.lengthOf(0);
      expect(response.data).to.containSubset({
        id: transactionId,
        values: []
      });
      response = await testData.centralServerService.transactionApi.readAllConsumption({
        TransactionId: transactionId,
        StartDateTime: startDate.clone().subtract(1, 'hour').toISOString(),
        EndDateTime: startDate.clone().add(1, 'hour').toISOString()
      });
      expect(response.data.values).has.lengthOf(2);
      expect(response.data).to.containSubset({
        id: transactionId,
        values: [
          {
            date: meterValues[0].timestamp.toISOString(),
            value: meterValues[0].value,
            cumulated: meterValues[0].value
          }
        ]
      });

      response = await testData.centralServerService.transactionApi.readAllConsumption({
        TransactionId: transactionId,
        StartDateTime: startDate.clone().subtract(1, 'hour').toISOString(),
        EndDateTime: startDate.clone().add(1.5, 'hour').toISOString()
      });
      expect(response.data.values).has.lengthOf(2);
      expect(response.data).to.containSubset({
        id: transactionId,
        values: [
          {
            date: meterValues[0].timestamp.toISOString(),
            value: meterValues[0].value,
            cumulated: meterValues[0].value
          }
        ]
      });

      response = await testData.centralServerService.transactionApi.readAllConsumption({
        TransactionId: transactionId,
        StartDateTime: startDate.clone().subtract(1, 'hour').toISOString(),
        EndDateTime: startDate.clone().add(3, 'hour').toISOString()
      });
      expect(response.data.values).has.lengthOf(3);
      expect(response.data).to.containSubset({
        id: transactionId,
        values: [
          {
            date: meterValues[0].timestamp.toISOString(),
            value: meterValues[0].value,
            cumulated: meterValues[0].value
          },
          {
            date: meterValues[1].timestamp.toISOString(),
            value: meterValues[1].value,
            cumulated: meterValues[1].value + meterValues[0].value
          }
        ]
      });

      response = await testData.centralServerService.transactionApi.readAllConsumption({
        TransactionId: transactionId,
        StartDateTime: startDate.clone().add(1, 'hour').toISOString(),
        EndDateTime: startDate.clone().add(2, 'hour').toISOString()
      });
      expect(response.data.values).has.lengthOf(3);
      expect(response.data).to.containSubset({
        id: transactionId,
        values: [
          {
            date: meterValues[0].timestamp.toISOString(),
            value: meterValues[0].value,
            cumulated: meterValues[0].value
          },
          {
            date: meterValues[1].timestamp.toISOString(),
            value: meterValues[1].value,
            cumulated: meterValues[1].value + meterValues[0].value
          }
        ]
      });

      response = await testData.centralServerService.transactionApi.readAllConsumption({
        TransactionId: transactionId,
        StartDateTime: startDate.clone().add(1.5, 'hour').toISOString(),
        EndDateTime: startDate.clone().add(2, 'hour').toISOString()
      });
      expect(response.data.values).has.lengthOf(2);
      expect(response.data).to.containSubset({
        id: transactionId,
        values: [
          {
            date: meterValues[1].timestamp.toISOString(),
            value: meterValues[1].value,
            cumulated: meterValues[1].value + meterValues[0].value
          }
        ]
      });

      response = await testData.centralServerService.transactionApi.readAllConsumption({
        TransactionId: transactionId,
        StartDateTime: startDate.clone().add(2, 'hour').toISOString(),
        EndDateTime: startDate.clone().add(3, 'hour').toISOString()
      });
      expect(response.data.values).has.lengthOf(2);
      expect(response.data).to.containSubset({
        id: transactionId,
        values: [
          {
            date: meterValues[1].timestamp.toISOString(),
            value: meterValues[1].value,
            cumulated: meterValues[1].value + meterValues[0].value
          }
        ]
      });

      response = await testData.centralServerService.transactionApi.readAllConsumption({
        TransactionId: transactionId,
        StartDateTime: startDate.clone().add(2.5, 'hour').toISOString(),
        EndDateTime: startDate.clone().add(3, 'hour').toISOString()
      });
      expect(response.data.values).has.lengthOf(0);
      expect(response.data).to.containSubset({
        id: transactionId,
        values: []
      });

      response = await testData.centralServerService.transactionApi.readAllConsumption({
        TransactionId: transactionId,
        EndDateTime: startDate.clone().toISOString()
      });
      expect(response.data.values).has.lengthOf(0);
      expect(response.data).to.containSubset({
        id: transactionId,
        values: []
      });

      response = await testData.centralServerService.transactionApi.readAllConsumption({
        TransactionId: transactionId,
        EndDateTime: startDate.clone().add(1, 'hour').toISOString()
      });
      expect(response.data.values).has.lengthOf(2);
      expect(response.data).to.containSubset({
        id: transactionId,
        values: [
          {
            date: meterValues[0].timestamp.toISOString(),
            value: meterValues[0].value,
            cumulated: meterValues[0].value
          }
        ]
      });
      response = await testData.centralServerService.transactionApi.readAllConsumption({
        TransactionId: transactionId,
        EndDateTime: startDate.clone().add(2.5, 'hour').toISOString()
      });
      expect(response.data.values).has.lengthOf(3);
      expect(response.data).to.containSubset({
        id: transactionId,
        values: [
          {
            date: meterValues[0].timestamp.toISOString(),
            value: meterValues[0].value,
            cumulated: meterValues[0].value
          },
          {
            date: meterValues[1].timestamp.toISOString(),
            value: meterValues[1].value,
            cumulated: meterValues[1].value + meterValues[0].value
          }
        ]
      });
      response = await testData.centralServerService.transactionApi.readAllConsumption({
        TransactionId: transactionId,
        EndDateTime: startDate.clone().add(4, 'hour').toISOString()
      });
      expect(response.data.values).has.lengthOf(3);
      expect(response.data).to.containSubset({
        id: transactionId,
        values: [
          {
            date: meterValues[0].timestamp.toISOString(),
            value: meterValues[0].value,
            cumulated: meterValues[0].value
          },
          {
            date: meterValues[1].timestamp.toISOString(),
            value: meterValues[1].value,
            cumulated: meterValues[1].value + meterValues[0].value
          }
        ]
      });
    });
    it('read consumption of a stopped transaction without meter values', async () => {
      const user = await testData.dataHelper16.createUser();
      const company = await testData.dataHelper16.createCompany();
      const site = await testData.dataHelper16.createSite(company, [user]);
      const chargingStation = await testData.dataHelper16.createChargingStation();
      await testData.dataHelper16.createSiteArea(site, [chargingStation]);
      const connectorId = 1;
      const tagId = user.tagIDs[0];
      const meterStart = 0;
      const meterStop = 1000;
      const startDate = moment();
      const stopDate = startDate.clone().add(1, 'hour');
      const transactionId = await testData.dataHelper16.startTransaction(chargingStation, connectorId, tagId, meterStart, startDate);
      await testData.dataHelper16.stopTransaction(chargingStation, transactionId, tagId, meterStop, stopDate);

      const response = await testData.centralServerService.transactionApi.readAllConsumption({ TransactionId: transactionId });
      expect(response.status).to.equal(200);
      expect(response.data).to.containSubset({
        id: transactionId,
        values: [
          {
            date: stopDate.toISOString(),
            value: meterStop - meterStart,
            cumulated: meterStop
          }
        ]
      });
    });
  });

  describe('getTransactionsActive', () => {
    it('read on a charger without active transactions', async () => {
      const user = await testData.dataHelper16.createUser();
      const company = await testData.dataHelper16.createCompany();
      const site = await testData.dataHelper16.createSite(company, [user]);
      const chargingStation = await testData.dataHelper16.createChargingStation();
      await testData.dataHelper16.createSiteArea(site, [chargingStation]);
      const response = await testData.centralServerService.transactionApi.readAllActive({ ChargeBoxID: chargingStation.id });
      expect(response.status).to.equal(200);
      expect(response.data.count).to.equal(0);
    });
    it('read on a charger with multiple active transactions', async () => {
      const user = await testData.dataHelper16.createUser();
      const company = await testData.dataHelper16.createCompany();
      const site = await testData.dataHelper16.createSite(company, [user]);
      const chargingStation = await testData.dataHelper16.createChargingStation();
      await testData.dataHelper16.createSiteArea(site, [chargingStation]);
      const connectorId1 = 1;
      const connectorId2 = 2;
      const tagId = user.tagIDs[0];
      const meterStart = 0;
      const meterStop = 1000;
      const startDate = moment();
      const stopDate = startDate.clone().add(1, 'hour');
      const transactionId1 = await testData.dataHelper16.startTransaction(chargingStation, connectorId1, tagId, meterStart, startDate);
      await testData.dataHelper16.stopTransaction(chargingStation, transactionId1, tagId, meterStop, stopDate);
      const transactionId2 = await testData.dataHelper16.startTransaction(chargingStation, connectorId1, tagId, meterStart, startDate);
      const transactionId3 = await testData.dataHelper16.startTransaction(chargingStation, connectorId2, tagId, meterStart, startDate);


      const response = await testData.centralServerService.transactionApi.readAllActive({ ChargeBoxID: chargingStation.id });
      expect(response.status).to.equal(200);
      expect(response.data.count).to.equal(2);
      expect(response.data.result).to.containSubset([
        {
          id: transactionId2
        }, {
          id: transactionId3
        }
      ]);
    });
  });
  describe('delete', () => {
    it('delete a not existing transaction', async () => {
      const response = await testData.centralServerService.transactionApi.delete(faker.random.number(100000));
      expect(response.status).to.equal(550);
    });
    it('delete with invalid id', async () => {
      const response = await testData.centralServerService.transactionApi.delete('&é"\'(§è!çà)');
      expect(response.status).to.equal(550);
    });
    it('delete without providing id', async () => {
      const response = await testData.centralServerService.transactionApi.delete(null);
      expect(response.status).to.equal(500);
    });
    it('delete a started transaction', async () => {
      const user = await testData.dataHelper16.createUser();
      const company = await testData.dataHelper16.createCompany();
      const site = await testData.dataHelper16.createSite(company, [user]);
      const chargingStation = await testData.dataHelper16.createChargingStation();
      await testData.dataHelper16.createSiteArea(site, [chargingStation]);
      const connectorId = 1;
      const tagId = user.tagIDs[0];
      const meterStart = 0;
      const startDate = moment();
      const transactionId = await testData.dataHelper16.startTransaction(chargingStation, connectorId, tagId, meterStart, startDate);
      let response = await testData.centralServerService.transactionApi.delete(transactionId);
      expect(response.status).to.equal(200);
      response = await testData.centralServerService.transactionApi.readById(transactionId);
      expect(response.status).to.equal(550);
    });
    it('delete a closed transaction', async () => {
      const user = await testData.dataHelper16.createUser();
      const company = await testData.dataHelper16.createCompany();
      const site = await testData.dataHelper16.createSite(company, [user]);
      const chargingStation = await testData.dataHelper16.createChargingStation();
      await testData.dataHelper16.createSiteArea(site, [chargingStation]);
      const connectorId = 1;
      const tagId = user.tagIDs[0];
      const meterStart = 0;
      const meterStop = 1000;
      const startDate = moment();
      const stopDate = startDate.clone().add(1, 'hour');
      const transactionId = await testData.dataHelper16.startTransaction(chargingStation, connectorId, tagId, meterStart, startDate);
      await testData.dataHelper16.stopTransaction(chargingStation, transactionId, tagId, meterStop, stopDate);
      let response = await testData.centralServerService.transactionApi.delete(transactionId);
      expect(response.status).to.equal(200);
      response = await testData.centralServerService.transactionApi.readById(transactionId);
      expect(response.status).to.equal(550);
    });
  });
  xit('a mail notification should be received when starting a transaction', async () => {
    const user = await testData.dataHelper16.createUser();
    const company = await testData.dataHelper16.createCompany();
    const site = await testData.dataHelper16.createSite(company, [user]);
    const chargingStation = await testData.dataHelper16.createChargingStation();
    await testData.dataHelper16.createSiteArea(site, [chargingStation]);
    const connectorId = 1;
    const tagId = user.tagIDs[0];
    const meterStart = 180;
    const startDate = moment();
    const transactionId = await testData.dataHelper16.startTransaction(chargingStation, connectorId, tagId, meterStart, startDate);
    const currentDate = startDate.clone();

    const meterValues = [
      {
        value: 100,
        timestamp: currentDate.add(1, 'hour').clone()
      },
      {
        value: 50,
        timestamp: currentDate.add(23, 'minutes').clone()
      },
      {
        value: 0,
        timestamp: currentDate.add(1, 'hour').clone()
      },
      {
        value: 0,
        timestamp: currentDate.add(1, 'hour').clone()
      }
    ];

    let cumulated = meterStart;
    for (const meterValue of meterValues) {
      cumulated += meterValue.value;
      await testData.dataHelper16.sendConsumptionMeterValue(chargingStation, connectorId, transactionId, cumulated, meterValue.timestamp);
    }
    await timeout(2000);
    expect(await testData.centralServerService.mailApi.isMailReceived(user.email, 'transaction-started')).is.equal(true, 'transaction-started mail');
    expect(await testData.centralServerService.mailApi.isMailReceived(user.email, 'end-of-charge')).is.equal(true, 'end-of-charge mail');

    await testData.dataHelper16.stopTransaction(chargingStation, transactionId, tagId, cumulated + 50, currentDate.add(1, 'hour'));

  });

  it('inactivity should be computed', async () => {
    const user = await testData.dataHelper16.createUser();

    const company = await testData.dataHelper16.createCompany();
    const site = await testData.dataHelper16.createSite(company, [user]);
    const chargingStation = await testData.dataHelper16.createChargingStation();
    await testData.dataHelper16.createSiteArea(site, [chargingStation]);
    const connectorId = 1;
    const tagId = user.tagIDs[0];
    const meterStart = 180;
    const startDate = moment();
    const transactionId = await testData.dataHelper16.startTransaction(chargingStation, connectorId, tagId, meterStart, startDate);
    const currentDate = startDate.clone();

    const meterValues = [
      {
        value: 100,
        timestamp: currentDate.add(1, 'hour').clone()
      },
      {
        value: 50,
        timestamp: currentDate.add(1, 'hour').clone()
      },
      {
        value: 0,
        timestamp: currentDate.add(1, 'hour').clone()
      },
      {
        value: 0,
        timestamp: currentDate.add(1, 'hour').clone()
      },
      {
        value: 0,
        timestamp: currentDate.add(1, 'hour').clone()
      },
      {
        value: 0,
        timestamp: currentDate.add(1, 'hour').clone()
      }
    ];

    let cumulated = meterStart;
    for (const meterValue of meterValues) {
      cumulated += meterValue.value;
      await testData.dataHelper16.sendConsumptionMeterValue(chargingStation, connectorId, transactionId, cumulated, meterValue.timestamp);
    }

    await testData.dataHelper16.stopTransaction(chargingStation, transactionId, tagId, cumulated, currentDate.add(1, 'hour'));
    const response = await testData.centralServerService.transactionApi.readById(transactionId);
    expect(response.status).to.equal(200);
    expect(response.data).to.containSubset({
      id: transactionId,
      stop: {
        totalDurationSecs: 7 * 3600,
        totalInactivitySecs: 5 * 3600
      }
    });
  });
  describe('pricing', () => {
    it('total price', async () => {
      const user = await testData.dataHelper16.createUser();
      const company = await testData.dataHelper16.createCompany();
      const site = await testData.dataHelper16.createSite(company, [user]);
      const chargingStation = await testData.dataHelper16.createChargingStation();
      await testData.dataHelper16.createSiteArea(site, [chargingStation]);
      const connectorId = 1;
      const tagId = user.tagIDs[0];
      const meterStart = 180;
      const startDate = moment();
      const transactionId = await testData.dataHelper16.startTransaction(chargingStation, connectorId, tagId, meterStart, startDate);
      await testData.centralServerService.updatePriceSetting(1.5, 'EUR');

      const currentDate = startDate.clone();

      const meterValues = [
        {
          value: 100,
          timestamp: currentDate.add(1, 'hour').clone()
        },
        {
          value: 50,
          timestamp: currentDate.add(1, 'hour').clone()
        },
        {
          value: 0,
          timestamp: currentDate.add(1, 'hour').clone()
        },
        {
          value: 0,
          timestamp: currentDate.add(1, 'hour').clone()
        },
        {
          value: 0,
          timestamp: currentDate.add(1, 'hour').clone()
        },
        {
          value: 0,
          timestamp: currentDate.add(1, 'hour').clone()
        }
      ];

      let cumulated = meterStart;
      for (const meterValue of meterValues) {
        cumulated += meterValue.value;
        await testData.dataHelper16.sendConsumptionMeterValue(chargingStation, connectorId, transactionId, cumulated, meterValue.timestamp);
      }

      await testData.dataHelper16.stopTransaction(chargingStation, transactionId, tagId, cumulated, currentDate.add(1, 'hour'));
      const response = await testData.centralServerService.transactionApi.readById(transactionId);
      expect(response.status).to.equal(200);
      expect(response.data).to.containSubset({
        id: transactionId,
        stop: {
          totalDurationSecs: 7 * 3600,
          totalInactivitySecs: 5 * 3600
        }
      });
    });
  });
});


function timeout(ms) {
  // eslint-disable-next-line no-undef
  return new Promise((resolve) => {
    return setTimeout(resolve, ms);
  });
}<|MERGE_RESOLUTION|>--- conflicted
+++ resolved
@@ -1,22 +1,11 @@
-<<<<<<< HEAD
-import chai, { expect } from 'chai';
-=======
-const path = require('path');
  import global from'../../src/types/GlobalType';
- 
-global.appRoot = path.resolve(__dirname, '../../src');
-import chai from 'chai';
-import { expect } from 'chai';
->>>>>>> c5a1d7cf
 import chaiSubset from 'chai-subset';
 import faker from 'faker';
 import moment from 'moment';
 import path from 'path';
 import CentralServerService from '../api/client/CentralServerService';
 import DataHelper from './DataHelper';
-import TSGlobal from '../../src/types/GlobalType';
-
-declare const global: TSGlobal;
+
 global.appRoot = path.resolve(__dirname, '../../src');
 
 chai.use(chaiSubset);
