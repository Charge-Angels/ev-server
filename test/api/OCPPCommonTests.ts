--- conflicted
+++ resolved
@@ -1,17 +1,10 @@
-const path = require('path');
+import path from 'path';
 import global from'../../src/types/GlobalType';
-global.appRoot = path.resolve(__dirname, '../../src');
-import chai from 'chai';
-import {expect} from 'chai';
+import chai, {expect} from 'chai';
 import chaiSubset from 'chai-subset';
 import faker from 'faker';
 import moment from 'moment';
 import CentralServerService from '../api/client/CentralServerService';
-<<<<<<< HEAD
-import TSGlobal from '../../src/types/GlobalType';
-=======
-import DataHelper from './DataHelper';
->>>>>>> c5a1d7cf
 import OCPPBootstrap from './OCPPBootstrap';
 import OCPPService from './ocpp/OCPPService';
 
