import chai, { expect } from 'chai';
import chaiSubset from 'chai-subset';
<<<<<<< HEAD
import path from 'path';
import CentralServerService from './client/CentralServerService';
import Factory from '../factories/Factory';
import TSGlobal from '../../src/types/GlobalType';

declare const global: TSGlobal;
=======
chai.use(chaiSubset);
const path = require('path');
 import global from'../../src/types/GlobalType';
 
>>>>>>> c5a1d7cf
global.appRoot = path.resolve(__dirname, '../../src');

chai.use(chaiSubset);

class TestData {
  public newUser: any;
}

const testData: TestData = new TestData();

describe('User tests', function() {
  this.timeout(30000);

  describe('Success cases', () => {
    it('Should create a new user', async () => {
      // Create
      testData.newUser = await CentralServerService.DefaultInstance.createEntity(
        CentralServerService.DefaultInstance.userApi, Factory.user.build());
      // Remove Passwords
      delete testData.newUser.passwords;
    });

    it('Should find the created user by id', async () => {
      // Check if the created entity can be retrieved with its id
      await CentralServerService.DefaultInstance.getEntityById(
        CentralServerService.DefaultInstance.userApi, testData.newUser);
    });

    it('Should find the created user in the user list', async () => {
      // Check if the created entity is in the list
      await CentralServerService.DefaultInstance.checkEntityInList(
        CentralServerService.DefaultInstance.userApi, testData.newUser);
    });

    it('Should update the user', async () => {
      // Change entity
      testData.newUser.name = 'New Name';
      // Update
      await CentralServerService.DefaultInstance.updateEntity(
        CentralServerService.DefaultInstance.userApi, testData.newUser);
    });

    it('Should find the updated user by id', async () => {
      // Check if the updated entity can be retrieved with its id
      const updatedUser = await CentralServerService.DefaultInstance.getEntityById(
        CentralServerService.DefaultInstance.userApi, testData.newUser);
      // Check
      expect(updatedUser.name).to.equal(testData.newUser.name);
    });

    it('Should delete the created user', async () => {
      // Delete the created entity
      await CentralServerService.DefaultInstance.deleteEntity(
        CentralServerService.DefaultInstance.userApi, testData.newUser);
    });

    it('Should not find the deleted user with its id', async () => {
      // Check if the deleted entity cannot be retrieved with its id
      await CentralServerService.DefaultInstance.checkDeletedEntityById(
        CentralServerService.DefaultInstance.userApi, testData.newUser);
    });
  });

  describe('Find Users In Error', () => {
    it('Should not find an active user', async () => {
      const user = await CentralServerService.DefaultInstance.createEntity(
        CentralServerService.DefaultInstance.userApi, Factory.user.build({ status: 'A' }));
      const response = await CentralServerService.DefaultInstance.userApi.readAllInError({}, { limit: 100, skip: 0 });
      expect(response.status).to.equal(200);
      response.data.result.forEach((u) => {
        return expect(u.id).to.not.equal(user.id);
      });

      await CentralServerService.DefaultInstance.deleteEntity(
        CentralServerService.DefaultInstance.userApi, user);
    });

    it('Should find a pending user', async () => {
      const user = await CentralServerService.DefaultInstance.createEntity(
        CentralServerService.DefaultInstance.userApi, Factory.user.build({ status: 'P' }));
      const response = await CentralServerService.DefaultInstance.userApi.readAllInError({}, { limit: 100, skip: 0 });
      expect(response.status).to.equal(200);
      const found = response.data.result.find((u) => {
        return u.id === user.id;
      });
      expect(found).to.not.be.null;

      await CentralServerService.DefaultInstance.deleteEntity(
        CentralServerService.DefaultInstance.userApi, user);
    });

    it('Should find a blocked user', async () => {
      const user = await CentralServerService.DefaultInstance.createEntity(
        CentralServerService.DefaultInstance.userApi, Factory.user.build({ status: 'B' }));
      const response = await CentralServerService.DefaultInstance.userApi.readAllInError({}, { limit: 100, skip: 0 });
      expect(response.status).to.equal(200);
      const found = response.data.result.find((u) => {
        return u.id === user.id;
      });
      expect(found).to.not.be.null;

      await CentralServerService.DefaultInstance.deleteEntity(
        CentralServerService.DefaultInstance.userApi, user);
    });

    it('Should find a locked user', async () => {
      const user = await CentralServerService.DefaultInstance.createEntity(
        CentralServerService.DefaultInstance.userApi, Factory.user.build({ status: 'L' }));
      const response = await CentralServerService.DefaultInstance.userApi.readAllInError({}, { limit: 100, skip: 0 });
      expect(response.status).to.equal(200);
      const found = response.data.result.find((u) => {
        return u.id === user.id;
      });
      expect(found).to.not.be.null;

      await CentralServerService.DefaultInstance.deleteEntity(
        CentralServerService.DefaultInstance.userApi, user);
    });

    it('Should find an inactive user', async () => {
      const user = await CentralServerService.DefaultInstance.createEntity(
        CentralServerService.DefaultInstance.userApi, Factory.user.build({ status: 'I' }));
      const response = await CentralServerService.DefaultInstance.userApi.readAllInError({}, { limit: 100, skip: 0 });
      expect(response.status).to.equal(200);
      const found = response.data.result.find((u) => {
        return u.id === user.id;
      });
      expect(found).to.not.be.null;

      await CentralServerService.DefaultInstance.deleteEntity(
        CentralServerService.DefaultInstance.userApi, user);
    });
  });
});<|MERGE_RESOLUTION|>--- conflicted
+++ resolved
@@ -1,18 +1,8 @@
+import path from 'path';
 import chai, { expect } from 'chai';
 import chaiSubset from 'chai-subset';
-<<<<<<< HEAD
-import path from 'path';
-import CentralServerService from './client/CentralServerService';
-import Factory from '../factories/Factory';
-import TSGlobal from '../../src/types/GlobalType';
+import global from'../../src/types/GlobalType';
 
-declare const global: TSGlobal;
-=======
-chai.use(chaiSubset);
-const path = require('path');
- import global from'../../src/types/GlobalType';
- 
->>>>>>> c5a1d7cf
 global.appRoot = path.resolve(__dirname, '../../src');
 
 chai.use(chaiSubset);
