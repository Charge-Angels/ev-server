--- conflicted
+++ resolved
@@ -132,13 +132,40 @@
       testData.createdUsers.pop();
     });
 
-<<<<<<< HEAD
+    /* It('Should synchronize a user', async () => {
+      let fakeUser = {
+        ...Factory.user.build(),
+        billingData: {
+          method: 'immediate'
+        }
+      } as User;
+
+      await testData.userService.createEntity(
+        testData.userService.userApi,
+        fakeUser
+      );
+      const response = await testData.userService.getEntityById(
+        testData.userService.userApi,
+        fakeUser,
+        false
+      );
+      fakeUser = response.data;
+      testData.createdUsers.push(fakeUser);
+
+      await billingImpl.deleteUser(fakeUser);
+      let billingUser = await billingImpl.getUserByEmail(fakeUser.email);
+      expect(billingUser).to.be.undefined;
+
+      const requestingUser = testData.userContext;
+      delete requestingUser.centralServerService; // Avoid circular JSON
+      Object.assign(requestingUser, { tenantID: testData.tenantContext.getTenant().id });
+      await testData.userService.billingApi.synchronizeUsers({ user: requestingUser });
+      billingUser = await billingImpl.getUserByEmail(fakeUser.email);
+      expect(billingUser).to.containSubset({ email: fakeUser.email });
+    }); */
+
     it('Should force a user synchronization', async () => {
       const fakeUser = {
-=======
-    /* it('Should synchronize a user', async () => {
-      let fakeUser = {
->>>>>>> 244ef06c
         ...Factory.user.build(),
         billingData: {
           method: 'immediate'
@@ -149,7 +176,6 @@
         testData.userService.userApi,
         fakeUser
       );
-<<<<<<< HEAD
       const response = await testData.userService.userApi.getByEmail(fakeUser.email);
       const billingUserBefore = response.data.result[0];
       await testData.userService.billingApi.synchronizeUser({ UserID: fakeUser.id });
@@ -159,34 +185,6 @@
       billingUserBefore.billingData = billingUserAfter.billingData;
       await billingImpl.deleteUser(billingUserBefore);
     });
-
-    describe('With basic user', () => {
-      before(async () => {
-        testData.tenantContext = await ContextProvider.DefaultInstance.getTenantContext(CONTEXTS.TENANT_CONTEXTS.TENANT_BILLING);
-        testData.centralUserContext = testData.tenantContext.getUserContext(CONTEXTS.USER_CONTEXTS.BASIC_USER);
-        testData.userContext = testData.tenantContext.getUserContext(CONTEXTS.USER_CONTEXTS.BASIC_USER);
-        expect(testData.userContext).to.not.be.null;
-        testData.centralUserService = new CentralServerService(
-=======
-      const response = await testData.userService.getEntityById(
-        testData.userService.userApi,
-        fakeUser,
-        false
-      );
-      fakeUser = response.data;
-      testData.createdUsers.push(fakeUser);
-
-      await billingImpl.deleteUser(fakeUser);
-      let billingUser = await billingImpl.getUserByEmail(fakeUser.email);
-      expect(billingUser).to.be.undefined;
-
-      const requestingUser = testData.userContext;
-      delete requestingUser.centralServerService; // Avoid circular JSON
-      Object.assign(requestingUser, { tenantID: testData.tenantContext.getTenant().id });
-      await testData.userService.billingApi.synchronizeUsers({ user: requestingUser });
-      billingUser = await billingImpl.getUserByEmail(fakeUser.email);
-      expect(billingUser).to.containSubset({ email: fakeUser.email });
-    }); */
   });
 
   describe('With basic user', () => {
@@ -204,7 +202,6 @@
         testData.userService = testData.centralUserService;
       } else {
         testData.userService = new CentralServerService(
->>>>>>> 244ef06c
           testData.tenantContext.getTenant().subdomain,
           testData.userContext
         );
