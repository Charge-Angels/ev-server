import { BillingSetting, BillingSettingsType, SettingDB, StripeBillingSetting } from '../../src/types/Setting';
import chai, { assert, expect } from 'chai';

import BillingIntegration from '../../src/integration/billing/BillingIntegration';
import { BillingInvoiceStatus } from '../../src/types/Billing';
import CentralServerService from './client/CentralServerService';
import ChargingStationContext from './context/ChargingStationContext';
import Constants from '../../src/utils/Constants';
import ContextDefinition from './context/ContextDefinition';
import ContextProvider from './context/ContextProvider';
import Cypher from '../../src/utils/Cypher';
import Factory from '../factories/Factory';
import { HTTPAuthError } from '../../src/types/HTTPError';
import { ObjectID } from 'mongodb';
import SiteContext from './context/SiteContext';
import StripeBillingIntegration from '../../src/integration/billing/stripe/StripeBillingIntegration';
import TenantContext from './context/TenantContext';
import TestConstants from './client/utils/TestConstants';
import User from '../../src/types/User';
import { UserInErrorType } from '../../src/types/InError';
import chaiSubset from 'chai-subset';
import config from '../config';
import moment from 'moment';
import responseHelper from '../helpers/responseHelper';

chai.use(chaiSubset);
chai.use(responseHelper);

let billingImpl: BillingIntegration<BillingSetting>;

class TestData {
  public tenantContext: TenantContext;
  public centralUserContext: any;
  public centralUserService: CentralServerService;
  public userContext: User;
  public userService: CentralServerService;
  public siteContext: SiteContext;
  public siteAreaContext: any;
  public chargingStationContext: ChargingStationContext;
  public transactionUserService: CentralServerService;
  public createdUsers: User[] = [];
  public isForcedSynchro: boolean;
  public pending = false;

  public static async setBillingSystemValidCredentials(testData) {
    const stripeSettings = TestData.getStripeSettings();
    await TestData.saveBillingSettings(testData, stripeSettings);
    stripeSettings.secretKey = Cypher.encrypt(stripeSettings.secretKey);
    billingImpl = new StripeBillingIntegration(testData.tenantContext.getTenant().id, stripeSettings);
    expect(billingImpl).to.not.be.null;
  }

  public static async setBillingSystemInvalidCredentials(testData) {
    const stripeSettings = TestData.getStripeSettings();
    stripeSettings.secretKey = Cypher.encrypt('sk_test_invalid_credentials');
    await TestData.saveBillingSettings(testData, stripeSettings);
    billingImpl = new StripeBillingIntegration(testData.tenantContext.getTenant().id, stripeSettings);
    expect(billingImpl).to.not.be.null;
  }

  public static getStripeSettings(): StripeBillingSetting {
    return {
      url: config.get('billing.url'),
      publicKey: config.get('billing.publicKey'),
      secretKey: config.get('billing.secretKey'),
      noCardAllowed: config.get('billing.noCardAllowed'),
      advanceBillingAllowed: config.get('billing.advanceBillingAllowed'),
      currency: config.get('billing.currency'),
      immediateBillingAllowed: config.get('billing.immediateBillingAllowed'),
      periodicBillingAllowed: config.get('billing.periodicBillingAllowed')
    } as StripeBillingSetting;
  }

  public static async saveBillingSettings(testData, stripeSettings: StripeBillingSetting) {
    const tenantBillingSettings = await testData.userService.settingApi.readAll({ 'Identifier': 'billing' });
    expect(tenantBillingSettings.data.count).to.be.eq(1);
    const componentSetting: SettingDB = tenantBillingSettings.data.result[0];
    componentSetting.content.type = BillingSettingsType.STRIPE;
    componentSetting.content.stripe = stripeSettings;
    componentSetting.sensitiveData = ['content.stripe.secretKey'];
    await testData.userService.settingApi.update(componentSetting);
  }
}


async function generateTransaction(user: User, chargingStationContext): Promise<number> {
  const connectorId = 1;
  const tagId = user.tags[0].id;
  const meterStart = 0;
  const meterStop = 1000;
  const startDate = moment().toDate();
  const stopDate = moment(startDate).add(1, 'hour');
  const startTransactionResponse = await chargingStationContext.startTransaction(connectorId, tagId, meterStart, startDate);
  // eslint-disable-next-line @typescript-eslint/unbound-method
  expect(startTransactionResponse).to.be.transactionValid;
  const transactionId1 = startTransactionResponse.transactionId as number;
  const stopTransactionResponse = await chargingStationContext.stopTransaction(transactionId1, tagId, meterStop, stopDate);
  expect(stopTransactionResponse).to.be.transactionStatus('Accepted');
  return transactionId1;
}

const testData: TestData = new TestData();
const billingSettings = TestData.getStripeSettings();
for (const key of Object.keys(billingSettings)) {
  if (!billingSettings[key] || billingSettings[key] === '') {
    testData.pending = true;
  }
}

describe('Billing Service', function() {
  this.pending = testData.pending;
  this.timeout(1000000);
  describe('With component Billing (tenant utbilling)', () => {
    before(async () => {
      testData.tenantContext = await ContextProvider.defaultInstance.getTenantContext(ContextDefinition.TENANT_CONTEXTS.TENANT_BILLING);
      testData.centralUserContext = testData.tenantContext.getUserContext(ContextDefinition.USER_CONTEXTS.DEFAULT_ADMIN);
      testData.userContext = testData.tenantContext.getUserContext(ContextDefinition.USER_CONTEXTS.DEFAULT_ADMIN);
      expect(testData.userContext).to.not.be.null;
      testData.centralUserService = new CentralServerService(
        testData.tenantContext.getTenant().subdomain,
        testData.centralUserContext
      );
      testData.isForcedSynchro = false;
    });

    describe('Where admin user', () => {
      before(async () => {
        testData.userContext = testData.tenantContext.getUserContext(ContextDefinition.USER_CONTEXTS.DEFAULT_ADMIN);
        assert(testData.userContext, 'User context cannot be null');
        if (testData.userContext === testData.centralUserContext) {
          // Reuse the central user service (to avoid double login)
          testData.userService = testData.centralUserService;
        } else {
          testData.userService = new CentralServerService(
            testData.tenantContext.getTenant().subdomain,
            testData.userContext
          );
        }
        assert(!!testData.userService, 'User service cannot be null');
        const tenant = testData.tenantContext.getTenant();
        if (tenant.id) {
          await TestData.setBillingSystemValidCredentials(testData);
        } else {
          throw new Error(`Unable to get Tenant ID for tenant : ${ContextDefinition.TENANT_CONTEXTS.TENANT_BILLING}`);
        }
      });

      it('Should connect to Billing Provider', async () => {
        const response = await testData.userService.billingApi.testConnection({}, TestConstants.DEFAULT_PAGING, TestConstants.DEFAULT_ORDERING);
        expect(response.data.connectionIsValid).to.be.true;
        expect(response.data).containSubset(Constants.REST_RESPONSE_SUCCESS);
      });

      it('Should create a user', async () => {
        const fakeUser = {
          ...Factory.user.build(),
        } as User;
        fakeUser.issuer = true;
        await testData.userService.createEntity(
          testData.userService.userApi,
          fakeUser
        );
        testData.createdUsers.push(fakeUser);

        const exists = await billingImpl.userExists(fakeUser);
        expect(exists).to.be.true;
      });

      it('Should update a user', async () => {
        const fakeUser = {
          ...Factory.user.build(),
        } as User;
        fakeUser.issuer = true;
        await testData.userService.createEntity(
          testData.userService.userApi,
          fakeUser
        );
        fakeUser.firstName = 'Test';
        fakeUser.name = 'Name';
        fakeUser.issuer = true;
        await testData.userService.updateEntity(
          testData.userService.userApi,
          fakeUser,
          false
        );
        testData.createdUsers.push(fakeUser);
        const billingUser = await billingImpl.getUserByEmail(fakeUser.email);
        expect(billingUser.name).to.be.eq(fakeUser.firstName + ' ' + fakeUser.name);
      });

      it('Should delete a user', async () => {
        await testData.userService.deleteEntity(
          testData.userService.userApi,
          { id: testData.createdUsers[0].id }
        );

        const exists = await billingImpl.userExists(testData.createdUsers[0]);
        expect(exists).to.be.false;
        testData.createdUsers.shift();
      });

      it('Should synchronize a new user', async () => {
        const fakeUser = {
          ...Factory.user.build(),
        } as User;
        fakeUser.issuer = true;
        await TestData.setBillingSystemInvalidCredentials(testData);
        await testData.userService.createEntity(
          testData.userService.userApi,
          fakeUser
        );
        testData.createdUsers.push(fakeUser);
        await TestData.setBillingSystemValidCredentials(testData);
        await testData.userService.billingApi.synchronizeUser({ id: fakeUser.id });
        const userExists = await billingImpl.userExists(fakeUser);
        expect(userExists).to.be.true;
      });

      it('Should set in error users without Billing data', async () => {
        const fakeUser = {
          ...Factory.user.build()
        } as User;
        fakeUser.issuer = true;
        await TestData.setBillingSystemInvalidCredentials(testData);
        // Creates user without billing data
        await testData.userService.createEntity(
          testData.userService.userApi,
          fakeUser
        );
        testData.createdUsers.push(fakeUser);
        // Check if user is in Users In Error
        const response = await testData.userService.userApi.readAllInError({ ErrorType: UserInErrorType.NO_BILLING_DATA }, {
          limit: 100,
          skip: 0
        });
        let userFound = false;
        for (const user of response.data.result) {
          if (user.id === fakeUser.id) {
            userFound = true;
            break;
          }
        }
        assert(userFound, 'User with no billing data not found in Users In Error');
      });

      it('Should force a user synchronization', async () => {
        const fakeUser = {
          ...Factory.user.build(),
        } as User;
        fakeUser.issuer = true;
        await TestData.setBillingSystemValidCredentials(testData);
        await testData.userService.createEntity(
          testData.userService.userApi,
          fakeUser
        );
        testData.createdUsers.push(fakeUser);
        fakeUser.billingData = { customerID: 'cus_test' };
        await testData.userService.updateEntity(
          testData.userService.userApi,
          fakeUser
        );
        await testData.userService.billingApi.forceSynchronizeUser({ id: fakeUser.id });
        const billingUserAfter = await billingImpl.getUserByEmail(fakeUser.email);
        expect(fakeUser.billingData.customerID).to.not.be.eq(billingUserAfter.billingData.customerID);
      });

      it('Should list invoices', async () => {
        const response = await testData.userService.billingApi.readAll({}, TestConstants.DEFAULT_PAGING, TestConstants.DEFAULT_ORDERING, '/client/api/UserInvoices');
        expect(response.status).to.be.eq(200);
        expect(response.data.result.length).to.be.gt(0);
      });

      it('Should list filtered invoices', async () => {
<<<<<<< HEAD
        const response = await testData.userService.billingApi.readAll({ Status: BillingInvoiceStatus.OPEN }, TestConstants.DEFAULT_PAGING, TestConstants.DEFAULT_ORDERING, '/client/api/UserInvoices');
=======
        const response = await testData.userService.billingApi.readAll({ Status: BillingInvoiceStatus.OPEN }, TestConstants.DEFAULT_PAGING, TestConstants.DEFAULT_ORDERING, '/client/api/BillingUserInvoices');
        expect(response.data.result.length).to.be.gt(0);
>>>>>>> e345ed00
        for (const invoice of response.data.result) {
          expect(invoice.status).to.be.eq(BillingInvoiceStatus.OPEN);
        }
      });

      it('Should download invoice as PDF', async () => {
        const response = await testData.userService.billingApi.readAll({ Status: BillingInvoiceStatus.OPEN }, TestConstants.DEFAULT_PAGING, TestConstants.DEFAULT_ORDERING, '/client/api/BillingUserInvoices');
        expect(response.data.result.length).to.be.gt(0);
        const downloadResponse = await testData.userService.billingApi.downloadInvoiceDocument({ ID : response.data.result[0].id });
        expect(downloadResponse.headers['content-type']).to.be.eq('application/pdf');
      });

      it('Should synchronize invoices', async () => {
        const response = await testData.userService.billingApi.synchronizeInvoices({});
        expect(response.data).containSubset(Constants.REST_RESPONSE_SUCCESS);
      });

      after(async () => {
        await TestData.setBillingSystemValidCredentials(testData);
        for (const user of testData.createdUsers) {
          await testData.userService.deleteEntity(
            testData.userService.userApi,
            user
          );
        }
      });
    });

    describe('Where basic user', () => {
      before(async () => {
        testData.tenantContext = await ContextProvider.defaultInstance.getTenantContext(ContextDefinition.TENANT_CONTEXTS.TENANT_BILLING);
        testData.centralUserContext = testData.tenantContext.getUserContext(ContextDefinition.USER_CONTEXTS.BASIC_USER);
        testData.userContext = testData.tenantContext.getUserContext(ContextDefinition.USER_CONTEXTS.BASIC_USER);
        expect(testData.userContext).to.not.be.null;
        testData.centralUserService = new CentralServerService(
          testData.tenantContext.getTenant().subdomain,
          testData.centralUserContext
        );
        if (testData.userContext === testData.centralUserContext) {
          // Reuse the central user service (to avoid double login)
          testData.userService = testData.centralUserService;
        } else {
          testData.userService = new CentralServerService(
            testData.tenantContext.getTenant().subdomain,
            testData.userContext
          );
        }
        expect(testData.userService).to.not.be.null;
        const tenant = testData.tenantContext.getTenant();
        if (tenant.id) {
          await TestData.setBillingSystemValidCredentials(testData);
        } else {
          throw new Error(`Unable to get Tenant ID for tenant : ${ContextDefinition.TENANT_CONTEXTS.TENANT_BILLING}`);
        }
      });

      it('Should not be able to test connection to Billing Provider', async () => {
        const response = await testData.userService.billingApi.testConnection({}, TestConstants.DEFAULT_PAGING, TestConstants.DEFAULT_ORDERING);
        expect(response.status).to.be.eq(HTTPAuthError.ERROR);
      });

      it('Should not create a user', async () => {
        const fakeUser = {
          ...Factory.user.build(),
        } as User;

        const response = await testData.userService.createEntity(
          testData.userService.userApi,
          fakeUser,
          false
        );
        testData.createdUsers.push(fakeUser);
        expect(response.status).to.be.eq(HTTPAuthError.ERROR);
      });

      it('Should not update a user', async () => {
        const fakeUser = {
          id: new ObjectID(),
          ...Factory.user.build(),
        } as User;
        fakeUser.firstName = 'Test';
        fakeUser.name = 'Name';
        const response = await testData.userService.updateEntity(
          testData.userService.userApi,
          fakeUser,
          false
        );
        expect(response.status).to.be.eq(HTTPAuthError.ERROR);
      });

      it('Should not delete a user', async () => {
        const response = await testData.userService.deleteEntity(
          testData.userService.userApi,
          { id: 0 },
          false
        );
        expect(response.status).to.be.eq(HTTPAuthError.ERROR);
      });

      it('Should not synchronize a user', async () => {
        const fakeUser = {
          ...Factory.user.build(),
        } as User;
        const response = await testData.userService.billingApi.synchronizeUser({ id: fakeUser.id });
        expect(response.status).to.be.eq(HTTPAuthError.ERROR);
      });

      it('Should not force synchronization of a user', async () => {
        const fakeUser = {
          ...Factory.user.build(),
        } as User;
        const response = await testData.userService.billingApi.forceSynchronizeUser({ id: fakeUser.id });
        expect(response.status).to.be.eq(HTTPAuthError.ERROR);
      });

      it('Should list invoices', async () => {
        const basicUser: User = testData.tenantContext.getUserContext(ContextDefinition.USER_CONTEXTS.BASIC_USER);

        // Set back userContext to BASIC to consult invoices
        testData.userService = new CentralServerService(
          testData.tenantContext.getTenant().subdomain,
          basicUser
        );
        const response = await testData.userService.billingApi.readAll({}, TestConstants.DEFAULT_PAGING, TestConstants.DEFAULT_ORDERING, '/client/api/UserInvoices');
        for (let i = 0; i < response.data.result.length - 1; i++) {
          expect(response.data.result[i].user.id).to.be.eq(basicUser.id);
        }
      });

      it('Should list filtered invoices', async () => {
        const response = await testData.userService.billingApi.readAll({ Status: BillingInvoiceStatus.OPEN }, TestConstants.DEFAULT_PAGING, TestConstants.DEFAULT_ORDERING, '/client/api/UserInvoices');
        for (const invoice of response.data.result) {
          expect(invoice.status).to.be.eq(BillingInvoiceStatus.OPEN);
        }
      });

      it('Should download invoice as PDF', async () => {
        const response = await testData.userService.billingApi.readAll({ Status: BillingInvoiceStatus.OPEN }, TestConstants.DEFAULT_PAGING, TestConstants.DEFAULT_ORDERING, '/client/api/BillingUserInvoices');
        expect(response.data.result.length).to.be.gt(0);
        const downloadResponse = await testData.userService.billingApi.downloadInvoiceDocument({ ID : response.data.result[0].id });
        expect(downloadResponse.headers['content-type']).to.be.eq('application/pdf');
      });
    });
  });

  describe('With component Billing (tenant utall)', () => {
    before(async () => {
      testData.tenantContext = await ContextProvider.defaultInstance.getTenantContext(ContextDefinition.TENANT_CONTEXTS.TENANT_WITH_ALL_COMPONENTS);
      testData.centralUserContext = testData.tenantContext.getUserContext(ContextDefinition.USER_CONTEXTS.DEFAULT_ADMIN);
      testData.userContext = testData.tenantContext.getUserContext(ContextDefinition.USER_CONTEXTS.DEFAULT_ADMIN);
      expect(testData.userContext).to.not.be.null;
      testData.centralUserService = new CentralServerService(
        testData.tenantContext.getTenant().subdomain,
        testData.centralUserContext
      );
      testData.isForcedSynchro = false;
      testData.siteContext = testData.tenantContext.getSiteContext(ContextDefinition.SITE_CONTEXTS.SITE_WITH_OTHER_USER_STOP_AUTHORIZATION);
      testData.siteAreaContext = testData.siteContext.getSiteAreaContext(ContextDefinition.SITE_AREA_CONTEXTS.WITH_ACL);
      testData.chargingStationContext = testData.siteAreaContext.getChargingStationContext(ContextDefinition.CHARGING_STATION_CONTEXTS.ASSIGNED_OCPP16);
      testData.transactionUserService = new CentralServerService(
        testData.tenantContext.getTenant().subdomain, testData.userContext);
    });

    describe('Where admin user', () => {
      before(async () => {
        testData.userContext = testData.tenantContext.getUserContext(ContextDefinition.USER_CONTEXTS.DEFAULT_ADMIN);
        assert(testData.userContext, 'User context cannot be null');
        if (testData.userContext === testData.centralUserContext) {
          // Reuse the central user service (to avoid double login)
          testData.userService = testData.centralUserService;
        } else {
          testData.userService = new CentralServerService(
            testData.tenantContext.getTenant().subdomain,
            testData.userContext
          );
        }
        await TestData.setBillingSystemValidCredentials(testData);
      });

      it('should create an invoice after a transaction', async () => {
        let response = await testData.userService.billingApi.readAll({}, TestConstants.DEFAULT_PAGING, TestConstants.DEFAULT_ORDERING, '/client/api/UserInvoices');
        const invoicesBefore = response.data.count;
        await testData.userService.billingApi.forceSynchronizeUser({ id: testData.userContext.id });
        await generateTransaction(testData.userContext, testData.chargingStationContext);
        response = await testData.userService.billingApi.readAll({}, TestConstants.DEFAULT_PAGING, TestConstants.DEFAULT_ORDERING, '/client/api/UserInvoices');
        const invoicesAfter = response.data.count;
        expect(invoicesAfter).to.be.eq(invoicesBefore + 1);
      });

      it('should synchronize 1 invoice after a transaction', async () => {
        await testData.userService.billingApi.synchronizeInvoices({});
        await generateTransaction(testData.userContext, testData.chargingStationContext);
        const response = await testData.userService.billingApi.synchronizeInvoices({});
        expect(response.data).containSubset(Constants.REST_RESPONSE_SUCCESS);
        expect(response.data.inSuccess).to.be.eq(1);
      });

      it('should not delete a transaction linked to an invoice', async () => {
        const transactionID = await generateTransaction(testData.userContext, testData.chargingStationContext);
        const transactionDeleted = await testData.transactionUserService.transactionApi.delete(transactionID);
        expect(transactionDeleted.data.inError).to.be.eq(1);
        expect(transactionDeleted.data.inSuccess).to.be.eq(0);
      });
<<<<<<< HEAD

      it('Should set a transaction in error', async () => {
        await TestData.setBillingSystemInvalidCredentials(testData);
        const transactionID = await generateTransaction(testData.userContext, testData.chargingStationContext);
        expect(transactionID).to.not.be.null;
        const transactions = await testData.transactionUserService.transactionApi.readAllInError({});
        expect(transactions.data.result.find((transaction) => transaction.id === transactionID)).to.not.be.null;
      });
=======
>>>>>>> e345ed00
    });

    describe('Where basic user', () => {
      before(async () => {
        testData.userContext = testData.tenantContext.getUserContext(ContextDefinition.USER_CONTEXTS.BASIC_USER);
        assert(testData.userContext, 'User context cannot be null');
        if (testData.userContext === testData.centralUserContext) {
          // Reuse the central user service (to avoid double login)
          testData.userService = testData.centralUserService;
        } else {
          testData.userService = new CentralServerService(
            testData.tenantContext.getTenant().subdomain,
            testData.userContext
          );
        }
        await TestData.setBillingSystemValidCredentials(testData);
      });

      it('should create an invoice after a transaction', async () => {
        let response = await testData.userService.billingApi.readAll({}, TestConstants.DEFAULT_PAGING, TestConstants.DEFAULT_ORDERING, '/client/api/UserInvoices');
        const invoicesBefore = response.data.count;
        const adminUser = testData.tenantContext.getUserContext(ContextDefinition.USER_CONTEXTS.DEFAULT_ADMIN);
        const basicUser = testData.tenantContext.getUserContext(ContextDefinition.USER_CONTEXTS.BASIC_USER);
        // Connect as Admin to Force synchronize basic user
        testData.userContext = adminUser;
        testData.userService = new CentralServerService(
          testData.tenantContext.getTenant().subdomain,
          testData.userContext
        );
        await testData.userService.billingApi.forceSynchronizeUser({ id: basicUser.id });
        // Reconnect as Basic user
        testData.userContext = basicUser;
        testData.userService = new CentralServerService(
          testData.tenantContext.getTenant().subdomain,
          testData.userContext
        );
        await generateTransaction(testData.userContext, testData.chargingStationContext);
        response = await testData.userService.billingApi.readAll({}, TestConstants.DEFAULT_PAGING, TestConstants.DEFAULT_ORDERING, '/client/api/UserInvoices');
        const invoicesAfter = response.data.count;
        expect(invoicesAfter).to.be.eq(invoicesBefore + 1);
      });
    });

    after(async () => {
      await TestData.setBillingSystemValidCredentials(testData);
    });
  });
});<|MERGE_RESOLUTION|>--- conflicted
+++ resolved
@@ -271,12 +271,8 @@
       });
 
       it('Should list filtered invoices', async () => {
-<<<<<<< HEAD
-        const response = await testData.userService.billingApi.readAll({ Status: BillingInvoiceStatus.OPEN }, TestConstants.DEFAULT_PAGING, TestConstants.DEFAULT_ORDERING, '/client/api/UserInvoices');
-=======
         const response = await testData.userService.billingApi.readAll({ Status: BillingInvoiceStatus.OPEN }, TestConstants.DEFAULT_PAGING, TestConstants.DEFAULT_ORDERING, '/client/api/BillingUserInvoices');
         expect(response.data.result.length).to.be.gt(0);
->>>>>>> e345ed00
         for (const invoice of response.data.result) {
           expect(invoice.status).to.be.eq(BillingInvoiceStatus.OPEN);
         }
@@ -480,7 +476,6 @@
         expect(transactionDeleted.data.inError).to.be.eq(1);
         expect(transactionDeleted.data.inSuccess).to.be.eq(0);
       });
-<<<<<<< HEAD
 
       it('Should set a transaction in error', async () => {
         await TestData.setBillingSystemInvalidCredentials(testData);
@@ -489,8 +484,6 @@
         const transactions = await testData.transactionUserService.transactionApi.readAllInError({});
         expect(transactions.data.result.find((transaction) => transaction.id === transactionID)).to.not.be.null;
       });
-=======
->>>>>>> e345ed00
     });
 
     describe('Where basic user', () => {
