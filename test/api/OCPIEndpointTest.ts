import chai, { expect } from 'chai';
import chaiSubset from 'chai-subset';
chai.use(chaiSubset);
<<<<<<< HEAD
const path = require('path');
import global from'../../src/types/GlobalType';
 
=======
import path from 'path';
import CentralServerService from './client/CentralServerService';
import Factory from '../factories/Factory';
import TSGlobal from '../../src/types/GlobalType';

declare const global: TSGlobal;
>>>>>>> 4b7d5a22
global.appRoot = path.resolve(__dirname, '../../src');

class TestData {
  public newOcpiEndpoint: any;
}

const testData: TestData = new TestData();

describe('OCPI Endpoint tests', function() {
  this.timeout(30000);

  describe('Success cases', () => {
    it('Should create a new Ocpi Endpoint', async () => {
      // Check
      expect(testData.newOcpiEndpoint).to.not.be.null;
      // Create the entity
      testData.newOcpiEndpoint = await CentralServerService.DefaultInstance.createEntity(
        CentralServerService.DefaultInstance.ocpiEndpointApi, Factory.ocpiEndpoint.build({ }));
    });

    it('Should find the created Ocpi Endpoint by id', async () => {
      // Check if the created entity can be retrieved with its id
      await CentralServerService.DefaultInstance.getEntityById(
        CentralServerService.DefaultInstance.ocpiEndpointApi, testData.newOcpiEndpoint);
    });

    it('Should find the created Ocpi Endpoint in the Ocpi Endpoint list', async () => {
      // Check if the created entity is in the list
      await CentralServerService.DefaultInstance.checkEntityInList(
        CentralServerService.DefaultInstance.ocpiEndpointApi, testData.newOcpiEndpoint);
    });

    it('Should update the Ocpi Endpoint', async () => {
      // Change entity
      testData.newOcpiEndpoint.name = 'NewName';
      testData.newOcpiEndpoint.baseUrl = 'http://new.url/versions';
      testData.newOcpiEndpoint.countryCode = 'AA';
      testData.newOcpiEndpoint.partyId = 'AA';
      testData.newOcpiEndpoint.localToken = 'newlocaltoken';
      testData.newOcpiEndpoint.token = 'newremotetoken';
      // Update
      await CentralServerService.DefaultInstance.updateEntity(
        CentralServerService.DefaultInstance.ocpiEndpointApi, testData.newOcpiEndpoint);
    });

    it('Should find the updated Ocpi Endpoint by id', async () => {
      // Check if the updated entity can be retrieved with its id
      const updatedOcpiEndpoint = await CentralServerService.DefaultInstance.getEntityById(
        CentralServerService.DefaultInstance.ocpiEndpointApi, testData.newOcpiEndpoint);
      // Check
      expect(updatedOcpiEndpoint.name).to.equal(testData.newOcpiEndpoint.name);
    });

    it('Should delete the created Ocpi Endpoint', async () => {
      // Delete the created entity
      await CentralServerService.DefaultInstance.deleteEntity(
        CentralServerService.DefaultInstance.ocpiEndpointApi, testData.newOcpiEndpoint);
    });

    it('Should not find the deleted Ocpi Endpoint with its id', async () => {
      // Check if the deleted entity cannot be retrieved with its id
      await CentralServerService.DefaultInstance.checkDeletedEntityById(
        CentralServerService.DefaultInstance.ocpiEndpointApi, testData.newOcpiEndpoint);
    });
  });

  describe('Error cases', () => {

  });
});<|MERGE_RESOLUTION|>--- conflicted
+++ resolved
@@ -1,18 +1,11 @@
 import chai, { expect } from 'chai';
 import chaiSubset from 'chai-subset';
 chai.use(chaiSubset);
-<<<<<<< HEAD
 const path = require('path');
 import global from'../../src/types/GlobalType';
- 
-=======
-import path from 'path';
 import CentralServerService from './client/CentralServerService';
 import Factory from '../factories/Factory';
-import TSGlobal from '../../src/types/GlobalType';
-
-declare const global: TSGlobal;
->>>>>>> 4b7d5a22
+ 
 global.appRoot = path.resolve(__dirname, '../../src');
 
 class TestData {
