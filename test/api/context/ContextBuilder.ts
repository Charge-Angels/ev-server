--- conflicted
+++ resolved
@@ -138,9 +138,6 @@
     await this.superAdminCentralServerService.updateEntity(
       this.superAdminCentralServerService.tenantApi, buildTenant);
     console.log(`${buildTenant.id} (${buildTenant.name}) - Create tenant context`);
-<<<<<<< HEAD
-    const userId = await UserStorage.saveUser(buildTenant.id, ContextDefinition.TENANT_USER_LIST[0]);
-=======
     const userId = await UserStorage.saveUser(buildTenant.id, {
       'id': ContextDefinition.TENANT_USER_LIST[0].id,
       'issuer': true,
@@ -152,7 +149,6 @@
       'mobile': '66666666666',
       'plateID': '666-FB-69'
     } as User);
->>>>>>> 3d49341a
     await UserStorage.saveUserStatus(buildTenant.id, userId, ContextDefinition.TENANT_USER_LIST[0].status);
     await UserStorage.saveUserRole(buildTenant.id, userId, ContextDefinition.TENANT_USER_LIST[0].role);
     await UserStorage.saveUserPassword(buildTenant.id, userId, { password: await Utils.hashPasswordBcrypt(config.get('admin.password')) });
