import CheckOfflineChargingStationsTask from './tasks/CheckOfflineChargingStationsTask';
import CheckPreparingSessionNotStartedTask from './tasks/CheckPreparingSessionNotStartedTask';
import CheckUserAccountInactivityTask from './tasks/CheckUserAccountInactivityTask';
import Configuration from '../utils/Configuration';
import Constants from '../utils/Constants';
import Logging from '../utils/Logging';
import LoggingDatabaseTableCleanupTask from './tasks/LoggingDatabaseTableCleanupTask';
import OCPIPatchLocationsTask from './tasks/OCPIPatchLocationsTask';
import SchedulerTask from './SchedulerTask';
import SynchronizeBillingUsersTask from './tasks/SynchronizeBillingUsersTask';
import SynchronizeRefundTransactionsTask from './tasks/SynchronizeRefundTransactionsTask';
<<<<<<< HEAD
import SynchronizeSmartChargingProfilesTask from './tasks/SynchronizeSmartChargingProfilesTask';
import CheckUserAccountInactivityTask from './tasks/CheckUserAccountInactivityTask';
import CheckPreparingSessionNotStartedTask from './tasks/CheckPreparingSessionNotStartedTask';
import CheckOfflineChargingStationsTask from './tasks/CheckOfflineChargingStationsTask';
=======
import cron from 'node-cron';
>>>>>>> 0e80fb14

export default class SchedulerManager {
  private static schedulerConfig = Configuration.getSchedulerConfig();

  static init() {
    // Active?
    if (SchedulerManager.schedulerConfig.active) {
      // Log
      Logging.logInfo({
        tenantID: Constants.DEFAULT_TENANT,
        module: 'Scheduler', method: 'init',
        action: 'Scheduler',
        message: 'The Scheduler is active'
      });
      // Yes: init
      for (const task of SchedulerManager.schedulerConfig.tasks) {
        // Active?
        if (!task.active) {
          Logging.logError({
            tenantID: Constants.DEFAULT_TENANT,
            module: 'Scheduler', method: 'init',
            action: 'Scheduler',
            message: `The task '${task.name}' is inactive`
          });
          continue;
        }
        let schedulerTask: SchedulerTask;
        // Tasks
        switch (task.name) {
          case 'LoggingDatabaseTableCleanupTask':
            schedulerTask = new LoggingDatabaseTableCleanupTask();
            break;
          case 'CheckUserAccountInactivityTask':
            schedulerTask = new CheckUserAccountInactivityTask();
            break;
          case 'CheckOfflineChargingStationsTask':
            // The task runs every five minutes
            schedulerTask = new CheckOfflineChargingStationsTask();
            break;
          case 'CheckPreparingSessionNotStartedTask':
            // The task runs every five minutes
            schedulerTask = new CheckPreparingSessionNotStartedTask();
            break;
          case 'OCPIPatchLocationsTask':
            schedulerTask = new OCPIPatchLocationsTask();
            break;
          case 'SynchronizeRefundTransactionsTask':
            schedulerTask = new SynchronizeRefundTransactionsTask();
            break;
<<<<<<< HEAD
          case 'SynchronizeSmartChargingProfilesTask':
            schedulerTask = new SynchronizeSmartChargingProfilesTask();
=======
          case 'SynchronizeBillingUsersTask':
            schedulerTask = new SynchronizeBillingUsersTask();
>>>>>>> 0e80fb14
            break;
          default:
            Logging.logError({
              tenantID: Constants.DEFAULT_TENANT,
              module: 'Scheduler', method: 'init',
              action: 'Scheduler',
              message: `The task '${task.name}' is unknown`
            });
        }
        if (schedulerTask) {
          cron.schedule(task.periodicity, async (): Promise<void> => await schedulerTask.run(task.name, task.config));
          Logging.logInfo({
            tenantID: Constants.DEFAULT_TENANT,
            module: 'Scheduler', method: 'init',
            action: 'Scheduler',
            message: `The task '${task.name}' has been scheduled with periodicity ''${task.periodicity}'`
          });
        }
      }
    } else {
      // Log
      Logging.logWarning({
        tenantID: Constants.DEFAULT_TENANT,
        module: 'Scheduler', method: 'init',
        action: 'Scheduler',
        message: 'The Scheduler is inactive'
      });
    }
  }
}<|MERGE_RESOLUTION|>--- conflicted
+++ resolved
@@ -9,14 +9,11 @@
 import SchedulerTask from './SchedulerTask';
 import SynchronizeBillingUsersTask from './tasks/SynchronizeBillingUsersTask';
 import SynchronizeRefundTransactionsTask from './tasks/SynchronizeRefundTransactionsTask';
-<<<<<<< HEAD
 import SynchronizeSmartChargingProfilesTask from './tasks/SynchronizeSmartChargingProfilesTask';
 import CheckUserAccountInactivityTask from './tasks/CheckUserAccountInactivityTask';
 import CheckPreparingSessionNotStartedTask from './tasks/CheckPreparingSessionNotStartedTask';
 import CheckOfflineChargingStationsTask from './tasks/CheckOfflineChargingStationsTask';
-=======
 import cron from 'node-cron';
->>>>>>> 0e80fb14
 
 export default class SchedulerManager {
   private static schedulerConfig = Configuration.getSchedulerConfig();
@@ -66,13 +63,10 @@
           case 'SynchronizeRefundTransactionsTask':
             schedulerTask = new SynchronizeRefundTransactionsTask();
             break;
-<<<<<<< HEAD
           case 'SynchronizeSmartChargingProfilesTask':
             schedulerTask = new SynchronizeSmartChargingProfilesTask();
-=======
           case 'SynchronizeBillingUsersTask':
             schedulerTask = new SynchronizeBillingUsersTask();
->>>>>>> 0e80fb14
             break;
           default:
             Logging.logError({
