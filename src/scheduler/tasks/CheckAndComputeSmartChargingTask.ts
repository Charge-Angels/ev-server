import { ServerAction } from '../../types/Server';
import Constants from '../../utils/Constants';
import Logging from '../../utils/Logging';
import SchedulerTask from '../SchedulerTask';
import SiteAreaStorage from '../../storage/mongodb/SiteAreaStorage';
import SmartChargingFactory from '../../integration/smart-charging/SmartChargingFactory';
import Tenant from '../../types/Tenant';
import TenantComponents from '../../types/TenantComponents';
import Utils from '../../utils/Utils';

const MODULE_NAME = 'CheckAndComputeSmartChargingTask';

export default class CheckAndComputeSmartChargingTask extends SchedulerTask {
  async processTenant(tenant: Tenant): Promise<void> {
    if (Utils.isTenantComponentActive(tenant, TenantComponents.ORGANIZATION) &&
        Utils.isTenantComponentActive(tenant, TenantComponents.SMART_CHARGING)) {
      // Get all site areas
      const siteAreas = await SiteAreaStorage.getSiteAreas(tenant.id,
        { smartCharging: true },
        Constants.DB_PARAMS_MAX_LIMIT);
      // Get Site Area
      for (const siteArea of siteAreas.result) {
        try {
          // Get implementation
          const smartCharging = await SmartChargingFactory.getSmartChargingImpl(tenant.id);
          if (!smartCharging) {
            // Log
            Logging.logError({
              tenantID: tenant.id,
              module: MODULE_NAME, method: 'run',
              action: ServerAction.CHECK_AND_APPLY_SMART_CHARGING,
              message: 'No implementation available for the Smart Charging',
            });
          }
          // Apply Charging Profiles
          await smartCharging.computeAndApplyChargingProfiles(siteArea);
        } catch (error) {
          // Log error
          Logging.logError({
            tenantID: tenant.id,
            module: MODULE_NAME, method: 'run',
<<<<<<< HEAD
            action: Action.CHECK_AND_APPLY_SMART_CHARGING,
=======
            action: ServerAction.CHECK_AND_APPLY_SMART_CHARGING,
>>>>>>> 6b55a7bc
            message: `Error while running the task '${CheckAndComputeSmartChargingTask.name}': ${error.message}`,
            detailedMessages: { error: error.message, stack: error.stack }
          });
        }
      }
    }
  }
}<|MERGE_RESOLUTION|>--- conflicted
+++ resolved
@@ -39,11 +39,7 @@
           Logging.logError({
             tenantID: tenant.id,
             module: MODULE_NAME, method: 'run',
-<<<<<<< HEAD
-            action: Action.CHECK_AND_APPLY_SMART_CHARGING,
-=======
             action: ServerAction.CHECK_AND_APPLY_SMART_CHARGING,
->>>>>>> 6b55a7bc
             message: `Error while running the task '${CheckAndComputeSmartChargingTask.name}': ${error.message}`,
             detailedMessages: { error: error.message, stack: error.stack }
           });
