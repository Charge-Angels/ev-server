--- conflicted
+++ resolved
@@ -1,12 +1,12 @@
+import { ServerAction } from '../../types/Server';
+import Constants from '../../utils/Constants';
+import Logging from '../../utils/Logging';
+import SchedulerTask from '../SchedulerTask';
+import SiteAreaStorage from '../../storage/mongodb/SiteAreaStorage';
 import SmartChargingFactory from '../../integration/smart-charging/SmartChargingFactory';
-import SiteAreaStorage from '../../storage/mongodb/SiteAreaStorage';
-import { ServerAction } from '../../types/Server';
 import Tenant from '../../types/Tenant';
 import TenantComponents from '../../types/TenantComponents';
-import Constants from '../../utils/Constants';
-import Logging from '../../utils/Logging';
 import Utils from '../../utils/Utils';
-import SchedulerTask from '../SchedulerTask';
 
 const MODULE_NAME = 'CheckAndComputeSmartChargingTask';
 
@@ -39,13 +39,8 @@
           Logging.logError({
             tenantID: tenant.id,
             module: MODULE_NAME, method: 'run',
-<<<<<<< HEAD
-            action: Action.CHECK_AND_APPLY_SMART_CHARGING,
+            action: ServerAction.CHECK_AND_APPLY_SMART_CHARGING,
             message: `Error while running the task '${CheckAndComputeSmartChargingTask.name}': ${error.message}`,
-=======
-            action: ServerAction.CHECK_AND_APPLY_SMART_CHARGING,
-            message: `Error while running the task '${name}': ${error.message}`,
->>>>>>> ed082c3e
             detailedMessages: { error: error.message, stack: error.stack }
           });
         }
