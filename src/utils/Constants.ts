
export default class Constants {
  public static readonly HTTP_GENERAL_ERROR = 500;
  public static readonly HTTP_NOT_IMPLEMENTED_ERROR = 501;
  public static readonly HTTP_OBJECT_DOES_NOT_EXIST_ERROR = 550;

  public static readonly HTTP_REFUND_SESSION_OTHER_USER_ERROR = 551;
  public static readonly HTTP_CONCUR_NO_CONNECTOR_CONNECTION_ERROR = 552;
  public static readonly HTTP_CONCUR_CITY_UNKNOWN_ERROR = 553;

  public static readonly HTTP_PRICING_REQUEST_INVOICE_ERROR = 561;

  public static readonly HTTP_CYPHER_INVALID_SENSITIVE_DATA_ERROR = 555;

  public static readonly HTTP_AUTH_ERROR = 560;
  public static readonly HTTP_AUTH_INVALID_CAPTCHA = 530;
  public static readonly HTTP_AUTH_INVALID_TOKEN_ERROR = 540;
  public static readonly HTTP_AUTH_CHARGER_WITH_NO_SITE_AREA_ERROR = 525;
  public static readonly HTTP_AUTH_SITE_AREA_WITH_NO_SITE_ERROR = 525;
  public static readonly HTTP_AUTH_USER_WITH_NO_SITE_ERROR = 525;

  public static readonly HTTP_EXISTING_TRANSACTION_ERROR = 570;

  public static readonly HTTP_USER_EMAIL_ALREADY_EXIST_ERROR = 510;
  public static readonly HTTP_USER_EULA_ERROR = 520;
  public static readonly HTTP_USER_ACCOUNT_ALREADY_ACTIVE_ERROR = 530;
  public static readonly HTTP_USER_TAG_ID_ALREADY_USED_ERROR = 540;
  public static readonly HTTP_USER_LOCKED_ERROR = 570;
  public static readonly HTTP_USER_NO_BADGE_ERROR = 570;
  public static readonly HTTP_USER_ACCOUNT_INACTIVE_ERROR = 580;
  public static readonly HTTP_USER_ACCOUNT_PENDING_ERROR = 590;

  public static readonly DB_RECORD_COUNT_DEFAULT = 100;
  public static readonly DB_RECORD_COUNT_CEIL = 2000;
  public static readonly DB_RECORD_COUNT_NO_LIMIT = Number.MAX_SAFE_INTEGER;

  public static readonly DB_PARAMS_MAX_LIMIT = { limit: Constants.DB_RECORD_COUNT_NO_LIMIT, skip: 0 };
  public static readonly DB_PARAMS_SINGLE_RECORD = { limit: 1, skip: 0 };
<<<<<<< HEAD
  public static readonly DB_PARAMS_COUNT_ONLY = { limit: Constants.DB_RECORD_COUNT_NO_LIMIT, skip: 0, onlyRecordCount: true };
=======
  public static readonly DB_PARAMS_COUNT_ONLY = {limit: Constants.DB_RECORD_COUNT_NO_LIMIT, skip: 0, onlyRecordCount: true };
>>>>>>> 60e6729b
  public static readonly DEFAULT_TENANT = 'default';

  public static readonly REST_RESPONSE_SUCCESS = { status: 'Success' };

  public static readonly CONN_STATUS_AVAILABLE = 'Available';
  public static readonly CONN_STATUS_OCCUPIED = 'Occupied';
  public static readonly CONN_STATUS_CHARGING = 'Charging';
  public static readonly CONN_STATUS_FAULTED = 'Faulted';
  public static readonly CONN_STATUS_RESERVED = 'Reserved';
  public static readonly CONN_STATUS_FINISHING = 'Finishing';
  public static readonly CONN_STATUS_PREPARING = 'Preparing';
  public static readonly CONN_STATUS_SUSPENDED_EVSE = 'SuspendedEVSE';
  public static readonly CONN_STATUS_SUSPENDED_EV = 'SuspendedEV';
  public static readonly CONN_STATUS_UNAVAILABLE = 'Unavailable';

  public static readonly STATS_GROUP_BY_CONSUMPTION = 'C';
  public static readonly STATS_GROUP_BY_USAGE = 'U';
  public static readonly STATS_GROUP_BY_INACTIVITY = 'I';

  public static readonly ENTITY_SITE = 'Site';
  public static readonly ENTITY_SITES = 'Sites';
  public static readonly ENTITY_SITE_AREA = 'SiteArea';
  public static readonly ENTITY_SITE_AREAS = 'SiteAreas';
  public static readonly ENTITY_COMPANY = 'Company';
  public static readonly ENTITY_COMPANIES = 'Companies';
  public static readonly ENTITY_CHARGING_STATION = 'ChargingStation';
  public static readonly ENTITY_CHARGING_STATIONS = 'ChargingStations';
  public static readonly ENTITY_TENANT = 'Tenant';
  public static readonly ENTITY_TENANTS = 'Tenants';
  public static readonly ENTITY_TRANSACTION = 'Transaction';
  public static readonly ENTITY_TRANSACTIONS = 'Transactions';
  public static readonly ENTITY_TRANSACTION_METER_VALUES = 'MeterValues';
  public static readonly ENTITY_TRANSACTION_STOP = 'Stop';
  public static readonly ENTITY_USER = 'User';
  public static readonly ENTITY_USERS = 'Users';
  public static readonly ENTITY_VEHICLE_MANUFACTURER = 'VehicleManufacturer';
  public static readonly ENTITY_VEHICLE_MANUFACTURERS = 'VehicleManufacturers';
  public static readonly ENTITY_VEHICLES = 'Vehicles';
  public static readonly ENTITY_VEHICLE = 'Vehicle';
  public static readonly ENTITY_LOGGINGS = 'Loggings';
  public static readonly ENTITY_LOGGING = 'Logging';
  public static readonly ENTITY_PRICING = 'Pricing';
  public static readonly ENTITY_SETTING = 'Setting';
  public static readonly ENTITY_SETTINGS = 'Settings';
  public static readonly ENTITY_OCPI_ENDPOINT = 'OcpiEndpoint';
  public static readonly ENTITY_OCPI_ENDPOINTS = 'OcpiEndpoints';
  public static readonly ENTITY_CONNECTION = 'Connection';
  public static readonly ENTITY_CONNECTIONS = 'Connections';

  public static readonly VENDOR_SCHNEIDER = 'Schneider Electric';

  public static readonly NOTIF_TYPE_CHARGING_STATION_CONFIGURATION = 'Configuration';

  public static readonly CENTRAL_SERVER = 'Central Server';

  public static readonly WITH_CHARGING_STATIONS = true;
  public static readonly WITHOUT_CHARGING_STATIONS = false;
  public static readonly WITH_SITE = true;
  public static readonly WITHOUT_SITE = false;

  public static readonly VEHICLE_TYPE_CAR = 'C';

  // Statuses
  public static readonly USER_STATUS_PENDING = 'P';
  public static readonly USER_STATUS_ACTIVE = 'A';
  public static readonly USER_STATUS_DELETED = 'D';
  public static readonly USER_STATUS_INACTIVE = 'I';
  public static readonly USER_STATUS_BLOCKED = 'B';
  public static readonly USER_STATUS_LOCKED = 'L';

  // Roles
  public static readonly ROLE_SUPER_ADMIN = 'S';
  public static readonly ROLE_ADMIN = 'A';
  public static readonly ROLE_BASIC = 'B';
  public static readonly ROLE_DEMO = 'D';

  public static readonly ACTION_READ = 'Read';
  public static readonly ACTION_CREATE = 'Create';
  public static readonly ACTION_UPDATE = 'Update';
  public static readonly ACTION_DELETE = 'Delete';
  public static readonly ACTION_LOGOUT = 'Logout';
  public static readonly ACTION_LIST = 'List';
  public static readonly ACTION_RESET = 'Reset';
  public static readonly ACTION_AUTHORIZE = 'Authorize';
  public static readonly ACTION_CLEAR_CACHE = 'ClearCache';
  public static readonly ACTION_DATA_TRANSFER = 'DataTransfer';
  public static readonly ACTION_REMOTE_STOP_TRANSACTION = 'RemoteStopTransaction';
  public static readonly ACTION_REMOTE_START_TRANSACTION = 'RemoteStartTransaction';
  public static readonly ACTION_REFUND_TRANSACTION = 'RefundTransaction';
  public static readonly ACTION_UNLOCK_CONNECTOR = 'UnlockConnector';
  public static readonly ACTION_GET_CONFIGURATION = 'GetConfiguration';
  public static readonly ACTION_PING = 'Ping';
  public static readonly ACTION_SEND_EVSE_STATUSES = 'SendEVSEStatuses';
  public static readonly ACTION_REGISTER = 'Register';
  public static readonly ACTION_GENERATE_LOCAL_TOKEN = 'GenerateLocalToken';

  // Password constants
  public static readonly PWD_MIN_LENGTH = 15;
  public static readonly PWD_MAX_LENGTH = 20;
  public static readonly PWD_UPPERCASE_MIN_COUNT = 1;
  public static readonly PWD_LOWERCASE_MIN_COUNT = 1;
  public static readonly PWD_NUMBER_MIN_COUNT = 1;
  public static readonly PWD_SPECIAL_MIN_COUNT = 1;

  public static readonly PWD_UPPERCASE_RE = /([A-Z])/g;
  public static readonly PWD_LOWERCASE_RE = /([a-z])/g;
  public static readonly PWD_NUMBER_RE = /([\d])/g;
  public static readonly PWD_SPECIAL_CHAR_RE = /([!#$%^&*.?-])/g;

  public static readonly DEFAULT_LOCALE = 'en_US';

  public static readonly ANONYMIZED_VALUE = '####';

  public static readonly SETTING_PRICING_CONTENT_TYPE_SIMPLE = 'simple';
  public static readonly SETTING_PRICING_CONTENT_TYPE_CONVERGENT_CHARGING = 'convergentCharging';
  public static readonly SETTING_REFUND_CONTENT_TYPE_CONCUR = 'concur';

  public static readonly METER_VALUE_CTX_SAMPLE_PERIODIC = 'Sample.Periodic';
  public static readonly METER_VALUE_CTX_SAMPLE_CLOCK = 'Sample.Clock';
  public static readonly METER_VALUE_FORMAT_RAW = 'Raw';
  public static readonly METER_VALUE_MEASURAND_IMPREG = 'Energy.Active.Import.Register';
  public static readonly METER_VALUE_LOCATION_OUTLET = 'Outlet';
  public static readonly METER_VALUE_UNIT_WH = 'Wh';

  public static readonly CHARGER_VENDOR_EBEE = 'Bender GmbH Co. KG';
  public static readonly CHARGER_VENDOR_SCHNEIDER = 'Schneider Electric';
  public static readonly CHARGER_VENDOR_ABB = 'ABB';

  public static readonly WS_DEFAULT_KEEPALIVE = 30; // Seconds
  public static readonly WS_RECONNECT_DISABLED = 0;
  public static readonly WS_RECONNECT_UNLIMITED = -1;
  public static readonly WS_DEFAULT_RECONNECT_MAX_RETRIES = -1;
  public static readonly WS_DEFAULT_RECONNECT_TIMEOUT = 30; // Seconds
  public static readonly WS_UNSUPPORTED_DATA = 1007;

  public static readonly OCPP_SOCKET_TIMEOUT = 30000; // 30 sec
  public static readonly OCPP_JSON_CALL_MESSAGE = 2; // Client-to-Server
  public static readonly OCPP_JSON_CALL_RESULT_MESSAGE = 3; // Server-to-Client
  public static readonly OCPP_JSON_CALL_ERROR_MESSAGE = 4; // Server-to-Client
  // Requested Action is not known by receiver
  public static readonly OCPP_ERROR_NOT_IMPLEMENTED = 'NotImplemented';
  // Requested Action is recognized but not supported by the receiver
  public static readonly OCPP_ERROR_NOT_SUPPORTED = 'NotSupported';
  // An internal error occurred and the receiver was not able to process the requested Action successfully
  public static readonly OCPP_ERROR_INTERNAL_ERROR = 'InternalError';
  // Payload for Action is incomplete
  public static readonly OCPP_ERROR_PROTOCOL_ERROR = 'ProtocolError';
  // During the processing of Action a security issue occurred preventing receiver from completing the Action successfully
  public static readonly OCPP_ERROR_SECURITY_ERROR = 'SecurityError';
  // Payload for Action is syntactically incorrect or not conform the PDU structure for Action
  public static readonly OCPP_ERROR_FORMATION_VIOLATION = 'FormationViolation';
  // Payload is syntactically correct but at least one field contains an invalid value
  public static readonly OCPP_ERROR_PROPERTY_RAINT_VIOLATION = 'PropertyraintViolation';
  // Payload for Action is syntactically correct but at least one of the fields violates occurence raints
  public static readonly OCPP_ERROR_OCCURENCE_RAINT_VIOLATION = 'OccurenceraintViolation';
  // Payload for Action is syntactically correct but at least one of the fields violates data type raints (e.g. "somestring" = 12)
  public static readonly OCPP_ERROR_TYPERAINT_VIOLATION = 'TyperaintViolation';
  // Any other error not covered by the previous ones
  public static readonly OCPP_ERROR_GENERIC_ERROR = 'GenericError';

  public static readonly OCPP_RESPONSE_ACCEPTED = 'Accepted';

  public static readonly OCPP_PROTOCOL_JSON = 'json';
  public static readonly OCPP_PROTOCOL_SOAP = 'soap';
  public static readonly OCPP_VERSION_12 = '1.2';
  public static readonly OCPP_VERSION_15 = '1.5';
  public static readonly OCPP_VERSION_16 = '1.6';
  public static readonly OCPP_VERSION_20 = '2.0';

  public static readonly REFUND_STATUS_SUBMITTED = 'submitted';
  public static readonly REFUND_STATUS_CANCELLED = 'cancelled';
  public static readonly REFUND_STATUS_APPROVED = 'approved';

  public static readonly REFUND_TYPE_REFUNDED = 'refunded';
  public static readonly REFUND_TYPE_NOT_REFUNDED = 'notRefunded';

  public static readonly MAX_DATE = new Date('9999-12-31Z23:59:59:999');
  public static readonly MIN_DATE = new Date('1970-01-01Z00:00:00:000');

  // --------------------------------------------------------------------
  // OCPI Constants
  // --------------------------------------------------------------------
  // OCPI Base Path
  public static readonly OCPI_SERVER_BASE_PATH = '/ocpi/cpo/versions';
  // OCPI Available Response Status
  public static readonly OCPI_STATUS_CODE = {
    // 1*** SUCCESS
    CODE_1000_SUCCESS: { status_code: 1000, status_message: 'Success' },

    // 2*** CLIENT ERROR
    CODE_2000_GENERIC_CLIENT_ERROR: { status_code: 2000, status_message: 'Generic Client Error' },
    CODE_2001_INVALID_PARAMETER_ERROR: { status_code: 2001, status_message: 'Invalid or Missing Parameters' },
    CODE_2002_NOT_ENOUGH_INFORMATION_ERROR: { status_code: 2002, status_message: 'Not enough information' },
    CODE_2003_UNKNOW_LOCATION_ERROR: { status_code: 2003, status_message: 'Unknown Location' },

    // 3*** SERVER ERROR
    CODE_3000_GENERIC_SERVER_ERROR: { status_code: 3000, status_message: 'Generic Server Error' },
    CODE_3001_UNABLE_TO_USE_CLIENT_API_ERROR: { status_code: 3001, status_message: 'Unable to Use Client API' },
    CODE_3002_UNSUPPORTED_VERSION_ERROR: { status_code: 3002, status_message: 'Unsupported Version' },
    CODE_3003_NO_MATCHING_ENDPOINTS_ERROR: { status_code: 3003, status_message: 'No Matching Endpoints' }
  };

  // OCPI EVSE STATUS
  public static readonly EVSE_STATUS = {
    AVAILABLE: 'AVAILABLE',
    BLOCKED: 'BLOCKED',
    CHARGING: 'CHARGING',
    INOPERATIVE: 'INOPERATIVE',
    OUTOFORDER: 'OUTOFORDER',
    PLANNED: 'PLANNED',
    REMOVED: 'REMOVED',
    RESERVED: 'RESERVED',
    UNKNOWN: 'UNKNOWN'
  };

  // OCPI CONNECTOR POWER TYPE
  public static readonly CONNECTOR_POWER_TYPE = {
    AC_1_PHASE: 'AC_1_PHASE',
    AC_3_PHASE: 'AC_3_PHASE',
    DC: 'DC'
  };

  // CONNECTOR TYPE
  public static readonly MAPPING_CONNECTOR_TYPE = {
    'C': 'CHADEMO',
    'T2': 'IEC_62196_T2',
    'CCS': 'IEC_62196_T2_COMBO'
  };

  public static readonly CONNECTOR_TYPES = {
    'UNKNOWN': 'U',
    'CHADEMO': 'C',
    'IEC_62196_T2': 'T2',
    'IEC_62196_T2_COMBO': 'CCS',
    'DOMESTIC': 'D',
    'TYPE_1': 'T1',
    'TYPE_1_CCS': 'T1CCS',
    'TYPE_3C': 'T3C',
  };

  // Components
  public static readonly COMPONENTS = {
    OCPI: 'ocpi',
    REFUND: 'refund',
    PRICING: 'pricing',
    ORGANIZATION: 'organization',
    STATISTICS: 'statistics',
    ANALYTICS: 'analytics'
  };

  // Ocpi Registering status
  public static readonly OCPI_REGISTERING_STATUS = {
    OCPI_NEW: 'new',
    OCPI_REGISTERED: 'registered',
    OCPI_UNREGISTERED: 'unregistered'
  };

  public static readonly MONGO_USER_MASK = {
    '_id': 0,
    '__v': 0,
    'email': 0,
    'phone': 0,
    'mobile': 0,
    'notificationsActive': 0,
    'iNumber': 0,
    'costCenter': 0,
    'status': 0,
    'createdBy': 0,
    'createdOn': 0,
    'lastChangedBy': 0,
    'lastChangedOn': 0,
    'role': 0,
    'password': 0,
    'locale': 0,
    'deleted': 0,
    'passwordWrongNbrTrials': 0,
    'passwordBlockedUntil': 0,
    'passwordResetHash': 0,
    'eulaAcceptedOn': 0,
    'eulaAcceptedVersion': 0,
    'eulaAcceptedHash': 0,
    'image': 0,
    'address': 0,
    'plateID': 0,
    'tagIDs': 0,
    'verificationToken': 0
  };
}<|MERGE_RESOLUTION|>--- conflicted
+++ resolved
@@ -36,11 +36,7 @@
 
   public static readonly DB_PARAMS_MAX_LIMIT = { limit: Constants.DB_RECORD_COUNT_NO_LIMIT, skip: 0 };
   public static readonly DB_PARAMS_SINGLE_RECORD = { limit: 1, skip: 0 };
-<<<<<<< HEAD
-  public static readonly DB_PARAMS_COUNT_ONLY = { limit: Constants.DB_RECORD_COUNT_NO_LIMIT, skip: 0, onlyRecordCount: true };
-=======
   public static readonly DB_PARAMS_COUNT_ONLY = {limit: Constants.DB_RECORD_COUNT_NO_LIMIT, skip: 0, onlyRecordCount: true };
->>>>>>> 60e6729b
   public static readonly DEFAULT_TENANT = 'default';
 
   public static readonly REST_RESPONSE_SUCCESS = { status: 'Success' };
