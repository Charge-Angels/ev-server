--- conflicted
+++ resolved
@@ -1,13 +1,7 @@
 require('source-map-support').install();
 
 module.exports = {
-<<<<<<< HEAD
-  REST_RESPONSE_SUCCESS: {status: 'Success'},
-=======
-  DEFAULT_TENANT: 'default',
-
-  REST_RESPONSE_SUCCESS: { status: 'Success' },
->>>>>>> dcc54355
+  DEFAULT_TENANT: 'default',REST_RESPONSE_SUCCESS: {status: 'Success'},
 
   CONN_STATUS_AVAILABLE: "Available",
   CONN_STATUS_OCCUPIED: "Occupied",
@@ -42,23 +36,12 @@
 
   NOTIF_TYPE_CHARGING_STATION_CONFIGURATION: "Configuration",
 
-<<<<<<< HEAD
-  ACTION_CREATE: "Create",
-  ACTION_UPDATE: "Update",
-  ACTION_DELETE: "Delete",
 
-=======
->>>>>>> dcc54355
+
   NO_LIMIT: 0,
 
   CENTRAL_SERVER: "Central Server",
 
-<<<<<<< HEAD
-=======
-  WITH_CONNECTORS: true,
-  WITHOUT_CONNECTORS: false,
-
->>>>>>> dcc54355
   WITH_CHARGING_STATIONS: true,
   WITHOUT_CHARGING_STATIONS: false,
   WITH_SITE: true,
@@ -115,14 +98,11 @@
 
   METER_VALUE_CTX_SAMPLE_PERIODIC: 'Sample.Periodic',
   METER_VALUE_CTX_SAMPLE_CLOCK: 'Sample.Clock',
-<<<<<<< HEAD
-=======
   METER_VALUE_FORMAT_RAW: 'Raw',
   METER_VALUE_MEASURAND_IMPREG: 'Energy.Active.Import.Register',
   METER_VALUE_LOCATION_OUTLET: 'Outlet',
   METER_VALUE_UNIT_WH: 'Wh',
-  
->>>>>>> dcc54355
+
 
   WS_UNSUPPORTED_DATA: 1007,
 
@@ -131,7 +111,6 @@
   OCPP_JSON_CALL_RESULT_MESSAGE: 3, // Server-to-Client
   OCPP_JSON_CALL_ERROR_MESSAGE: 4, // Server-to-Client
   // Requested Action is not known by receiver
-<<<<<<< HEAD
   OCPP_ERROR_NOT_IMPLEMENTED: 'NotImplemented',
   // Requested Action is recognized but not supported by the receiver
   OCPP_ERROR_NOT_SUPPORTED: 'NotSupported',
@@ -151,38 +130,13 @@
   OCPP_ERROR_TYPERAINT_VIOLATION: 'TyperaintViolation',
   // Any other error not covered by the previous ones
   OCPP_ERROR_GENERIC_ERROR: 'GenericError',
-=======
-  OCPP_ERROR_NOT_IMPLEMENTED : 'NotImplemented',
-  // Requested Action is recognized but not supported by the receiver
-  OCPP_ERROR_NOT_SUPPORTED : 'NotSupported',
-  // An internal error occurred and the receiver was not able to process the requested Action successfully
-  OCPP_ERROR_INTERNAL_ERROR : 'InternalError',
-  // Payload for Action is incomplete
-  OCPP_ERROR_PROTOCOL_ERROR : 'ProtocolError',
-  // During the processing of Action a security issue occurred preventing receiver from completing the Action successfully
-  OCPP_ERROR_SECURITY_ERROR : 'SecurityError',
-  // Payload for Action is syntactically incorrect or not conform the PDU structure for Action
-  OCPP_ERROR_FORMATION_VIOLATION : 'FormationViolation',
-  // Payload is syntactically correct but at least one field contains an invalid value
-  OCPP_ERROR_PROPERTY_RAINT_VIOLATION : 'PropertyraintViolation',
-  // Payload for Action is syntactically correct but at least one of the fields violates occurence raints
-  OCPP_ERROR_OCCURENCE_RAINT_VIOLATION : 'OccurenceraintViolation',
-  // Payload for Action is syntactically correct but at least one of the fields violates data type raints (e.g. “somestring”: 12)
-  OCPP_ERROR_TYPERAINT_VIOLATION : 'TyperaintViolation',
-  // Any other error not covered by the previous ones
-  OCPP_ERROR_GENERIC_ERROR : 'GenericError',
->>>>>>> dcc54355
 
   OCPP_PROTOCOL_JSON: 'json',
   OCPP_PROTOCOL_SOAP: 'soap',
   OCPP_VERSION_12: '1.2',
   OCPP_VERSION_15: '1.5',
   OCPP_VERSION_16: '1.6',
-<<<<<<< HEAD
   OCPP_VERSION_20: '2.0',
   MAX_DATE: new Date('9999-12-31Z23:59:59:999'),
   MIN_DATE: new Date('1970-01-01Z00:00:00:000')
-=======
-  OCPP_VERSION_20: '2.0'
->>>>>>> dcc54355
 };