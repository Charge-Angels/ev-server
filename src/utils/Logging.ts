--- conflicted
+++ resolved
@@ -664,7 +664,10 @@
     } else if (typeof message === 'string') {
       // Anonymize
       message.replace(/((repeat|)[pP]assword|captcha)(\s)(=|:)(\s)(.*)/g, '$1$3$4$5' + Constants.ANONYMIZED_VALUE);
-<<<<<<< HEAD
+    } else if (Array.isArray(message)) {
+      for (const item of message) {
+        Logging.anonymizeSensitiveData(item);
+      }
     } else if (typeof message === 'object') {
       for (const key of Object.keys(message)) {
         const value = message[key];
@@ -680,30 +683,6 @@
           Logging.anonymizeSensitiveData(value);
         }
       }
-=======
->>>>>>> 93d0f6d1
-    } else if (Array.isArray(message)) {
-      for (const item of message) {
-        Logging.anonymizeSensitiveData(item);
-      }
-<<<<<<< HEAD
-=======
-    } else if (typeof message === 'object') {
-      for (const key of Object.keys(message)) {
-        const value = message[key];
-        // String?
-        if (typeof value === 'string') {
-          if (key === 'password' ||
-              key === 'repeatPassword' ||
-              key === 'captcha') {
-            // Anonymize
-            message[key] = Constants.ANONYMIZED_VALUE;
-          }
-        } else {
-          Logging.anonymizeSensitiveData(value);
-        }
-      }
->>>>>>> 93d0f6d1
     } else {
       // Log
       Logging.logError({
