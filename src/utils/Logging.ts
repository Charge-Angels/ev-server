import { AxiosError, AxiosRequestConfig, AxiosResponse } from 'axios';
import { Log, LogLevel, LogType } from '../types/Log';
import { NextFunction, Request, Response } from 'express';

import { ActionsResponse } from '../types/GlobalType';
import AppAuthError from '../exception/AppAuthError';
import AppError from '../exception/AppError';
import BackendError from '../exception/BackendError';
import CFLog from 'cf-nodejs-logging-support';
import Configuration from '../utils/Configuration';
import Constants from './Constants';
import { HTTPError } from '../types/HTTPError';
import LoggingConfiguration from '../types/configuration/LoggingConfiguration';
import LoggingStorage from '../storage/mongodb/LoggingStorage';
import { OCPIResult } from '../types/ocpi/OCPIResult';
import { OCPPStatus } from '../types/ocpp/OCPPClient';
import { ServerAction } from '../types/Server';
import User from '../types/User';
import UserToken from '../types/UserToken';
import Utils from './Utils';
import cluster from 'cluster';
import sizeof from 'object-sizeof';

const MODULE_NAME = 'Logging';

export default class Logging {
  private static traceCalls: { [key: string]: number } = {};
  private static loggingConfig: LoggingConfiguration;

  public static getConfiguration(): LoggingConfiguration {
    if (!this.loggingConfig) {
      this.loggingConfig = Configuration.getLoggingConfig();
    }
    return this.loggingConfig;
  }

  // Debug DB
  public static traceStart(tenantID: string, module: string, method: string): string {
    if (Utils.isDevelopmentEnv()) {
      const key = `${tenantID}~${module}~${method}~${Utils.generateUUID()}`;
      Logging.traceCalls[key] = new Date().getTime();
      return key;
    }
  }

  // Debug DB
  public static traceEnd(tenantID: string, module: string, method: string, key: string, data: any = {}): void {
    if (Utils.isDevelopmentEnv()) {
      // Compute duration if provided
      let executionDurationMillis: number;
      let found = false;
      if (Logging.traceCalls[key]) {
        executionDurationMillis = (new Date().getTime() - Logging.traceCalls[key]);
        delete Logging.traceCalls[key];
        found = true;
      }
      const sizeOfDataKB = Utils.truncTo(sizeof(data) / 1024, 2);
      const numberOfRecords = Array.isArray(data) ? data.length : 0;
      console.debug(`${module}.${method} ${found ? '- ' + executionDurationMillis.toString() + 'ms' : ''}${!Utils.isEmptyJSon(data) ? '- ' + sizeOfDataKB.toString() + 'kB' : ''} ${Array.isArray(data) ? '- ' + numberOfRecords.toString() + 'rec' : ''}`);
      if (sizeOfDataKB > Constants.PERF_MAX_DATA_VOLUME_KB) {
        console.warn('====================================');
        console.warn(new Error(`Tenant ID '${tenantID}': Data must be < ${Constants.PERF_MAX_DATA_VOLUME_KB}kB, got ${sizeOfDataKB}kB`));
        console.warn('====================================');
      }
      if (executionDurationMillis > Constants.PERF_MAX_RESPONSE_TIME_MILLIS) {
        console.warn('====================================');
        console.warn(new Error(`Tenant ID '${tenantID}': Execution must be < ${Constants.PERF_MAX_RESPONSE_TIME_MILLIS}ms, got ${executionDurationMillis}ms`));
        console.warn('====================================');
      }
    }
  }

  // Log Debug
  public static logDebug(log: Log): void {
    log.level = LogLevel.DEBUG;
    // eslint-disable-next-line @typescript-eslint/no-floating-promises
    Logging._log(log);
  }

  // Log Security Debug
  public static logSecurityDebug(log: Log): void {
    log.type = LogType.SECURITY;
    Logging.logDebug(log);
  }

  // Log Info
  public static logInfo(log: Log): void {
    log.level = LogLevel.INFO;
    // eslint-disable-next-line @typescript-eslint/no-floating-promises
    Logging._log(log);
  }

  // Log Security Info
  public static logSecurityInfo(log: Log): void {
    log.type = LogType.SECURITY;
    Logging.logInfo(log);
  }

  // Log Warning
  public static logWarning(log: Log): void {
    log.level = LogLevel.WARNING;
    // eslint-disable-next-line @typescript-eslint/no-floating-promises
    Logging._log(log);
  }

  // Log Security Warning
  public static logSecurityWarning(log: Log): void {
    log.type = LogType.SECURITY;
    Logging.logWarning(log);
  }

  // Log Error
  public static logError(log: Log): void {
    log.level = LogLevel.ERROR;
    // eslint-disable-next-line @typescript-eslint/no-floating-promises
    Logging._log(log);
  }

  // Log Security Error
  public static logSecurityError(log: Log): void {
    log.type = LogType.SECURITY;
    Logging.logError(log);
  }

  public static async logExpressRequest(tenantID: string, decodedToken, req: Request, res: Response, next: NextFunction): Promise<void> {
    try {
      // Check perfs
      req['timestamp'] = new Date();
      // Log
      Logging.logSecurityDebug({
        tenantID,
        action: ServerAction.HTTP_REQUEST,
        user: (Utils.objectHasProperty(decodedToken, 'id') ? decodedToken as UserToken : null),
        message: `Express HTTP Request << ${req.method} '${req.url}'`,
        module: MODULE_NAME, method: 'logExpressRequest',
        detailedMessages: {
          url: req.url,
          method: req.method,
          query: Utils.cloneObject(req.query),
          body: Utils.cloneObject(req.body),
          locale: req.locale,
          xhr: req.xhr,
          ip: req.ip,
          ips: req.ips,
          httpVersion: req.httpVersion,
          headers: req.headers,
        }
      });
    } finally {
      next();
    }
  }

  public static logActionsResponse(
    tenantID: string, action: ServerAction, module: string, method: string, actionsResponse: ActionsResponse,
    messageSuccess: string, messageError: string, messageSuccessAndError: string,
    messageNoSuccessNoError: string): void {
    // Replace
    messageSuccess = messageSuccess.replace('{{inSuccess}}', actionsResponse.inSuccess.toString());
    messageError = messageError.replace('{{inError}}', actionsResponse.inError.toString());
    messageSuccessAndError = messageSuccessAndError.replace('{{inSuccess}}', actionsResponse.inSuccess.toString());
    messageSuccessAndError = messageSuccessAndError.replace('{{inError}}', actionsResponse.inError.toString());
    // Success and Error
    if (actionsResponse.inSuccess > 0 && actionsResponse.inError > 0) {
      Logging.logError({
        tenantID: tenantID,
        source: Constants.CENTRAL_SERVER,
        action, module, method,
        message: messageSuccessAndError
      });
    } else if (actionsResponse.inSuccess > 0) {
      Logging.logInfo({
        tenantID: tenantID,
        source: Constants.CENTRAL_SERVER,
        action, module, method,
        message: messageSuccess
      });
    } else if (actionsResponse.inError > 0) {
      Logging.logError({
        tenantID: tenantID,
        source: Constants.CENTRAL_SERVER,
        action, module, method,
        message: messageError
      });
    } else {
      Logging.logInfo({
        tenantID: tenantID,
        source: Constants.CENTRAL_SERVER,
        action, module, method,
        message: messageNoSuccessNoError
      });
    }
  }

  public static logOcpiResult(
    tenantID: string, action: ServerAction, module: string, method: string, ocpiResult: OCPIResult,
    messageSuccess: string, messageError: string, messageSuccessAndError: string,
    messageNoSuccessNoError: string): void {
    // Replace
    messageSuccess = messageSuccess.replace('{{inSuccess}}', ocpiResult.success.toString());
    messageError = messageError.replace('{{inError}}', ocpiResult.failure.toString());
    messageSuccessAndError = messageSuccessAndError.replace('{{inSuccess}}', ocpiResult.success.toString());
    messageSuccessAndError = messageSuccessAndError.replace('{{inError}}', ocpiResult.failure.toString());
    if (Utils.isEmptyArray(ocpiResult.logs)) {
      ocpiResult.logs = null;
    }
    // Success and Error
    if (ocpiResult.success > 0 && ocpiResult.failure > 0) {
      Logging.logError({
        tenantID: tenantID,
        source: Constants.CENTRAL_SERVER,
        action, module, method,
        message: messageSuccessAndError,
        detailedMessages: ocpiResult.logs
      });
    } else if (ocpiResult.success > 0) {
      Logging.logInfo({
        tenantID: tenantID,
        source: Constants.CENTRAL_SERVER,
        action, module, method,
        message: messageSuccess,
        detailedMessages: ocpiResult.logs
      });
    } else if (ocpiResult.failure > 0) {
      Logging.logError({
        tenantID: tenantID,
        source: Constants.CENTRAL_SERVER,
        action, module, method,
        message: messageError,
        detailedMessages: ocpiResult.logs
      });
    } else {
      Logging.logInfo({
        tenantID: tenantID,
        source: Constants.CENTRAL_SERVER,
        action, module, method,
        message: messageNoSuccessNoError,
        detailedMessages: ocpiResult.logs
      });
    }
  }

  public static logExpressResponse(req: Request, res: Response, next: NextFunction): void {
    res.on('finish', () => {
      try {
        // Retrieve Tenant ID if available
        let tenantID: string;
        if (req['tenantID']) {
          tenantID = req['tenantID'];
        }
        // Compute duration
        let executionDurationMillis = 0;
        if (req['timestamp']) {
          executionDurationMillis = (new Date().getTime() - req['timestamp'].getTime());
        }
        // Compute Length
        let sizeOfDataKB = 0;
        if (res.getHeader('content-length')) {
          sizeOfDataKB = Utils.truncTo(res.getHeader('content-length') as number / 1024, 2);
        }
        if (Utils.isDevelopmentEnv()) {
          console.debug(`Express HTTP Response - ${(executionDurationMillis > 0) ? executionDurationMillis : '?'}ms - ${(sizeOfDataKB > 0) ? sizeOfDataKB : '?'}kB >> ${req.method}/${res.statusCode} '${req.url}'`);
          if (sizeOfDataKB > Constants.PERF_MAX_DATA_VOLUME_KB) {
            console.warn('====================================');
            console.warn(new Error(`Tenant ID '${tenantID}': Data must be < ${Constants.PERF_MAX_DATA_VOLUME_KB}kB, got ${(sizeOfDataKB > 0) ? sizeOfDataKB : '?'}kB`));
            console.warn('====================================');
          }
          if (executionDurationMillis > Constants.PERF_MAX_RESPONSE_TIME_MILLIS) {
            console.warn('====================================');
            console.warn(new Error(`Tenant ID '${tenantID}': Execution must be < ${Constants.PERF_MAX_RESPONSE_TIME_MILLIS}ms, got ${(executionDurationMillis > 0) ? executionDurationMillis : '?'}ms`));
            console.warn('====================================');
          }
        }
        Logging.logSecurityDebug({
          tenantID: tenantID,
          user: req.user,
          action: ServerAction.HTTP_RESPONSE,
          message: `Express HTTP Response - ${(executionDurationMillis > 0) ? executionDurationMillis : '?'}ms - ${(sizeOfDataKB > 0) ? sizeOfDataKB : '?'}kB >> ${req.method}/${res.statusCode} '${req.url}'`,
          module: MODULE_NAME, method: 'logExpressResponse',
          detailedMessages: {
            request: req.url,
            status: res.statusCode,
            statusMessage: res.statusMessage,
            headers: res.getHeaders(),
          }
        });
      } finally {
        next();
      }
    });
  }

  public static logExpressError(error: Error, req: Request, res: Response, next: NextFunction): void {
    Logging.logActionExceptionMessageAndSendResponse(
      error['params'] && error['params']['action'] ? error['params']['action'] : ServerAction.HTTP_ERROR, error, req, res, next);
  }

  public static logAxiosRequest(tenantID: string, request: AxiosRequestConfig): void {
    request['timestamp'] = new Date();
    Logging.logSecurityDebug({
      tenantID: tenantID,
      action: ServerAction.HTTP_REQUEST,
      message: `Axios HTTP Request >> ${request.method.toLocaleUpperCase()} '${request.url}'`,
      module: MODULE_NAME, method: 'interceptor',
      detailedMessages: {
        request: Utils.cloneObject(request),
      }
    });
  }

  public static logAxiosResponse(tenantID: string, response: AxiosResponse): void {
    // Compute duration
    let executionDurationMillis: number;
    if (response.config['timestamp']) {
      executionDurationMillis = (new Date().getTime() - response.config['timestamp'].getTime());
    }
    // Compute Length
    let sizeOfDataKB = 0;
    if (response.config.headers['Content-Length']) {
      sizeOfDataKB = Utils.truncTo(response.config.headers['Content-Length'] / 1024, 2);
    }
    if (Utils.isDevelopmentEnv()) {
      console.log(`Axios HTTP Response - ${(executionDurationMillis > 0) ? executionDurationMillis : '?'}ms - ${(sizeOfDataKB > 0) ? sizeOfDataKB : '?'}kB << ${response.config.method.toLocaleUpperCase()}/${response.status} '${response.config.url}'`);
      if (sizeOfDataKB > Constants.PERF_MAX_DATA_VOLUME_KB) {
        console.warn('====================================');
        console.warn(new Error(`Tenant ID '${tenantID}': Data must be < ${Constants.PERF_MAX_DATA_VOLUME_KB}`));
        console.warn('====================================');
      }
      if (executionDurationMillis > Constants.PERF_MAX_RESPONSE_TIME_MILLIS) {
        console.warn('====================================');
        console.warn(new Error(`Tenant ID '${tenantID}': Execution must be < ${Constants.PERF_MAX_RESPONSE_TIME_MILLIS}ms, got ${(executionDurationMillis > 0) ? executionDurationMillis : '?'}ms`));
        console.warn('====================================');
      }
    }
    Logging.logSecurityDebug({
      tenantID: tenantID,
      action: ServerAction.HTTP_RESPONSE,
      message: `Axios HTTP Response - ${(executionDurationMillis > 0) ? executionDurationMillis : '?'}ms - ${(sizeOfDataKB > 0) ? sizeOfDataKB : '?'}kB << ${response.config.method.toLocaleUpperCase()}/${response.status} '${response.config.url}'`,
      module: MODULE_NAME, method: 'interceptor',
      detailedMessages: {
        status: response.status,
        statusText: response.statusText,
        request: Utils.cloneObject(response.config),
        headers: Utils.cloneObject(response.headers),
        response: Utils.cloneObject(response.data)
      }
    });
  }

  public static logAxiosError(tenantID: string, error: AxiosError): void {
    // Error handling is done outside to get the proper module information
    Logging.logSecurityError({
      tenantID: tenantID,
      action: ServerAction.HTTP_ERROR,
      message: `Axios HTTP Error >> ${error.config?.method?.toLocaleUpperCase()}/${error.response?.status} '${error.config?.url}' - ${error.message}`,
      module: MODULE_NAME, method: 'interceptor',
      detailedMessages: {
        url: error.config?.url,
        status: error.response?.status,
        statusText: error.response?.statusText,
        message: error.message,
        response: error.response?.data,
        axiosError: Utils.objectHasProperty(error, 'toJSON') ? error.toJSON() : null,
      }
    });
  }

  public static logChargingStationClientSendAction(module: string, tenantID: string, chargeBoxID: string,
    action: ServerAction, args: any): void {
    this.traceChargingStationActionStart(module, tenantID,chargeBoxID, action, args, '<<');
  }

  public static logChargingStationClientReceiveAction(module: string, tenantID: string, chargeBoxID: string,
    action: ServerAction, detailedMessages: any): void {
    this.traceChargingStationActionEnd(module, tenantID, chargeBoxID, action, detailedMessages, '>>');
  }

  public static logChargingStationServerReceiveAction(module: string, tenantID: string, chargeBoxID: string,
    action: ServerAction, payload: any): void {
    this.traceChargingStationActionStart(module, tenantID,chargeBoxID, action, payload, '>>');
  }

  public static logChargingStationServerRespondAction(module: string, tenantID: string, chargeBoxID: string,
    action: ServerAction, detailedMessages: any): void {
    this.traceChargingStationActionEnd(module, tenantID, chargeBoxID, action, detailedMessages, '<<');
  }

  // Used to log exception in catch(...) only
  public static logException(error: Error, action: ServerAction, source: string, module: string, method: string, tenantID: string, user?: UserToken|User|string): void {
    const log: Log = Logging._buildLog(error, action, source, module, method, tenantID, user);
    if (error instanceof AppAuthError) {
      Logging.logSecurityError(log);
    } else if (error instanceof AppError) {
      Logging.logError(log);
    } else if (error instanceof BackendError) {
      Logging.logError(log);
    } else {
      Logging.logError(log);
    }
  }

  // Used to log exception in catch(...) only
  public static logActionExceptionMessage(tenantID: string, action: ServerAction, exception: Error): void {
    // Log App Error
    if (exception instanceof AppError) {
      Logging._logActionAppExceptionMessage(tenantID, action, exception);
    // Log Backend Error
    } else if (exception instanceof BackendError) {
      Logging._logActionBackendExceptionMessage(tenantID, action, exception);
    // Log Auth Error
    } else if (exception instanceof AppAuthError) {
      Logging._logActionAppAuthExceptionMessage(tenantID, action, exception);
    } else {
      Logging._logActionExceptionMessage(tenantID, action, exception);
    }
  }

  // Used to log exception in catch(...) only
  public static logActionExceptionMessageAndSendResponse(action: ServerAction, exception: Error, req: Request, res: Response, next: NextFunction, tenantID = Constants.DEFAULT_TENANT): void {
    // Clear password
    if (action === ServerAction.LOGIN && req.body.password) {
      req.body.password = '####';
    }
    if (req.user && req.user.tenantID) {
      tenantID = req.user.tenantID;
    }
    let statusCode;
    // Log App Error
    if (exception instanceof AppError) {
      Logging._logActionAppExceptionMessage(tenantID, action, exception);
      statusCode = exception.params.errorCode;
    // Log Backend Error
    } else if (exception instanceof BackendError) {
      Logging._logActionBackendExceptionMessage(tenantID, action, exception);
      statusCode = HTTPError.GENERAL_ERROR;
    // Log Auth Error
    } else if (exception instanceof AppAuthError) {
      Logging._logActionAppAuthExceptionMessage(tenantID, action, exception);
      statusCode = exception.params.errorCode;
    } else {
      Logging._logActionExceptionMessage(tenantID, action, exception);
    }
    // Send error
    res.status(statusCode ? statusCode : HTTPError.GENERAL_ERROR).send({
      'message': Utils.hideShowMessage(exception.message)
    });
    next();
  }

  private static _logActionExceptionMessage(tenantID: string, action: ServerAction, exception: any): void {
    // Log
    Logging.logError({
      tenantID: tenantID,
      type: LogType.SECURITY,
      user: exception.user,
      source: exception.source,
      module: exception.module,
      method: exception.method,
      action: action,
      message: exception.message,
      detailedMessages: { stack: exception.stack }
    });
  }

  private static _logActionAppExceptionMessage(tenantID: string, action: ServerAction, exception: AppError): void {
    // Add Exception stack
    if (exception.params.detailedMessages) {
      exception.params.detailedMessages = {
        'stack': exception.stack,
        'previous' : exception.params.detailedMessages
      };
    } else {
      exception.params.detailedMessages = {
        'stack': exception.stack,
      };
    }
    // Log
    Logging.logError({
      tenantID: tenantID,
      type: LogType.SECURITY,
      source: exception.params.source,
      user: exception.params.user,
      actionOnUser: exception.params.actionOnUser,
      module: exception.params.module,
      method: exception.params.method,
      action: action,
      message: exception.message,
      detailedMessages: exception.params.detailedMessages
    });
  }

  private static _logActionBackendExceptionMessage(tenantID: string, action: ServerAction, exception: BackendError): void {
    // Add Exception stack
    if (exception.params.detailedMessages) {
      exception.params.detailedMessages = {
        'stack': exception.stack,
        'previous' : exception.params.detailedMessages
      };
    } else {
      exception.params.detailedMessages = {
        'stack': exception.stack,
      };
    }
    // Log
    Logging.logError({
      tenantID: tenantID,
      type: LogType.SECURITY,
      source: exception.params.source,
      module: exception.params.module,
      method: exception.params.method,
      action: action,
      message: exception.message,
      user: exception.params.user,
      actionOnUser: exception.params.actionOnUser,
      detailedMessages: exception.params.detailedMessages
    });
  }

  // Used to check URL params (not in catch)
  private static _logActionAppAuthExceptionMessage(tenantID: string, action: ServerAction, exception: AppAuthError): void {
    // Log
    Logging.logSecurityError({
      tenantID: tenantID,
      type: LogType.SECURITY,
      user: exception.params.user,
      actionOnUser: exception.params.actionOnUser,
      module: exception.params.module,
      method: exception.params.method,
      action: action,
      message: exception.message,
      detailedMessages: [{
        'stack': exception.stack
      }]
    });
  }

  private static _buildLog(error, action: ServerAction, source: string, module: string,
    method: string, tenantID: string, user: UserToken|User|string): Log {
    const tenant = tenantID ? tenantID : Constants.DEFAULT_TENANT;
    if (error.params) {
      return {
        source: source,
        user: user,
        tenantID: tenant,
        actionOnUser: error.params.actionOnUser,
        module: module,
        method: method,
        action: action,
        message: error.message,
        detailedMessages: [{
          'details': error.params.detailedMessages,
          'stack': error.stack
        }]
      };
    }
    return {
      source: source,
      user: user,
      tenantID: tenant,
      actionOnUser: error.actionOnUser,
      module: module,
      method: method,
      action: action,
      message: error.message,
      detailedMessages: [{
        'details': error.detailedMessages,
        'stack': error.stack
      }]
    };
  }

  // Used to check URL params (not in catch)
  private static _format(detailedMessage: any): string {
    // JSON?
    if (typeof detailedMessage === 'object') {
      try {
        // Check that every detailedMessages is parsed
        return JSON.stringify(detailedMessage, null, ' ');
      } catch (err) {
        return detailedMessage;
      }
    }
  }

  // Log
  private static async _log(log: Log): Promise<void> {
    let moduleConfig = null;
    const loggingConfig = Logging.getConfiguration();
    // Default Log Level
    let logLevel = loggingConfig.logLevel ? loggingConfig.logLevel : LogLevel.DEBUG;
    // Default Console Level
    let consoleLogLevel = loggingConfig.consoleLogLevel ? loggingConfig.consoleLogLevel : LogLevel.NONE;
    // Module Provided?
    if (log.module && loggingConfig.moduleDetails) {
      // Yes: Check the Module
      if (loggingConfig.moduleDetails[log.module]) {
        // Get Modules Config
        moduleConfig = loggingConfig.moduleDetails[log.module];
        // Check Module Log Level
        if (moduleConfig.logLevel) {
          if (moduleConfig.logLevel !== LogLevel.DEFAULT) {
            logLevel = moduleConfig.logLevel;
          }
        }
        // Check Console Log Level
        if (moduleConfig.consoleLogLevel) {
          // Default?
          if (moduleConfig.consoleLogLevel !== LogLevel.DEFAULT) {
            // No
            consoleLogLevel = moduleConfig.consoleLogLevel;
          }
        }
      }
    }
    // Log Level takes precedence over console log
    switch (LogLevel[consoleLogLevel]) {
      case LogLevel.NONE:
        break;
      // Keep up to error filter out debug
      case LogLevel.ERROR:
        if (log.level === LogLevel.INFO || log.level === LogLevel.WARNING || log.level === LogLevel.DEBUG) {
          break;
        }
      // Keep up to warning filter out debug
      case LogLevel.WARNING: // eslint-disable-line no-fallthrough
        if (log.level === LogLevel.INFO || log.level === LogLevel.DEBUG) {
          break;
        }
      // Keep all log messages just filter out DEBUG
      case LogLevel.INFO: // eslint-disable-line no-fallthrough
        if (log.level === LogLevel.DEBUG) {
          break;
        }
      // Keep all messages
      case LogLevel.DEBUG: // eslint-disable-line no-fallthrough
      default: // If we did not break then it means we have to console log it
        Logging._consoleLog(log);
        break;
    }
    // Do not log to DB simple string messages
    if (log['simpleMessage']) {
      return;
    }
    // Log Level
    switch (LogLevel[logLevel]) {
      // No logging at all
      case LogLevel.NONE:
        return;
      // Keep all log messages just filter out DEBUG
      case LogLevel.INFO:
        if (log.level === LogLevel.DEBUG) {
          return;
        }
        break;
      // Keep up to warning filter out debug
      case LogLevel.WARNING:
        if (log.level === LogLevel.INFO || log.level === LogLevel.DEBUG) {
          return;
        }
        break;
      // Keep up to error filter out debug
      case LogLevel.ERROR:
        if (log.level === LogLevel.INFO || log.level === LogLevel.WARNING || log.level === LogLevel.DEBUG) {
          return;
        }
        break;
      // Keep ALL
      case LogLevel.DEBUG:
      default:
        break;
    }
    // Timestamp
    log.timestamp = new Date();
    // Source
    if (!log.source) {
      log.source = `${Constants.CENTRAL_SERVER}`;
    }
    // Host
    log.host = Utils.getHostname();
    // Process
    log.process = log.process ? log.process : (cluster.isWorker ? 'worker ' + cluster.worker.id.toString() : 'master');
    // Anonymize message
    log.detailedMessages = Utils.cloneObject(log.detailedMessages);
    Logging.anonymizeSensitiveData(log.detailedMessages);
    // Check
    if (log.detailedMessages) {
      // Array?
      if (!Array.isArray(log.detailedMessages)) {
        log.detailedMessages = [log.detailedMessages];
      }
      // Format
      log.detailedMessages = Logging._format(log.detailedMessages);
    }
    // Check Type
    if (!log.type) {
      log.type = LogType.REGULAR;
    }
    // First char always in Uppercase
    if (typeof log.message === 'string' && log.message && log.message.length > 0) {
      log.message = log.message[0].toUpperCase() + log.message.substring(1);
    }
    if (!log.tenantID || log.tenantID === '') {
      log.tenantID = Constants.DEFAULT_TENANT;
    }
    // Log
    await LoggingStorage.saveLog(log.tenantID, log);
    // Log in Cloud Foundry
    if (Configuration.isCloudFoundry()) {
      // Bind to express app
      CFLog.logMessage(Logging.getCFLogLevel(log.level), log.message);
    }
  }

<<<<<<< HEAD
  private static anonymizeSensitiveData(message: any) {
    if (!message || typeof message === 'number' || Utils.isBoolean(message) || typeof message === 'function') {
=======
  private static anonymizeSensitiveData(message: any): void {
    if (!message || typeof message === 'number' || typeof message === 'boolean' || typeof message === 'function') {
>>>>>>> 93189704
      // eslint-disable-next-line no-useless-return
      return;
    } else if (typeof message === 'string') {
      for (const sensitiveData of Constants.SENSITIVE_DATA) {
        // Anonymize
        message.replace(new RegExp(sensitiveData, 'gi'), Constants.ANONYMIZED_VALUE);
      }
    } else if (Array.isArray(message)) {
      for (const item of message) {
        Logging.anonymizeSensitiveData(item);
      }
    } else if (typeof message === 'object') {
      for (const key of Object.keys(message)) {
        // String?
        if (typeof message[key] === 'string') {
          for (const sensitiveData of Constants.SENSITIVE_DATA) {
            if (key.toLocaleLowerCase() === sensitiveData.toLocaleLowerCase()) {
              // Anonymize
              message[key] = Constants.ANONYMIZED_VALUE;
            }
          }
          // Check query string
          const dataParts: string[] = message[key].split('&');
          if (dataParts.length > 1) {
            for (let i = 0; i < dataParts.length; i++) {
              const dataPart = dataParts[i];
              for (const sensitiveData of Constants.SENSITIVE_DATA) {
                if (dataPart.toLowerCase().startsWith(sensitiveData.toLocaleLowerCase())) {
                  // Anonymize
                  dataParts[i] = dataPart.substring(0, sensitiveData.length + 1) + Constants.ANONYMIZED_VALUE;
                }
              }
            }
            message[key] = dataParts.join('&');
          }
        } else {
          Logging.anonymizeSensitiveData(message[key]);
        }
      }
    } else {
      // Log
      Logging.logError({
        tenantID: Constants.DEFAULT_TENANT,
        type: LogType.SECURITY,
        module: MODULE_NAME,
        method: 'anonymizeSensitiveData',
        action: ServerAction.LOGGING,
        message: 'No matching object type for log message anonymisation',
        detailedMessages: { message: message }
      });
    }
  }

  // Console Log
  private static _consoleLog(log): void {
    let logFn;
    // Set the function to log
    switch (log.level) {
      case LogLevel.DEBUG:
        // eslint-disable-next-line no-console
        logFn = console.debug;
        break;
      case LogLevel.ERROR:
        // eslint-disable-next-line no-console
        logFn = console.error;
        break;
      case LogLevel.WARNING:
        // eslint-disable-next-line no-console
        logFn = console.warn;
        break;
      case LogLevel.INFO:
        // eslint-disable-next-line no-console
        logFn = console.info;
        break;
      default:
        // eslint-disable-next-line no-console
        logFn = console.log;
        break;
    }

    // Log
    log.timestamp = new Date();
    if (log.simpleMessage) {
      logFn(log.timestamp.toISOString() + ' ' + log.simpleMessage);
    } else {
      logFn(log);
    }
  }

  // Log
  private static getCFLogLevel(logLevel): string {
    // Log level
    switch (logLevel) {
      case LogLevel.DEBUG:
        return 'debug';
      case LogLevel.INFO:
        return 'info';
      case LogLevel.WARNING:
        return 'warning';
      case LogLevel.ERROR:
        return 'error';
    }
  }

  private static traceChargingStationActionStart(module: string, tenantID: string, chargeBoxID: string,
    action: ServerAction, args: any, direction: '<<'|'>>'): void {
    // Keep duration
    Logging.traceCalls[`${chargeBoxID}~action`] = new Date().getTime();
    // Log
    Logging.logDebug({
      tenantID: tenantID,
      source: chargeBoxID,
      module: module, method: action,
      message: `${direction} OCPP Request '${action}' ${direction === '>>' ? 'received' : 'sent'}`,
      action: action,
      detailedMessages: { args }
    });
  }

  private static traceChargingStationActionEnd(module: string, tenantID: string, chargeBoxID: string, action: ServerAction, detailedMessages: any, direction: '<<'|'>>'): void {
    // Compute duration if provided
    let executionDurationMillis: number;
    let found = false;
    if (Logging.traceCalls[`${chargeBoxID}~action`]) {
      executionDurationMillis = (new Date().getTime() - Logging.traceCalls[`${chargeBoxID}~action`]);
      delete Logging.traceCalls[`${chargeBoxID}~action`];
      found = true;
    }
    if (Utils.isDevelopmentEnv()) {
      console.debug(`${direction} OCPP Request '${action}' on '${chargeBoxID}' has been processed ${found ? 'in ' + executionDurationMillis.toString() + 'ms' : ''}`);
      if (executionDurationMillis > Constants.PERF_MAX_RESPONSE_TIME_MILLIS) {
        console.warn('====================================');
        console.warn(new Error(`Tenant ID '${tenantID}': Execution must be < ${Constants.PERF_MAX_RESPONSE_TIME_MILLIS}ms, got ${executionDurationMillis}ms`));
        console.warn('====================================');
      }
    }
    if (detailedMessages && detailedMessages['status'] && detailedMessages['status'] === OCPPStatus.REJECTED) {
      Logging.logError({
        tenantID: tenantID,
        source: chargeBoxID,
        module: module, method: action,
        message: `${direction} OCPP Request has been processed ${found ? 'in ' + executionDurationMillis.toString() + 'ms' : ''}`,
        action: action,
        detailedMessages
      });
    } else {
      Logging.logDebug({
        tenantID: tenantID,
        source: chargeBoxID,
        module: module, method: action,
        message: `${direction} OCPP Request has been processed ${found ? 'in ' + executionDurationMillis.toString() + 'ms' : ''}`,
        action: action,
        detailedMessages
      });
    }
  }
}<|MERGE_RESOLUTION|>--- conflicted
+++ resolved
@@ -711,13 +711,8 @@
     }
   }
 
-<<<<<<< HEAD
   private static anonymizeSensitiveData(message: any) {
     if (!message || typeof message === 'number' || Utils.isBoolean(message) || typeof message === 'function') {
-=======
-  private static anonymizeSensitiveData(message: any): void {
-    if (!message || typeof message === 'number' || typeof message === 'boolean' || typeof message === 'function') {
->>>>>>> 93189704
       // eslint-disable-next-line no-useless-return
       return;
     } else if (typeof message === 'string') {
