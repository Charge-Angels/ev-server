--- conflicted
+++ resolved
@@ -372,18 +372,6 @@
 
   private static _buildLog(error, action, source, module, method, tenantID, user: User): object {
     let tenant = tenantID ? tenantID : Constants.DEFAULT_TENANT;
-<<<<<<< HEAD
-
-=======
-    if (!tenantID && user) {
-      // Check if the log can be attached to a tenant
-      if (user.tenantID) {
-        tenant = user.tenantID;
-      } else if (user._tenantID) {
-        tenant = user._tenantID;
-      }
-    }
->>>>>>> fb19c957
     return {
       source: source,
       user: user,
