import { AnalyticsSettingsType, AssetSettingsType, BillingSettingsType, CryptoKeyProperties, PricingSettingsType, RefundSettingsType, RoamingSettingsType, SettingDBContent, SmartChargingContentType } from '../types/Setting';
import { Car, CarCatalog } from '../types/Car';
import { ChargePointStatus, OCPPProtocol, OCPPVersion, OCPPVersionURLPath } from '../types/ocpp/OCPPServer';
import ChargingStation, { ChargePoint, ChargingStationEndpoint, Connector, ConnectorCurrentLimitSource, CurrentType } from '../types/ChargingStation';
import Transaction, { CSPhasesUsed, InactivityStatus } from '../types/Transaction';
import User, { UserRole, UserStatus } from '../types/User';
import crypto, { CipherGCMTypes } from 'crypto';

import Address from '../types/Address';
import { AxiosError } from 'axios';
import BackendError from '../exception/BackendError';
import Configuration from './Configuration';
import ConnectorStats from '../types/ConnectorStats';
import Constants from './Constants';
import Cypher from './Cypher';
import { Decimal } from 'decimal.js';
import { ObjectID } from 'mongodb';
import PerformanceRecord from '../types/Performance';
import QRCode from 'qrcode';
import { Request } from 'express';
import { ServerAction } from '../types/Server';
import Tag from '../types/Tag';
import Tenant from '../types/Tenant';
import TenantComponents from '../types/TenantComponents';
import UserToken from '../types/UserToken';
import { WebSocketCloseEventStatusString } from '../types/WebSocket';
import _ from 'lodash';
import bcrypt from 'bcryptjs';
import cfenv from 'cfenv';
import cluster from 'cluster';
import fs from 'fs';
import global from '../types/GlobalType';
import http from 'http';
import moment from 'moment';
import os from 'os';
import passwordGenerator from 'password-generator';
import path from 'path';
import tzlookup from 'tz-lookup';
import { v4 as uuid } from 'uuid';
import validator from 'validator';

export default class Utils {
  public static getConnectorsFromChargePoint(chargingStation: ChargingStation, chargePoint: ChargePoint): Connector[] {
    const connectors: Connector[] = [];
    if (!chargingStation || !chargePoint || Utils.isEmptyArray(chargePoint.connectorIDs)) {
      return connectors;
    }
    for (const connectorID of chargePoint.connectorIDs) {
      const connector = Utils.getConnectorFromID(chargingStation, connectorID);
      if (connector) {
        connectors.push(connector);
      }
    }
    return connectors;
  }

  public static handleAxiosError(axiosError: AxiosError, urlRequest: string, action: ServerAction, module: string, method: string): void {
    // Handle Error outside 2xx range
    if (axiosError.response) {
      throw new BackendError({
        action, module, method,
        message: `HTTP Error '${axiosError.response.status}' while processing the URL '${urlRequest}'`,
      });
    }
    throw new BackendError({
      action, module, method,
      message: `HTTP error while processing the URL '${urlRequest}'`,
    });
  }

  public static isTransactionInProgressOnThreePhases(chargingStation: ChargingStation, transaction: Transaction): boolean {
    const currentType = Utils.getChargingStationCurrentType(chargingStation, null, transaction.connectorId);
    if (currentType === CurrentType.AC &&
      (transaction.currentInstantAmpsL1 > 0 && (transaction.currentInstantAmpsL2 === 0 || transaction.currentInstantAmpsL3 === 0)) ||
      (transaction.currentInstantAmpsL2 > 0 && (transaction.currentInstantAmpsL1 === 0 || transaction.currentInstantAmpsL3 === 0)) ||
      (transaction.currentInstantAmpsL3 > 0 && (transaction.currentInstantAmpsL1 === 0 || transaction.currentInstantAmpsL2 === 0))) {
      return false;
    }
    return true;
  }

  public static getUsedPhasesInTransactionInProgress(chargingStation: ChargingStation, transaction: Transaction): CSPhasesUsed {
    const currentType = Utils.getChargingStationCurrentType(chargingStation, null, transaction.connectorId);
    // AC Chargers
    if (currentType === CurrentType.AC && Utils.checkIfPhasesProvidedInTransactionInProgress(transaction)) {
      const cSPhasesUsed: CSPhasesUsed = {
        csPhase1: false,
        csPhase2: false,
        csPhase3: false
      };
      // Check current consumption
      if (transaction.currentInstantAmpsL1 > Constants.AMPERAGE_DETECTION_THRESHOLD) {
        cSPhasesUsed.csPhase1 = true;
      }
      if (transaction.currentInstantAmpsL2 > Constants.AMPERAGE_DETECTION_THRESHOLD) {
        cSPhasesUsed.csPhase2 = true;
      }
      if (transaction.currentInstantAmpsL3 > Constants.AMPERAGE_DETECTION_THRESHOLD) {
        cSPhasesUsed.csPhase3 = true;
      }
      return cSPhasesUsed;
    }
    // Standard on three phases
    return {
      csPhase1: true,
      csPhase2: true,
      csPhase3: true
    };
  }

  public static checkIfPhasesProvidedInTransactionInProgress(transaction: Transaction): boolean {
    return transaction.currentInstantAmps > Constants.AMPERAGE_DETECTION_THRESHOLD &&
      (transaction.currentInstantAmpsL1 > Constants.AMPERAGE_DETECTION_THRESHOLD ||
        transaction.currentInstantAmpsL2 > Constants.AMPERAGE_DETECTION_THRESHOLD ||
        transaction.currentInstantAmpsL3 > Constants.AMPERAGE_DETECTION_THRESHOLD);
  }

  public static getNumberOfUsedPhasesInTransactionInProgress(chargingStation: ChargingStation, transaction: Transaction): number {
    const currentType = Utils.getChargingStationCurrentType(chargingStation, null, transaction.connectorId);
    let nbrOfPhases = -1;
    if (currentType === CurrentType.AC && transaction.phasesUsed) {
      nbrOfPhases = 0;
      if (transaction.phasesUsed.csPhase1) {
        nbrOfPhases++;
      }
      if (transaction.phasesUsed.csPhase2) {
        nbrOfPhases++;
      }
      if (transaction.phasesUsed.csPhase3) {
        nbrOfPhases++;
      }
    }
    return nbrOfPhases;
  }

  public static getEndOfChargeNotificationIntervalMins(chargingStation: ChargingStation, connectorId: number): number {
    let intervalMins = 0;
    if (!chargingStation || !chargingStation.connectors) {
      return 0;
    }
    const connector = Utils.getConnectorFromID(chargingStation, connectorId);
    if (connector) {
      if (connector.power <= 3680) {
        // Notify every 120 mins
        intervalMins = 120;
      } else if (connector.power <= 7360) {
        // Notify every 60 mins
        intervalMins = 60;
      } else if (connector.power < 50000) {
        // Notify every 30 mins
        intervalMins = 30;
      } else if (connector.power >= 50000) {
        // Notify every 15 mins
        intervalMins = 15;
      }
    }
    return intervalMins;
  }

  public static async executePromiseWithTimeout<T>(timeoutMs: number, promise: Promise<T>, failureMessage: string): Promise<T> {
    let timeoutHandle;
    const timeoutPromise = new Promise<never>((resolve, reject) => {
      timeoutHandle = setTimeout(() => reject(new Error(failureMessage)), timeoutMs);
    });
    return Promise.race([
      promise,
      timeoutPromise,
    ]).then((result) => {
      clearTimeout(timeoutHandle);
      return result;
    });
  }

  public static async sleep(ms): Promise<void> {
    return new Promise((resolve) => setTimeout(resolve, ms));
  }

  public static getInactivityStatusLevel(chargingStation: ChargingStation, connectorId: number, inactivitySecs: number): InactivityStatus {
    if (!inactivitySecs) {
      return InactivityStatus.INFO;
    }
    // Get Notification Interval
    const intervalMins = Utils.getEndOfChargeNotificationIntervalMins(chargingStation, connectorId);
    // Check
    if (inactivitySecs < (intervalMins * 60)) {
      return InactivityStatus.INFO;
    } else if (inactivitySecs < (intervalMins * 60 * 2)) {
      return InactivityStatus.WARNING;
    }
    return InactivityStatus.ERROR;
  }

  public static objectHasProperty(obj: any, key: string): boolean {
    return _.has(obj, key);
  }

  public static isBoolean(obj: any): boolean {
    return typeof obj === 'boolean';
  }

  public static generateUUID(): string {
    return uuid();
  }

  public static generateTagID(name: string, firstName: string): string {
    let tagID = '';
    if (name && name.length > 0) {
      tagID = name[0].toUpperCase();
    } else {
      tagID = 'S';
    }
    if (firstName && firstName.length > 0) {
      tagID += firstName[0].toUpperCase();
    } else {
      tagID += 'F';
    }
    tagID += Utils.getRandomIntSafe();
    return tagID;
  }

  public static isIterable(obj: any): boolean {
    if (obj) {
      return typeof obj[Symbol.iterator] === 'function';
    }
    return false;
  }

  public static isUndefined(obj: any): boolean {
    return typeof obj === 'undefined';
  }

  public static isNullOrUndefined(obj: any): boolean {
    // eslint-disable-next-line no-eq-null, eqeqeq
    return obj == null;
  }

  public static getConnectorStatusesFromChargingStations(chargingStations: ChargingStation[]): ConnectorStats {
    const connectorStats: ConnectorStats = {
      totalChargers: 0,
      availableChargers: 0,
      totalConnectors: 0,
      chargingConnectors: 0,
      suspendedConnectors: 0,
      availableConnectors: 0,
      unavailableConnectors: 0,
      preparingConnectors: 0,
      finishingConnectors: 0,
      faultedConnectors: 0
    };
    // Chargers
    for (const chargingStation of chargingStations) {
      // Check not deleted
      if (chargingStation.deleted) {
        continue;
      }
      // Check connectors
      connectorStats.totalChargers++;
      // Handle Connectors
      if (!chargingStation.connectors) {
        chargingStation.connectors = [];
      }
      for (const connector of chargingStation.connectors) {
        if (!connector) {
          continue;
        }
        connectorStats.totalConnectors++;
        // Not Available?
        if (chargingStation.inactive ||
          connector.status === ChargePointStatus.UNAVAILABLE) {
          connectorStats.unavailableConnectors++;
          // Available?
        } else if (connector.status === ChargePointStatus.AVAILABLE) {
          connectorStats.availableConnectors++;
          // Suspended?
        } else if (connector.status === ChargePointStatus.SUSPENDED_EV ||
          connector.status === ChargePointStatus.SUSPENDED_EVSE) {
          connectorStats.suspendedConnectors++;
          // Charging?
        } else if (connector.status === ChargePointStatus.CHARGING ||
          connector.status === ChargePointStatus.OCCUPIED) {
          connectorStats.chargingConnectors++;
          // Faulted?
        } else if (connector.status === ChargePointStatus.FAULTED) {
          connectorStats.faultedConnectors++;
          // Preparing?
        } else if (connector.status === ChargePointStatus.PREPARING) {
          connectorStats.preparingConnectors++;
          // Finishing?
        } else if (connector.status === ChargePointStatus.FINISHING) {
          connectorStats.finishingConnectors++;
        }
      }
      // Handle Chargers
      for (const connector of chargingStation.connectors) {
        if (!connector) {
          continue;
        }
        // Check if Available
        if (!chargingStation.inactive && connector.status === ChargePointStatus.AVAILABLE) {
          connectorStats.availableChargers++;
          break;
        }
      }
    }
    return connectorStats;
  }

  /**
   * Map user locale (en_US, fr_FR...) to language (en, fr...)
   * @param locale
   */
  public static getLanguageFromLocale(locale: string): string {
    let language = Constants.DEFAULT_LANGUAGE;
    // Get the language
    if (locale && locale.length >= 2) {
      language = locale.substring(0, 2);
    }
    return language;
  }

  /**
   * Map language (en, fr...) to user locale (en_US, fr_FR...)
   * @param language
   */
  static getLocaleFromLanguage(language: string): string {
    if (language === 'fr') {
      return 'fr_FR';
    } else if (language === 'es') {
      return 'es_MX';
    } else if (language === 'de') {
      return 'de_DE';
    } else if (language === 'pt') {
      return 'pt_PT';
    } else if (language === 'it') {
      return 'it_IT';
    }
    return Constants.DEFAULT_LOCALE;
  }

  public static getConnectorLimitSourceString(limitSource: ConnectorCurrentLimitSource): string {
    switch (limitSource) {
      case ConnectorCurrentLimitSource.CHARGING_PROFILE:
        return 'Charging Profile';
      case ConnectorCurrentLimitSource.CONNECTOR:
        return 'Connector';
      case ConnectorCurrentLimitSource.STATIC_LIMITATION:
        return 'Static Limitation';
    }
  }

  public static getWebSocketCloseEventStatusString(code: number): string {
    if (code >= 0 && code <= 999) {
      return '(Unused)';
    } else if (code >= 1016) {
      if (code <= 1999) {
        return '(For WebSocket standard)';
      } else if (code <= 2999) {
        return '(For WebSocket extensions)';
      } else if (code <= 3999) {
        return '(For libraries and frameworks)';
      } else if (code <= 4999) {
        return '(For applications)';
      }
    }
    if (!Utils.isUndefined(WebSocketCloseEventStatusString[code])) {
      return WebSocketCloseEventStatusString[code];
    }
    return '(Unknown)';
  }

  public static convertToBoolean(value: any): boolean {
    let result = false;
    // Check boolean
    if (value) {
      // Check the type
      if (Utils.isBoolean(value)) {
        // Already a boolean
        result = value;
      } else {
        // Convert
        result = (value === 'true');
      }
    }
    return result;
  }

  public static convertToDate(value: any): Date {
    // Check
    if (!value) {
      return null;
    }
    // Check Type
    if (!(value instanceof Date)) {
      return new Date(value);
    }
    return value;
  }

  public static replaceSpecialCharsInCSVValueParam(value: string): string {
    return value ? value.replace(/\n/g, '') : '';
  }

  public static isEmptyJSon(document: any): boolean {
    // Empty?
    if (!document) {
      return true;
    }
    // Check type
    if (typeof document !== 'object') {
      return true;
    }
    // Check
    return Object.keys(document).length === 0;
  }

  public static removeExtraEmptyLines(tab: string[]): void {
    // Start from the end
    for (let i = tab.length - 1; i > 0; i--) {
      // Two consecutive empty lines?
      if (tab[i].length === 0 && tab[i - 1].length === 0) {
        // Remove the last one
        tab.splice(i, 1);
      }
      // Check last line
      if (i === 1 && tab[i - 1].length === 0) {
        // Remove the first one
        tab.splice(i - 1, 1);
      }
    }
  }

  public static isComponentActiveFromToken(userToken: UserToken, componentName: TenantComponents): boolean {
    return userToken.activeComponents.includes(componentName);
  }

  public static convertToObjectID(id: any): ObjectID {
    let changedID: ObjectID = id;
    // Check
    if (typeof id === 'string') {
      // Create Object
      changedID = new ObjectID(id);
    }
    return changedID;
  }

  public static convertToInt(value: any): number {
    let changedValue: number = value;
    if (!value) {
      return 0;
    }
    if (Number.isSafeInteger(value)) {
      return value;
    }
    // Check
    if (typeof value === 'string') {
      // Create Object
      changedValue = parseInt(value);
    }
    return changedValue;
  }

  public static convertToFloat(value: any): number {
    let changedValue: number = value;
    if (!value) {
      return 0;
    }
    // Check
    if (typeof value === 'string') {
      // Create Object
      changedValue = parseFloat(value);
    }
    // Fix float
    return changedValue;
  }

  public static computeSimplePrice(pricePerkWh: number, consumptionWh: number): number {
    return Utils.createDecimal(pricePerkWh).mul(Utils.convertToFloat(consumptionWh)).div(1000).toNumber();
  }

  public static convertUserToObjectID(user: User | UserToken | string): ObjectID | null {
    let userID: ObjectID | null = null;
    // Check Created By
    if (user) {
      // Check User Model
      if (typeof user === 'object' &&
        user.constructor.name !== 'ObjectID') {
        // This is the User Model
        userID = Utils.convertToObjectID(user.id);
      }
      // Check String
      if (typeof user === 'string') {
        // This is a String
        userID = Utils.convertToObjectID(user);
      }
    }
    return userID;
  }

  public static convertAmpToWatt(chargingStation: ChargingStation, chargePoint: ChargePoint, connectorID = 0, ampValue: number): number {
    const voltage = Utils.getChargingStationVoltage(chargingStation, chargePoint, connectorID);
    if (voltage) {
      return Utils.createDecimal(voltage).mul(ampValue).toNumber();
    }
    return 0;
  }

  public static convertWattToAmp(chargingStation: ChargingStation, chargePoint: ChargePoint, connectorID = 0, wattValue: number): number {
    const voltage = Utils.getChargingStationVoltage(chargingStation, chargePoint, connectorID);
    if (voltage) {
      return Utils.createDecimal(wattValue).div(voltage).toNumber();
    }
    return 0;
  }

<<<<<<< HEAD
  public static convertWattHourToKiloWattHour(wattHours: number, decimalPlaces?: number): number {
    if (decimalPlaces) {
      return Utils.truncTo((wattHours / 1000), decimalPlaces);
    }
    return Utils.convertToFloat((wattHours / 1000));
=======
  public static createDecimal(value: number): Decimal {
    if (Utils.isNullOrUndefined(value)) {
      value = 0;
    }
    return new Decimal(value);
>>>>>>> e86772f0
  }

  public static getChargePointFromID(chargingStation: ChargingStation, chargePointID: number): ChargePoint {
    if (!chargingStation.chargePoints) {
      return null;
    }
    return chargingStation.chargePoints.find((chargePoint) => chargePoint && (chargePoint.chargePointID === chargePointID));
  }

  public static getConnectorFromID(chargingStation: ChargingStation, connectorID: number): Connector {
    if (!chargingStation.connectors) {
      return null;
    }
    return chargingStation.connectors.find((connector) => connector && (connector.connectorId === connectorID));
  }

  public static computeChargingStationTotalAmps(chargingStation: ChargingStation): number {
    let totalAmps = 0;
    if (chargingStation) {
      // Check at Charging Station
      if (chargingStation.maximumPower) {
        return Utils.convertWattToAmp(chargingStation, null, 0, chargingStation.maximumPower);
      }
      // Check at charge point level
      if (chargingStation.chargePoints) {
        for (const chargePoint of chargingStation.chargePoints) {
          totalAmps += chargePoint.amperage;
        }
      }
      // Check at connector level
      if (totalAmps === 0 && chargingStation.connectors) {
        for (const connector of chargingStation.connectors) {
          totalAmps += connector.amperage;
        }
      }
    }
    return totalAmps;
  }

  public static getChargingStationPower(chargingStation: ChargingStation, chargePoint: ChargePoint, connectorId = 0): number {
    let totalPower = 0;
    if (chargingStation) {
      // Check at charge point level
      if (chargingStation.chargePoints) {
        for (const chargePointOfCS of chargingStation.chargePoints) {
          if (!chargePoint || chargePoint.chargePointID === chargePointOfCS.chargePointID) {
            // Charging Station
            if (connectorId === 0 && chargePointOfCS.power) {
              totalPower += chargePointOfCS.power;
            // Connector
            } else if (chargePointOfCS.connectorIDs.includes(connectorId) && chargePointOfCS.power) {
              if (chargePointOfCS.cannotChargeInParallel || chargePointOfCS.sharePowerToAllConnectors) {
                // Check Connector ID
                const connector = Utils.getConnectorFromID(chargingStation, connectorId);
                if (connector?.power) {
                  return connector.power;
                }
                return chargePointOfCS.power;
              }
              // Power is shared evenly on connectors
              return chargePointOfCS.power / chargePointOfCS.connectorIDs.length;
            }
          }
        }
      }
      // Check at connector level
      if (totalPower === 0 && chargingStation.connectors) {
        for (const connector of chargingStation.connectors) {
          if (connectorId === 0 && connector.power) {
            totalPower += connector.power;
          }
          if (connector.connectorId === connectorId && connector.power) {
            return connector.power;
          }
        }
      }
    }
    if (!totalPower) {
      const amperage = Utils.getChargingStationAmperage(chargingStation, chargePoint, connectorId);
      const voltage = Utils.getChargingStationVoltage(chargingStation, chargePoint, connectorId);
      if (voltage && amperage) {
        return voltage * amperage;
      }
    }
    return totalPower;
  }

  public static getNumberOfConnectedPhases(chargingStation: ChargingStation, chargePoint?: ChargePoint, connectorId = 0): number {
    if (chargingStation) {
      // Check at charge point level
      if (chargingStation.chargePoints) {
        for (const chargePointOfCS of chargingStation.chargePoints) {
          if (!chargePoint || chargePoint.chargePointID === chargePointOfCS.chargePointID) {
            // Charging Station
            if (connectorId === 0 && chargePointOfCS.numberOfConnectedPhase) {
              return chargePointOfCS.numberOfConnectedPhase;
            }
            // Connector
            if (chargePointOfCS.connectorIDs.includes(connectorId) && chargePointOfCS.numberOfConnectedPhase) {
              // Check Connector ID
              const connector = Utils.getConnectorFromID(chargingStation, connectorId);
              if (connector?.numberOfConnectedPhase) {
                return connector.numberOfConnectedPhase;
              }
              return chargePointOfCS.numberOfConnectedPhase;
            }
          }
        }
      }
      // Check at connector level
      if (chargingStation.connectors) {
        for (const connector of chargingStation.connectors) {
          // Take the first
          if (connectorId === 0 && connector.numberOfConnectedPhase) {
            return connector.numberOfConnectedPhase;
          }
          if (connector.connectorId === connectorId && connector.numberOfConnectedPhase) {
            return connector.numberOfConnectedPhase;
          }
        }
      }
    }
    return 1;
  }

  public static getChargingStationVoltage(chargingStation: ChargingStation, chargePoint?: ChargePoint, connectorId = 0): number {
    if (chargingStation) {
      // Check at charging station level
      if (chargingStation.voltage) {
        return chargingStation.voltage;
      }
      // Check at charge point level
      if (chargingStation.chargePoints) {
        for (const chargePointOfCS of chargingStation.chargePoints) {
          if (!chargePoint || chargePoint.chargePointID === chargePointOfCS.chargePointID) {
            // Charging Station
            if (connectorId === 0 && chargePointOfCS.voltage) {
              return chargePointOfCS.voltage;
            }
            // Connector
            if (chargePointOfCS.connectorIDs.includes(connectorId) && chargePointOfCS.voltage) {
              // Check Connector ID
              const connector = Utils.getConnectorFromID(chargingStation, connectorId);
              if (connector?.voltage) {
                return connector.voltage;
              }
              return chargePointOfCS.voltage;
            }
          }
        }
      }
      // Check at connector level
      if (chargingStation.connectors) {
        for (const connector of chargingStation.connectors) {
          // Take the first
          if (connectorId === 0 && connector.voltage) {
            return connector.voltage;
          }
          if (connector.connectorId === connectorId && connector.voltage) {
            return connector.voltage;
          }
        }
      }
    }
    return 0;
  }

  public static getChargingStationCurrentType(chargingStation: ChargingStation, chargePoint: ChargePoint, connectorId = 0): CurrentType {
    if (chargingStation) {
      // Check at charge point level
      if (chargingStation.chargePoints) {
        for (const chargePointOfCS of chargingStation.chargePoints) {
          if (!chargePoint || chargePoint.chargePointID === chargePointOfCS.chargePointID) {
            // Charging Station
            if (connectorId === 0 && chargePointOfCS.currentType) {
              return chargePointOfCS.currentType;
            // Connector
            } else if (chargePointOfCS.connectorIDs.includes(connectorId) && chargePointOfCS.currentType) {
              // Check Connector ID
              const connector = Utils.getConnectorFromID(chargingStation, connectorId);
              if (connector?.currentType) {
                return connector.currentType;
              }
              return chargePointOfCS.currentType;
            }
          }
        }
      }
      // Check at connector level
      if (chargingStation.connectors) {
        for (const connector of chargingStation.connectors) {
          // Take the first
          if (connectorId === 0 && connector.currentType) {
            return connector.currentType;
          }
          if (connector.connectorId === connectorId && connector.currentType) {
            return connector.currentType;
          }
        }
      }
    }
    return null;
  }

  public static getChargingStationAmperage(chargingStation: ChargingStation, chargePoint?: ChargePoint, connectorId = 0): number {
    let totalAmps = 0;
    if (chargingStation) {
      // Check at charge point level
      if (chargingStation.chargePoints) {
        for (const chargePointOfCS of chargingStation.chargePoints) {
          if (!chargePoint || chargePoint.chargePointID === chargePointOfCS.chargePointID) {
            // Charging Station
            if (connectorId === 0 && chargePointOfCS.amperage) {
              totalAmps += chargePointOfCS.amperage;
            } else if (chargePointOfCS.connectorIDs.includes(connectorId) && chargePointOfCS.amperage) {
              if (chargePointOfCS.cannotChargeInParallel || chargePointOfCS.sharePowerToAllConnectors) {
                // Same power for all connectors
                // Check Connector ID first
                const connector = Utils.getConnectorFromID(chargingStation, connectorId);
                if (connector?.amperage) {
                  return connector.amperage;
                }
                return chargePointOfCS.amperage;
              }
              // Power is split evenly per connector
              return chargePointOfCS.amperage / chargePointOfCS.connectorIDs.length;
            }
          }
        }
      }
      // Check at connector level
      if (totalAmps === 0 && chargingStation.connectors) {
        for (const connector of chargingStation.connectors) {
          if (connectorId === 0 && connector.amperage) {
            totalAmps += connector.amperage;
          }
          if (connector.connectorId === connectorId && connector.amperage) {
            return connector.amperage;
          }
        }
      }
    }
    return totalAmps;
  }

  public static getChargingStationAmperagePerPhase(chargingStation: ChargingStation, chargePoint?: ChargePoint, connectorId = 0): number {
    const totalAmps = Utils.getChargingStationAmperage(chargingStation, chargePoint, connectorId);
    const numberOfConnectedPhases = Utils.getNumberOfConnectedPhases(chargingStation, chargePoint, connectorId);
    if (totalAmps % numberOfConnectedPhases === 0) {
      return totalAmps / numberOfConnectedPhases;
    }
    return Math.round(totalAmps / numberOfConnectedPhases);
  }

  public static getChargingStationAmperageLimit(chargingStation: ChargingStation, chargePoint?: ChargePoint, connectorId = 0): number {
    let amperageLimit = 0;
    if (chargingStation) {
      if (connectorId > 0) {
        return Utils.getConnectorFromID(chargingStation, connectorId)?.amperageLimit;
      }
      // Check at charge point level
      if (chargingStation.chargePoints) {
        for (const chargePointOfCS of chargingStation.chargePoints) {
          if (!chargePoint || chargePoint.chargePointID === chargePointOfCS.chargePointID) {
            if (chargePointOfCS.excludeFromPowerLimitation) {
              continue;
            }
            if (chargePointOfCS.cannotChargeInParallel ||
              chargePointOfCS.sharePowerToAllConnectors) {
              // Add limit amp of one connector
              amperageLimit += Utils.getConnectorFromID(chargingStation, chargePointOfCS.connectorIDs[0])?.amperageLimit;
            } else {
              // Add limit amp of all connectors
              for (const connectorID of chargePointOfCS.connectorIDs) {
                amperageLimit += Utils.getConnectorFromID(chargingStation, connectorID)?.amperageLimit;
              }
            }
          }
        }
      }
      // Check at connector level
      if (amperageLimit === 0 && chargingStation.connectors) {
        for (const connector of chargingStation.connectors) {
          amperageLimit += connector.amperageLimit;
        }
      }
    }
    return amperageLimit;
  }

  public static isEmptyArray(array: any[]): boolean {
    if (!array) {
      return true;
    }
    if (Array.isArray(array) && array.length > 0) {
      return false;
    }
    return true;
  }

  static isEmptyObject(obj: any): boolean {
    return !Object.keys(obj).length;
  }

  public static findDuplicatesInArray(arr: any[]): any[] {
    const sorted_arr = arr.slice().sort();
    const results: any[] = [];
    for (let i = 0; i < sorted_arr.length - 1; i++) {
      if (_.isEqual(sorted_arr[i + 1], sorted_arr[i])) {
        results.push(sorted_arr[i]);
      }
    }
    return results;
  }

  public static buildUserFullName(user: User | UserToken, withID = true, withEmail = false): string {
    let fullName: string;
    if (!user || !user.name) {
      return '-';
    }
    if (user.firstName) {
      fullName = `${user.firstName} ${user.name}`;
    } else {
      fullName = user.name;
    }
    if (withID && user.id) {
      fullName += ` (${user.id})`;
    }
    if (withEmail && user.email) {
      fullName += ` ${user.email}`;
    }
    return fullName;
  }

  public static buildCarCatalogName(carCatalog: CarCatalog, withID = false): string {
    let carCatalogName: string;
    if (!carCatalog) {
      return '-';
    }
    carCatalogName = carCatalog.vehicleMake;
    if (carCatalog.vehicleModel) {
      carCatalogName += ` ${carCatalog.vehicleModel}`;
    }
    if (carCatalog.vehicleModelVersion) {
      carCatalogName += ` ${carCatalog.vehicleModelVersion}`;
    }
    if (withID && carCatalog.id) {
      carCatalogName += ` (${carCatalog.id})`;
    }
    return carCatalogName;
  }

  public static buildCarName(car: Car, withID = false): string {
    let carName: string;
    if (!car) {
      return '-';
    }
    if (car.carCatalog) {
      carName = Utils.buildCarCatalogName(car.carCatalog, withID);
    }
    if (!carName) {
      carName = `VIN '${car.vin}', License Plate '${car.licensePlate}'`;
    } else {
      carName += ` with VIN '${car.vin}' and License Plate '${car.licensePlate}'`;
    }
    if (withID && car.id) {
      carName += ` (${car.id})`;
    }
    return carName;
  }

  // Save the users in file
  public static saveFile(filename: string, content: string): void {
    // Save
    fs.writeFileSync(path.join(__dirname, filename), content, 'UTF-8');
  }

  public static getRandomInt(max: number, min = 0): number {
    if (min) {
      return Math.floor(Math.random() * (max - min + 1) + min);
    }
    return Math.floor(Math.random() * max + 1);
  }

  public static getRandomIntSafe(): number {
    return Utils.getRandomInt(2147483648); // INT32 (signed: issue in Schneider)
  }

  public static buildRestServerURL(): string {
    const centralSystemRestServer = Configuration.getCentralSystemRestServer();
    return `${centralSystemRestServer.protocol}://${centralSystemRestServer.host}:${centralSystemRestServer.port}`;
  }

  public static buildEvseURL(subdomain: string = null): string {
    const centralSystemFrontEndConfig = Configuration.getCentralSystemFrontEndConfig();
    if (subdomain) {
      return `${centralSystemFrontEndConfig.protocol}://${subdomain}.${centralSystemFrontEndConfig.host}:${centralSystemFrontEndConfig.port}`;
    }
    return `${centralSystemFrontEndConfig.protocol}://${centralSystemFrontEndConfig.host}:${centralSystemFrontEndConfig.port}`;
  }

  public static buildOCPPServerURL(tenantID: string, ocppVersion: OCPPVersion, ocppProtocol: OCPPProtocol, token?: string): string {
    let ocppUrl: string;
    if (Configuration.getJsonEndpointConfig().baseUrl && ocppProtocol === OCPPProtocol.JSON) {
      ocppUrl = `${Configuration.getJsonEndpointConfig().baseUrl}/${Utils.getOCPPServerVersionURLPath(ocppVersion)}/${tenantID}`;
      if (token) {
        ocppUrl += `/${token}`;
      }
    } else if (Configuration.getWSDLEndpointConfig()?.baseUrl && ocppProtocol === OCPPProtocol.SOAP) {
      ocppUrl = `${Configuration.getWSDLEndpointConfig().baseUrl}/${Utils.getOCPPServerVersionURLPath(ocppVersion)}?TenantID=${tenantID}`;
      if (token) {
        ocppUrl += `%26Token=${token}`;
      }
    }
    return ocppUrl;
  }

  public static buildOCPPServerSecureURL(tenantID: string, ocppVersion: OCPPVersion, ocppProtocol: OCPPProtocol, token?: string): string {
    let ocppUrl: string;
    if (Configuration.getJsonEndpointConfig().baseSecureUrl && ocppProtocol === OCPPProtocol.JSON) {
      ocppUrl = `${Configuration.getJsonEndpointConfig().baseSecureUrl}/${Utils.getOCPPServerVersionURLPath(ocppVersion)}/${tenantID}`;
      if (token) {
        ocppUrl += `/${token}`;
      }
    } else if (Configuration.getWSDLEndpointConfig()?.baseSecureUrl && ocppProtocol === OCPPProtocol.SOAP) {
      ocppUrl = `${Configuration.getWSDLEndpointConfig().baseSecureUrl}/${Utils.getOCPPServerVersionURLPath(ocppVersion)}?TenantID=${tenantID}`;
      if (token) {
        ocppUrl += `%26Token=${token}`;
      }
    }
    return ocppUrl;
  }

  public static getOCPPServerVersionURLPath(ocppVersion: OCPPVersion): string {
    if (!Utils.isUndefined(OCPPVersionURLPath[ocppVersion])) {
      return OCPPVersionURLPath[ocppVersion];
    }
    return 'UNKNOWN';
  }

  public static buildEvseTagURL(tenantSubdomain: string, tag: Tag): string {
    return `${Utils.buildEvseURL(tenantSubdomain)}/users#tag?TagID=${tag.id}`;
  }

  public static buildEvseChargingStationURL(tenantSubdomain: string, chargingStation: ChargingStation, hash = ''): string {
    return `${Utils.buildEvseURL(tenantSubdomain)}/charging-stations?ChargingStationID=${chargingStation.id}${hash}`;
  }

  public static buildEvseTransactionURL(tenantSubdomain: string, transactionId: number, hash = ''): string {
    return `${Utils.buildEvseURL(tenantSubdomain)}/transactions?TransactionID=${transactionId.toString()}${hash}`;
  }

  public static buildEvseBillingSettingsURL(tenantSubdomain: string): string {
    return `${Utils.buildEvseURL(tenantSubdomain)}/settings#billing`;
  }

  public static buildEvseBillingInvoicesURL(tenantSubdomain: string): string {
    return `${Utils.buildEvseURL(tenantSubdomain)}/invoices`;
  }

  public static buildEvseBillingDownloadInvoicesURL(tenantSubdomain: string, invoiceID: string): string {
    return `${Utils.buildEvseURL(tenantSubdomain)}/invoices?InvoiceID=${invoiceID}#all`;
  }

  public static buildEvseUserToVerifyURL(tenantSubdomain: string, userId: string): string {
    return `${Utils.buildEvseURL(tenantSubdomain)}/users/${userId}`;
  }

  public static hideShowMessage(message: string): string {
    // Check Prod
    if (Utils.isProductionEnv()) {
      return 'An unexpected server error occurred. Check the server\'s logs!';
    }
    return message;
  }

  public static getRequestIP(request: http.IncomingMessage | Partial<Request>): string | string[] {
    if (request['ip']) {
      return request['ip'];
    } else if (request.headers['x-forwarded-for']) {
      return request.headers['x-forwarded-for'];
    } else if (request.connection.remoteAddress) {
      return request.connection.remoteAddress;
    } else if (request.headers.host) {
      const host = request.headers.host.split(':', 2);
      const ip = host[0];
      return ip;
    }
  }

  public static checkRecordLimit(recordLimit: number | string): number {
    // String?
    if (typeof recordLimit === 'string') {
      recordLimit = Utils.convertToInt(recordLimit);
    }
    // Not provided?
    if (isNaN(recordLimit) || recordLimit < 0 || recordLimit === 0) {
      recordLimit = Constants.DB_RECORD_COUNT_DEFAULT;
    }
    // Check max
    if (recordLimit > Number.MAX_SAFE_INTEGER) {
      recordLimit = Number.MAX_SAFE_INTEGER;
    }
    return recordLimit;
  }

  public static roundTo(value: number, scale: number): number {
    const roundPower = Math.pow(10, scale);
    return Math.round(value * roundPower) / roundPower;
  }

  public static truncTo(value: number, scale: number): number {
    const truncPower = Math.pow(10, scale);
    return Math.trunc(value * truncPower) / truncPower;
  }

  public static firstLetterInUpperCase(value: string): string {
    return value[0].toUpperCase() + value.substring(1);
  }

  public static firstLetterInLowerCase(value: string): string {
    return value[0].toLowerCase() + value.substring(1);
  }

  public static cloneObject<T>(object: T): T {
    if (Utils.isNullOrUndefined(object)) {
      return object;
    }
    return JSON.parse(JSON.stringify(object)) as T;
  }

  public static getConnectorLetterFromConnectorID(connectorID: number): string {
    return String.fromCharCode(65 + connectorID - 1);
  }

  public static getConnectorIDFromConnectorLetter(connectorLetter: string): number {
    return connectorLetter.charCodeAt(0) - 64;
  }

  public static checkRecordSkip(recordSkip: number | string): number {
    // String?
    if (typeof recordSkip === 'string') {
      recordSkip = Utils.convertToInt(recordSkip);
    }
    // Not provided?
    if (isNaN(recordSkip) || recordSkip < 0) {
      // Default
      recordSkip = 0;
    }
    return recordSkip;
  }

  public static generateToken(email: string): string {
    return Cypher.hash(`${crypto.randomBytes(256).toString('hex')}}~${new Date().toISOString()}~${email}`);
  }

  public static getRoleNameFromRoleID(roleID: string): string {
    switch (roleID) {
      case UserRole.BASIC:
        return 'Basic';
      case UserRole.DEMO:
        return 'Demo';
      case UserRole.ADMIN:
        return 'Admin';
      case UserRole.SUPER_ADMIN:
        return 'Super Admin';
      default:
        return 'Unknown';
    }
  }

  public static async hashPasswordBcrypt(password: string): Promise<string> {
    // eslint-disable-next-line no-undef
    return await new Promise((fulfill, reject) => {
      // Generate a salt with 15 rounds
      bcrypt.genSalt(10, (error, salt) => {
        // Hash
        bcrypt.hash(password, salt, (err, hash) => {
          // Error?
          if (err) {
            reject(err);
          } else {
            fulfill(hash);
          }
        });
      });
    });
  }

  public static async checkPasswordBCrypt(password: string, hash: string): Promise<boolean> {
    // eslint-disable-next-line no-undef
    return await new Promise((fulfill, reject) => {
      // Compare
      bcrypt.compare(password, hash, (err, match) => {
        // Error?
        if (err) {
          reject(err);
        } else {
          fulfill(match);
        }
      });
    });
  }

  public static containsAddressGPSCoordinates(address: Address): boolean {
    // Check if GPS are available
    if (address && Utils.containsGPSCoordinates(address.coordinates)) {
      return true;
    }
    return false;
  }

  public static containsGPSCoordinates(coordinates: number[]): boolean {
    // Check if GPs are available
    if (!Utils.isEmptyArray(coordinates) && coordinates.length === 2 && coordinates[0] && coordinates[1]) {
      // Check Longitude & Latitude
      if (new RegExp(Constants.REGEX_VALIDATION_LONGITUDE).test(coordinates[0].toString()) &&
        new RegExp(Constants.REGEX_VALIDATION_LATITUDE).test(coordinates[1].toString())) {
        return true;
      }
    }
    return false;
  }

  public static generatePassword(): string {
    let password = '';
    const randomLength = Utils.getRandomInt(Constants.PWD_MAX_LENGTH, Constants.PWD_MIN_LENGTH);
    while (!Utils.isPasswordValid(password)) {
      // eslint-disable-next-line no-useless-escape
      password = passwordGenerator(randomLength, false, /[\w\d!#\$%\^&\*\.\?\-]/);
    }
    return password;
  }

  public static getStatusDescription(status: string): string {
    switch (status) {
      case UserStatus.PENDING:
        return 'Pending';
      case UserStatus.LOCKED:
        return 'Locked';
      case UserStatus.BLOCKED:
        return 'Blocked';
      case UserStatus.ACTIVE:
        return 'Active';
      case UserStatus.INACTIVE:
        return 'Inactive';
      default:
        return 'Unknown';
    }
  }

  public static hashPassword(password: string): string {
    return Cypher.hash(password);
  }

  public static isValidDate(date: any): boolean {
    return moment(date).isValid();
  }

  public static isDevelopmentEnv(): boolean {
    return process.env.NODE_ENV === 'development';
  }

  public static isProductionEnv(): boolean {
    return process.env.NODE_ENV === 'production';
  }

  public static isTestEnv(): boolean {
    return process.env.NODE_ENV === 'test';
  }

  public static getTimezone(coordinates: number[]): string {
    if (coordinates && coordinates.length === 2) {
      return tzlookup(coordinates[1], coordinates[0]);
    }
    return null;
  }

  public static getTenantActiveComponents(tenant: Tenant): string[] {
    const components: string[] = [];
    for (const componentName in tenant.components) {
      if (tenant.components[componentName].active) {
        components.push(componentName);
      }
    }
    return components;
  }

  public static isTenantComponentActive(tenant: Tenant, component: TenantComponents): boolean {
    for (const componentName in tenant.components) {
      if (componentName === component) {
        return tenant.components[componentName].active;
      }
    }
    return false;
  }

  public static getChargingStationEndpoint() : ChargingStationEndpoint {
    return Configuration.isCloudFoundry() ? ChargingStationEndpoint.SCP : ChargingStationEndpoint.AWS;
  }

  public static async generateQrCode(data: string) :Promise<string> {
    return await QRCode.toDataURL(data);
  }

  public static createDefaultSettingContent(activeComponent: any, currentSettingContent: SettingDBContent): SettingDBContent {
    switch (activeComponent.name) {
      // Pricing
      case TenantComponents.PRICING:
        if (!currentSettingContent || currentSettingContent.type !== activeComponent.type) {
          // Create default settings
          if (activeComponent.type === PricingSettingsType.SIMPLE) {
            // Simple Pricing
            return {
              'type': PricingSettingsType.SIMPLE,
              'simple': {}
            } as SettingDBContent;
          } else if (activeComponent.type === PricingSettingsType.CONVERGENT_CHARGING) {
            // SAP CC
            return {
              'type': PricingSettingsType.CONVERGENT_CHARGING,
              'convergentCharging': {}
            } as SettingDBContent;
          }
        }
        break;

      // Billing
      case TenantComponents.BILLING:
        if (!currentSettingContent || currentSettingContent.type !== activeComponent.type) {
          // Only Stripe
          return {
            'type': BillingSettingsType.STRIPE,
            'stripe': {}
          } as SettingDBContent;
        }
        break;

      // Refund
      case TenantComponents.REFUND:
        if (!currentSettingContent || currentSettingContent.type !== activeComponent.type) {
          // Only Concur
          return {
            'type': RefundSettingsType.CONCUR,
            'concur': {}
          } as SettingDBContent;
        }
        break;

      // OCPI
      case TenantComponents.OCPI:
        if (!currentSettingContent || currentSettingContent.type !== activeComponent.type) {
          // Only Gireve
          return {
            'type': RoamingSettingsType.GIREVE,
            'ocpi': {}
          } as SettingDBContent;
        }
        break;

      // OICP
      case TenantComponents.OICP:
        if (!currentSettingContent || currentSettingContent.type !== activeComponent.type) {
          // Only Hubject
          return {
            'type': RoamingSettingsType.HUBJECT,
            'oicp': {}
          } as SettingDBContent;
        }
        break;

      // SAC
      case TenantComponents.ANALYTICS:
        if (!currentSettingContent || currentSettingContent.type !== activeComponent.type) {
          // Only SAP Analytics
          return {
            'type': AnalyticsSettingsType.SAC,
            'sac': {}
          } as SettingDBContent;
        }
        break;

      // Smart Charging
      case TenantComponents.SMART_CHARGING:
        if (!currentSettingContent || currentSettingContent.type !== activeComponent.type) {
          // Only SAP sapSmartCharging
          return {
            'type': SmartChargingContentType.SAP_SMART_CHARGING,
            'sapSmartCharging': {}
          } as SettingDBContent;
        }
        break;

      // Asset
      case TenantComponents.ASSET:
        if (!currentSettingContent || currentSettingContent.type !== activeComponent.type) {
          // Only Asset
          return {
            'type': AssetSettingsType.ASSET,
            'asset': {
              connections: []
            }
          } as SettingDBContent;
        }
        break;
    }
  }

  public static isChargingStationIDValid(name: string): boolean {
    // eslint-disable-next-line no-useless-escape
    return /^[A-Za-z0-9_\.\-~]*$/.test(name);
  }

  public static isPasswordValid(password: string): boolean {
    // eslint-disable-next-line no-useless-escape
    return /(?=.*[a-z])(?=.*[A-Z])(?=.*[0-9])(?=.*[!#@:;,<>\/''\$%\^&\*\.\?\-_\+\=\(\)])(?=.{8,})/.test(password);
  }

  public static isPhoneValid(phone: string): boolean {
    return /^\+?([0-9] ?){9,14}[0-9]$/.test(phone);
  }

  public static isUserEmailValid(email: string): boolean {
    return validator.isEmail(email);
  }

  public static areTagsValid(tags: Tag[]): boolean {
    return tags.filter((tag) => /^[A-Za-z0-9,]*$/.test(tag.id)).length === tags.length;
  }

  public static isPlateIDValid(plateID: string): boolean {
    return /^[A-Z0-9- ]*$/.test(plateID);
  }

  public static parseConfigCryptoAlgorithm(algo: string): CryptoKeyProperties {
    const [blockCypher, blockSize, operationMode] = algo.split('-');
    return {
      blockCypher: blockCypher,
      blockSize: Utils.convertToInt(blockSize),
      operationMode: operationMode
    };
  }

  public static buildCryptoAlgorithm(keyProperties: CryptoKeyProperties): string | CipherGCMTypes {
    return `${keyProperties.blockCypher}-${keyProperties.blockSize}-${keyProperties.operationMode}`;
  }

  public static generateRandomKey(keyProperties: CryptoKeyProperties): string {
    // Ensure the key's number of characters is always keyProperties.blockSize / 8
    const keyLength = keyProperties.blockSize / 8;
    return crypto.randomBytes(keyLength).toString('base64').slice(0, keyLength);
  }

  public static getDefaultKeyProperties(): CryptoKeyProperties {
    return {
      blockCypher: 'aes',
      blockSize: 256,
      operationMode: 'gcm'
    };
  }

  public static buildPerformanceRecord(params: {
    tenantID: string; durationMs: number; sizeKb?: number;
    source?: string; module: string; method: string; action: ServerAction|string;
    httpUrl?: string; httpMethod?: string; httpCode?: number;
  }): PerformanceRecord {
    return {
      tenantID: params.tenantID,
      timestamp: new Date(),
      durationMs: params.durationMs,
      sizeKb: params.sizeKb,
      host: Utils.getHostname(),
      process: cluster.isWorker ? 'worker ' + cluster.worker.id.toString() : 'master',
      processMemoryUsage: process.memoryUsage(),
      processCPUUsage: process.cpuUsage(),
      cpusInfo: os.cpus(),
      memoryTotalGb: os.totalmem(),
      memoryFreeGb: os.freemem(),
      loadAverageLastMin: os.loadavg()[0],
      numberOfChargingStations: global.centralSystemJsonServer?.getNumberOfJsonConnections(),
      source: params.source,
      module: params.module,
      method: params.method,
      action: params.action,
      httpUrl: params.httpUrl,
      httpMethod: params.httpMethod,
      httpCode: params.httpCode,
    };
  }

  public static getHostname(): string {
    return Configuration.isCloudFoundry() ? cfenv.getAppEnv().name : os.hostname();
  }
}<|MERGE_RESOLUTION|>--- conflicted
+++ resolved
@@ -13,7 +13,7 @@
 import ConnectorStats from '../types/ConnectorStats';
 import Constants from './Constants';
 import Cypher from './Cypher';
-import { Decimal } from 'decimal.js';
+import { Decimal } from 'decimal';
 import { ObjectID } from 'mongodb';
 import PerformanceRecord from '../types/Performance';
 import QRCode from 'qrcode';
@@ -512,19 +512,18 @@
     return 0;
   }
 
-<<<<<<< HEAD
   public static convertWattHourToKiloWattHour(wattHours: number, decimalPlaces?: number): number {
     if (decimalPlaces) {
       return Utils.truncTo((wattHours / 1000), decimalPlaces);
     }
     return Utils.convertToFloat((wattHours / 1000));
-=======
+  }
+
   public static createDecimal(value: number): Decimal {
     if (Utils.isNullOrUndefined(value)) {
       value = 0;
     }
     return new Decimal(value);
->>>>>>> e86772f0
   }
 
   public static getChargePointFromID(chargingStation: ChargingStation, chargePointID: number): ChargePoint {
