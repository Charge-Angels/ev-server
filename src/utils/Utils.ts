import axios from 'axios';
import bcrypt from 'bcrypt';
import ClientOAuth2 from 'client-oauth2';
import { Request } from 'express';
import fs from 'fs';
import _ from 'lodash';
import { ObjectID } from 'mongodb';
import passwordGenerator = require('password-generator');
import path from 'path';
import tzlookup from 'tz-lookup';
import url from 'url';
import uuidV4 from 'uuid/v4';
import AppError from '../exception/AppError';
import Authorizations from '../authorization/Authorizations';
import BackendError from '../exception/BackendError';
import ChargingStation from '../types/ChargingStation';
import Configuration from './Configuration';
import ConnectorStats from '../types/ConnectorStats';
import Constants from './Constants';
import Cypher from './Cypher';
import { HttpUserRequest } from '../types/requests/HttpUserRequest';
import Logging from './Logging';
import { SettingContent } from '../types/Setting';
import Tenant from '../types/Tenant';
import TenantStorage from '../storage/mongodb/TenantStorage';
import Transaction from '../types/Transaction';
import User from '../types/User';
import UserStorage from '../storage/mongodb/UserStorage';
import UserToken from '../types/UserToken';

const _centralSystemFrontEndConfig = Configuration.getCentralSystemFrontEndConfig();
const _tenants = [];

export default class Utils {
  static generateGUID() {
    return uuidV4();
  }

  static generateTagID(name, firstName) {
    let tagID = '';
    if (name && name.length > 0) {
      tagID = name[0].toUpperCase();
    } else {
      tagID = 'S';
    }
    if (firstName && firstName.length > 0) {
      tagID += firstName[0].toUpperCase();
    } else {
      tagID += 'F';
    }
    tagID += Math.floor((Math.random() * 2147483648) + 1);
    return tagID;
  }

  public static isIterable(obj): boolean {
    if (obj) {
      return typeof obj[Symbol.iterator] === 'function';
    }
    return false;
  }

  static getIfChargingStationIsInactive(chargingStation): boolean {
    let inactive = false;
    // Get Heartbeat Interval from conf
    const config = Configuration.getChargingStationConfig();
    if (config) {
      const heartbeatIntervalSecs = config.heartbeatIntervalSecs;
      // Compute against the last Heartbeat
      if (chargingStation.lastHeartBeat) {
        const inactivitySecs = Math.floor((Date.now() - chargingStation.lastHeartBeat.getTime()) / 1000);
        // Inactive?
        if (inactivitySecs > (heartbeatIntervalSecs * 5)) {
          inactive = true;
        }
      }
    }
    return inactive;
  }

  public static getConnectorStatusesFromChargingStations(chargingStations: ChargingStation[]): ConnectorStats {
    const connectorStats: ConnectorStats = {
      totalChargers: 0,
      availableChargers: 0,
      totalConnectors: 0,
      chargingConnectors: 0,
      suspendedConnectors: 0,
      availableConnectors: 0,
      unavailableConnectors: 0,
      preparingConnectors: 0,
      finishingConnectors: 0,
      faultedConnectors: 0
    };
    // Chargers
    for (const chargingStation of chargingStations) {
      // Check not deleted
      if (chargingStation.deleted) {
        continue;
      }
      // Set Inactive flag
      chargingStation.inactive = Utils.getIfChargingStationIsInactive(chargingStation);
      connectorStats.totalChargers++;
      // Handle Connectors
      if (!chargingStation.connectors) {
        chargingStation.connectors = [];
      }
      for (const connector of chargingStation.connectors) {
        if (!connector) {
          continue;
        }
        connectorStats.totalConnectors++;
        // Not Available?
        if (chargingStation.inactive ||
          connector.status === Constants.CONN_STATUS_UNAVAILABLE) {
          connectorStats.unavailableConnectors++;
          // Available?
        } else if (connector.status === Constants.CONN_STATUS_AVAILABLE) {
          connectorStats.availableConnectors++;
          // Suspended?
        } else if (connector.status === Constants.CONN_STATUS_SUSPENDED_EV ||
          connector.status === Constants.CONN_STATUS_SUSPENDED_EVSE) {
          connectorStats.suspendedConnectors++;
          // Charging?
        } else if (connector.status === Constants.CONN_STATUS_CHARGING ||
          connector.status === Constants.CONN_STATUS_OCCUPIED) {
          connectorStats.chargingConnectors++;
          // Faulted?
        } else if (connector.status === Constants.CONN_STATUS_FAULTED ||
          connector.status === Constants.CONN_STATUS_OCCUPIED) {
          connectorStats.faultedConnectors++;
          // Preparing?
        } else if (connector.status === Constants.CONN_STATUS_PREPARING) {
          connectorStats.preparingConnectors++;
          // Finishing?
        } else if (connector.status === Constants.CONN_STATUS_FINISHING) {
          connectorStats.finishingConnectors++;
        }
      }
      // Handle Chargers
      for (const connector of chargingStation.connectors) {
        if (!connector) {
          continue;
        }
        // Check if Available
        if (!chargingStation.inactive && connector.status === Constants.CONN_STATUS_AVAILABLE) {
          connectorStats.availableChargers++;
          break;
        }
      }
    }
    return connectorStats;
  }

  // Temporary method for Revenue Cloud concept
  static async pushTransactionToRevenueCloud(tenantID: string, action: string, transaction: Transaction, user: User, actionOnUser: User) {
    // Refund Transaction
    const cloudRevenueAuth = new ClientOAuth2({
      clientId: 'sb-revenue-cloud!b1122|revenue-cloud!b1532',
      clientSecret: 'BtuZkWlC/58HmEMoqBCHc0jBoVg=',
      accessTokenUri: 'https://seed-innovation.authentication.eu10.hana.ondemand.com/oauth/token'
    });
    // Get the token
    const authResponse = await cloudRevenueAuth.credentials.getToken();
    // Send HTTP request
    const result = await axios.post(
      'https://eu10.revenue.cloud.sap/api/usage-record/v1/usage-records',
      {
        'metricId': 'ChargeCurrent_Trial',
        'quantity': transaction.stop.totalConsumption / 1000,
        'startedAt': transaction.timestamp,
        'endedAt': transaction.stop.timestamp,
        'userTechnicalId': transaction.tagID
      },
      {
        'headers': {
          'Authorization': 'Bearer ' + authResponse.accessToken,
          'Content-Type': 'application/json'
        }
      }
    );
    // Log
    Logging.logSecurityInfo({
      user, actionOnUser, action,
      tenantID: tenantID,
      source: transaction.chargeBoxID,
      module: 'Utils', method: 'pushTransactionToRevenueCloud',
      message: `Transaction ID '${transaction.id}' has been refunded successfully`,
      detailedMessages: result.data
    });
  }

  static async normalizeAndCheckSOAPParams(headers, req) {
    // Normalize
    Utils._normalizeOneSOAPParam(headers, 'chargeBoxIdentity');
    Utils._normalizeOneSOAPParam(headers, 'Action');
    Utils._normalizeOneSOAPParam(headers, 'To');
    Utils._normalizeOneSOAPParam(headers, 'From.Address');
    Utils._normalizeOneSOAPParam(headers, 'ReplyTo.Address');
    // Parse the request (lower case for fucking charging station DBT URL registration)
    const urlParts = url.parse(decodeURIComponent(req.url.toLowerCase()), true);
    const tenantID = urlParts.query.tenantid as string;
    const token = urlParts.query.token;
    // Check
    await Utils.checkTenant(tenantID);
    // Set the Tenant ID
    headers.tenantID = tenantID;
    headers.token = token;
  }

  static _normalizeOneSOAPParam(headers, name) {
    const val = _.get(headers, name);
    if (val && val.$value) {
      _.set(headers, name, val.$value);
    }
  }

  public static async checkTenant(tenantID: string) {
    if (!tenantID) {
      throw new BackendError(null, 'The Tenant ID is mandatory');
    }
    // Check in cache
    if (_tenants.includes(tenantID)) {
      return;
    }
    if (tenantID !== Constants.DEFAULT_TENANT) {
      // Valid Object ID?
      if (!ObjectID.isValid(tenantID)) {
        throw new BackendError(null, `Invalid Tenant ID '${tenantID}'`);
      }
      // Get the Tenant
      const tenant = await TenantStorage.getTenant(tenantID);
      if (!tenant) {
        throw new BackendError(null, `Invalid Tenant ID '${tenantID}'`);
      }
    }
    _tenants.push(tenantID);
  }

  static convertToDate(date): Date {
    // Check
    if (!date) {
      return date;
    }
    // Check Type
    if (!(date instanceof Date)) {
      return new Date(date);
    }
    return date;
  }

  static isEmptyJSon(document) {
    // Empty?
    if (!document) {
      return true;
    }
    // Check type
    if (typeof document !== 'object') {
      return true;
    }
    // Check
    return Object.keys(document).length === 0;
  }

  static removeExtraEmptyLines(tab) {
    // Start from the end
    for (let i = tab.length - 1; i > 0; i--) {
      // Two consecutive empty lines?
      if (tab[i].length === 0 && tab[i - 1].length === 0) {
        // Remove the last one
        tab.splice(i, 1);
      }
      // Check last line
      if (i === 1 && tab[i - 1].length === 0) {
        // Remove the first one
        tab.splice(i - 1, 1);
      }
    }
  }

  static isComponentActiveFromToken(userToken: UserToken, componentName: string): boolean {
    return userToken.activeComponents.includes(componentName);
  }

  static convertToObjectID(id): ObjectID {
    let changedID = id;
    // Check
    if (typeof id === 'string') {
      // Create Object
      changedID = new ObjectID(id);
    }
    return changedID;
  }

  static convertToInt(id): number {
    let changedID = id;
    if (!id) {
      return 0;
    }
    // Check
    if (typeof id === 'string') {
      // Create Object
      changedID = parseInt(id);
    }
    return changedID;
  }

  static convertToFloat(id): number {
    let changedID = id;
    if (!id) {
      return 0;
    }
    // Check
    if (typeof id === 'string') {
      // Create Object
      changedID = parseFloat(id);
    }
    return changedID;
  }

  public static convertUserToObjectID(user: User): ObjectID | null { // TODO: Fix this method...
    let userID = null;
    // Check Created By
    if (user) {
      // Check User Model
      if (typeof user === 'object' &&
        user.constructor.name !== 'ObjectID') {
        // This is the User Model
        userID = Utils.convertToObjectID(user.id);
      }
      // Check String
      if (typeof user === 'string') {
        // This is a String
        userID = Utils.convertToObjectID(user);
      }
    }
    return userID;
  }

  public static isEmptyArray(array): boolean {
    if (Array.isArray(array) && array.length > 0) {
      return false;
    }
    return true;
  }

  static buildUserFullName(user: User, withID = true, withEmail = false, inversedName = false) {
    let fullName: string;
    if (!user || !user.name) {
      return 'Unknown';
    }
    if (inversedName) {
      if (user.firstName) {
        fullName = `${user.name}, ${user.firstName}`;
      } else {
        fullName = user.name;
      }
    } else {
      // eslint-disable-next-line no-lonely-if
      if (user.firstName) {
        fullName = `${user.firstName} ${user.name}`;
      } else {
        fullName = user.name;
      }
    }
    if (withID && user.iNumber) {
      fullName += ` (${user.iNumber})`;
    }

    if (withEmail && user.email) {
      fullName += `; ${user.email}`;
    }

    return fullName;
  }

  // Save the users in file
  static saveFile(filename, content) {
    // Save
    fs.writeFileSync(path.join(__dirname, filename), content, 'UTF-8');
  }

  static getRandomInt() {
    return Math.floor((Math.random() * 2147483648) + 1); // INT32 (signed: issue in Schneider)
  }

  static buildEvseURL(subdomain) {
    if (subdomain) {
      return `${_centralSystemFrontEndConfig.protocol}://${subdomain}.${_centralSystemFrontEndConfig.host}:${_centralSystemFrontEndConfig.port}`;
    }
    return `${_centralSystemFrontEndConfig.protocol}://${_centralSystemFrontEndConfig.host}:${
      _centralSystemFrontEndConfig.port}`;
  }

  static buildOCPPServerURL(tenantID: string, ocppProtocol: string, token?: string): string {
    let ocppUrl;
    switch (ocppProtocol) {
      case Constants.OCPP_PROTOCOL_JSON:
        ocppUrl = `${Configuration.getJsonEndpointConfig().baseUrl}/OCPP16/${tenantID}`;
        if (token) {
          ocppUrl += `/${token}`;
        }
        return ocppUrl;
      case Constants.OCPP_PROTOCOL_SOAP:
      default:
        ocppUrl = `${Configuration.getWSDLEndpointConfig().baseUrl}/OCPP15?TenantID=${tenantID}`;
        if (token) {
          ocppUrl += `%26Token=${token}`;
        }
        return ocppUrl;
    }
  }

  static async buildEvseUserURL(tenantID: string, user: User, hash = '') {

    const tenant = await TenantStorage.getTenant(tenantID);
    const _evseBaseURL = Utils.buildEvseURL(tenant.subdomain);
    // Add
    return _evseBaseURL + '/users?UserID=' + user.id + hash;
  }

  static async buildEvseChargingStationURL(tenantID: string, chargingStation: ChargingStation, hash = '') {
    const tenant = await TenantStorage.getTenant(tenantID);
    const _evseBaseURL = Utils.buildEvseURL(tenant.subdomain);

    return _evseBaseURL + '/charging-stations?ChargingStationID=' + chargingStation.id + hash;
  }

  static async buildEvseTransactionURL(tenantID: string, chargingStation: ChargingStation, transactionId, hash = '') {
    const tenant = await TenantStorage.getTenant(tenantID);
    const _evseBaseURL = Utils.buildEvseURL(tenant.subdomain);
    // Add
    return _evseBaseURL + '/transactions?TransactionID=' + transactionId + hash;
  }

  static isServerInProductionMode() {
    const env = process.env.NODE_ENV || 'dev';
    return (env === 'production');
  }

  static hideShowMessage(message): string {
    // Check Prod
    if (Utils.isServerInProductionMode()) {
      return 'An unexpected server error occurred. Check the server\'s logs!';
    }
    return message;
  }

  public static getRequestIP(request): string {
    if (request.ip) {
      return request.ip;
    } else if (request.headers['x-forwarded-for']) {
      return request.headers['x-forwarded-for'];
    } else if (request.connection.remoteAddress) {
      return request.connection.remoteAddress;
    } else if (request.headers.host) {
      const host = request.headers.host.split(':', 2);
      const ip = host[0];
      return ip;
    }
  }

  public static checkRecordLimit(recordLimit: number | string): number {
    // String?
    if (typeof recordLimit === 'string') {
      recordLimit = parseInt(recordLimit);
    }
    // Not provided?
    if (isNaN(recordLimit) || recordLimit < 0 || recordLimit === 0) {
      recordLimit = Constants.DB_RECORD_COUNT_DEFAULT;
    }
    // Check max
    if (recordLimit > Number.MAX_SAFE_INTEGER) {
      recordLimit = Number.MAX_SAFE_INTEGER;
    }
    return recordLimit;
  }

  static roundTo(number, scale) {
    return parseFloat(number.toFixed(scale));
  }

  static firstLetterInUpperCase(value): string {
    return value[0].toUpperCase() + value.substring(1);
  }

  public static checkRecordSkip(recordSkip: number | string): number {
    // String?
    if (typeof recordSkip === 'string') {
      recordSkip = parseInt(recordSkip);
    }
    // Not provided?
    if (isNaN(recordSkip) || recordSkip < 0) {
      // Default
      recordSkip = 0;
    }
    return recordSkip;
  }

  static generateToken(email) {
    return Cypher.hash(`${new Date().toISOString()}~${email}`);
  }

  /**
   * Duplicate a JSON object
   * @param src
   * @returns a copy of the source
   */
  static duplicateJSON(src): any {
    if (!src || typeof src !== 'object') {
      return src;
    }
    // Recreate all of it
    return JSON.parse(JSON.stringify(src));
  }

  static getRoleNameFromRoleID(roleID) {
    switch (roleID) {
      case Constants.ROLE_BASIC:
        return 'Basic';
      case Constants.ROLE_DEMO:
        return 'Demo';
      case Constants.ROLE_ADMIN:
        return 'Admin';
      case Constants.ROLE_SUPER_ADMIN:
        return 'Super Admin';
      default:
        return 'Unknown';
    }
  }

  public static async hashPasswordBcrypt(password: string): Promise<string> {
    // eslint-disable-next-line no-undef
    return await new Promise((fulfill, reject) => {
      // Generate a salt with 15 rounds
      bcrypt.genSalt(10, (err, salt) => {
        // Hash
        bcrypt.hash(password, salt, (err, hash) => {
          // Error?
          if (err) {
            reject(err);
          } else {
            fulfill(hash);
          }
        });
      });
    });
  }

  public static async checkPasswordBCrypt(password, hash): Promise<boolean> {
    // eslint-disable-next-line no-undef
    return await new Promise((fulfill, reject) => {
      // Compare
      bcrypt.compare(password, hash, (err, match) => {
        // Error?
        if (err) {
          reject(err);
        } else {
          fulfill(match);
        }
      });
    });
  }

  static isPasswordStrongEnough(password) {
    const uc = password.match(Constants.PWD_UPPERCASE_RE);
    const lc = password.match(Constants.PWD_LOWERCASE_RE);
    const n = password.match(Constants.PWD_NUMBER_RE);
    const sc = password.match(Constants.PWD_SPECIAL_CHAR_RE);
    return password.length >= Constants.PWD_MIN_LENGTH &&
      uc && uc.length >= Constants.PWD_UPPERCASE_MIN_COUNT &&
      lc && lc.length >= Constants.PWD_LOWERCASE_MIN_COUNT &&
      n && n.length >= Constants.PWD_NUMBER_MIN_COUNT &&
      sc && sc.length >= Constants.PWD_SPECIAL_MIN_COUNT;
  }


  static generatePassword() {
    let password = '';
    const randomLength = Math.floor(Math.random() * (Constants.PWD_MAX_LENGTH - Constants.PWD_MIN_LENGTH)) + Constants.PWD_MIN_LENGTH;
    while (!Utils.isPasswordStrongEnough(password)) {
      // eslint-disable-next-line no-useless-escape
      password = passwordGenerator(randomLength, false, /[\w\d!#\$%\^&\*\.\?\-]/);
    }
    return password;
  }

  public static getStatusDescription(status: string): string {
    switch (status) {
      case Constants.USER_STATUS_PENDING:
        return 'Pending';
      case Constants.USER_STATUS_LOCKED:
        return 'Locked';
      case Constants.USER_STATUS_BLOCKED:
        return 'Blocked';
      case Constants.USER_STATUS_ACTIVE:
        return 'Active';
      case Constants.USER_STATUS_DELETED:
        return 'Deleted';
      case Constants.USER_STATUS_INACTIVE:
        return 'Inactive';
      default:
        return 'Unknown';
    }
  }

  static hashPassword(password) {
    return Cypher.hash(password);
  }

  public static checkIfSiteValid(filteredRequest: any, req: Request): void {
    if (req.method !== 'POST' && !filteredRequest.id) {
      throw new AppError(
        Constants.CENTRAL_SERVER,
        'Site ID is mandatory', Constants.HTTP_GENERAL_ERROR,
        'SiteService', '_checkIfSiteValid',
        req.user.id);
    }
    if (!filteredRequest.name) {
      throw new AppError(
        Constants.CENTRAL_SERVER,
        'Site Name is mandatory',
        Constants.HTTP_GENERAL_ERROR,
        'SiteService', '_checkIfSiteValid',
        req.user.id, filteredRequest.id);
    }
    if (!filteredRequest.companyID) {
      throw new AppError(
        Constants.CENTRAL_SERVER,
        'Company ID is mandatory for the Site',
        Constants.HTTP_GENERAL_ERROR,
        'SiteService', '_checkIfSiteValid',
        req.user.id, filteredRequest.id);
    }
  }

  public static checkIfSiteAreaValid(filteredRequest: any, req: Request): void {
    if (req.method !== 'POST' && !filteredRequest.id) {
      throw new AppError(
        Constants.CENTRAL_SERVER,
        'Site Area ID is mandatory', Constants.HTTP_GENERAL_ERROR,
        'SiteAreaService', '_checkIfSiteAreaValid',
        req.user.id);
    }
    if (!filteredRequest.name) {
      throw new AppError(
        Constants.CENTRAL_SERVER,
        'Site Area is mandatory', Constants.HTTP_GENERAL_ERROR,
        'SiteAreaService', '_checkIfSiteAreaValid',
        req.user.id, filteredRequest.id);
    }
    if (!filteredRequest.siteID) {
      throw new AppError(
        Constants.CENTRAL_SERVER,
        'Site ID is mandatory', Constants.HTTP_GENERAL_ERROR,
        'SiteAreaService', '_checkIfSiteAreaValid',
        req.user.id, filteredRequest.id);
    }
  }

  public static checkIfCompanyValid(filteredRequest: any, req: Request): void {
    if (req.method !== 'POST' && !filteredRequest.id) {
      throw new AppError(
        Constants.CENTRAL_SERVER,
        'Company ID is mandatory', Constants.HTTP_GENERAL_ERROR,
        'CompanyService', 'checkIfCompanyValid',
        req.user.id);
    }
    if (!filteredRequest.name) {
      throw new AppError(
        Constants.CENTRAL_SERVER,
        'Company Name is mandatory', Constants.HTTP_GENERAL_ERROR,
        'CompanyService', 'checkIfCompanyValid',
        req.user.id, filteredRequest.id);
    }
  }

  public static checkIfVehicleValid(filteredRequest, req: Request) {
    // Update model?
    if (req.method !== 'POST' && !filteredRequest.id) {
      throw new AppError(
        Constants.CENTRAL_SERVER,
        'Vehicle ID is mandatory', Constants.HTTP_GENERAL_ERROR,
        'Vehicle', 'checkIfVehicleValid',
        req.user.id);
    }
    if (!filteredRequest.type) {
      throw new AppError(
        Constants.CENTRAL_SERVER,
        'Vehicle Type is mandatory', Constants.HTTP_GENERAL_ERROR,
        'Vehicle', 'checkIfVehicleValid',
        req.user.id, filteredRequest.id);
    }
    if (!filteredRequest.model) {
      throw new AppError(
        Constants.CENTRAL_SERVER,
        'Vehicle Model is mandatory', Constants.HTTP_GENERAL_ERROR,
        'Vehicle', 'checkIfVehicleValid',
        req.user.id, filteredRequest.id);
    }
    if (!filteredRequest.vehicleManufacturerID) {
      throw new AppError(
        Constants.CENTRAL_SERVER,
        'Vehicle Manufacturer is mandatory', Constants.HTTP_GENERAL_ERROR,
        'Vehicle', 'checkIfVehicleValid',
        req.user.id, filteredRequest.id);
    }
  }

  public static checkIfVehicleManufacturerValid(filteredRequest, req) {
    // Update model?
    if (req.method !== 'POST' && !filteredRequest.id) {
      throw new AppError(
        Constants.CENTRAL_SERVER,
        'Vehicle Manufacturer ID is mandatory', Constants.HTTP_GENERAL_ERROR,
        'VehicleManufacturer', 'checkIfVehicleManufacturerValid',
        req.user.id);
    }
    if (!filteredRequest.name) {
      throw new AppError(
        Constants.CENTRAL_SERVER,
        'Vehicle Manufacturer Name is mandatory', Constants.HTTP_GENERAL_ERROR,
        'VehicleManufacturer', 'checkIfVehicleManufacturerValid',
        req.user.id, filteredRequest.id);
    }
  }

  public static async checkIfUserTagIDsAreValid(user: User, tagIDs: string[], req: Request) {
    // Check that the Badge ID is not already used
    if (Authorizations.isAdmin(req.user) || Authorizations.isSuperAdmin(req.user)) {
      for (const tagID of tagIDs) {
        const foundUser = await UserStorage.getUserByTagId(req.user.tenantID, tagID);
        if (foundUser && (!user || (foundUser.id !== user.id))) {
          // Tag already used!
          throw new AppError(
            Constants.CENTRAL_SERVER,
            `The Tag ID '${tagID}' is already used by User '${Utils.buildUserFullName(foundUser)}'`,
            Constants.HTTP_USER_TAG_ID_ALREADY_USED_ERROR,
            'Utils', 'checkIfUserTagsAreValid', req.user);
        }
      }
    }
  }

  public static checkIfUserValid(filteredRequest: Partial<HttpUserRequest>, user: User, req: Request) {
    const tenantID = req.user.tenantID;
    if (!tenantID) {
      throw new AppError(
        Constants.CENTRAL_SERVER,
        'Tenant is mandatory', Constants.HTTP_GENERAL_ERROR,
        'Users', 'checkIfUserValid');
    }
    // Update model?
    if (req.method !== 'POST' && !filteredRequest.id) {
      throw new AppError(
        Constants.CENTRAL_SERVER,
        'User ID is mandatory', Constants.HTTP_GENERAL_ERROR,
        'Users', 'checkIfUserValid',
        req.user.id);
    }
    // Creation?
    if (req.method === 'POST') {
      if (!filteredRequest.role) {
        filteredRequest.role = Constants.ROLE_BASIC;
      }
    } else {
      // Do not allow to change if not Admin
      if (!Authorizations.isAdmin(req.user)) {
        filteredRequest.role = user.role;
      }
    }
    if (req.method === 'POST' && !filteredRequest.status) {
      filteredRequest.status = Constants.USER_STATUS_BLOCKED;
    }
    // Creation?
    if ((filteredRequest.role !== Constants.ROLE_BASIC) && (filteredRequest.role !== Constants.ROLE_DEMO) &&
<<<<<<< HEAD
      !Authorizations.isAdmin(req.user.role) && !Authorizations.isSuperAdmin(req.user.role)) {
=======
        !Authorizations.isAdmin(req.user) && !Authorizations.isSuperAdmin(req.user)) {
>>>>>>> ce5de602
      throw new AppError(
        Constants.CENTRAL_SERVER,
        `Only Admins can assign the role '${Utils.getRoleNameFromRoleID(filteredRequest.role)}'`, Constants.HTTP_GENERAL_ERROR,
        'Users', 'checkIfUserValid', req.user.id, filteredRequest.id);
    }
    // Only Basic, Demo, Admin user other Tenants (!== default)
    if (tenantID !== 'default' && filteredRequest.role && filteredRequest.role === Constants.ROLE_SUPER_ADMIN) {
      throw new AppError(
        Constants.CENTRAL_SERVER,
        'User cannot have the Super Admin role in this Tenant', Constants.HTTP_GENERAL_ERROR,
        'Users', 'checkIfUserValid', req.user.id, filteredRequest.id);
    }
    // Only Admin and Super Admin can use role different from Basic
    if ((filteredRequest.role === Constants.ROLE_ADMIN || filteredRequest.role === Constants.ROLE_SUPER_ADMIN) &&
<<<<<<< HEAD
      !Authorizations.isAdmin(req.user.role) && !Authorizations.isSuperAdmin(req.user.role)) {
=======
        !Authorizations.isAdmin(req.user) && !Authorizations.isSuperAdmin(req.user)) {
>>>>>>> ce5de602
      throw new AppError(
        Constants.CENTRAL_SERVER,
        `User without role Admin or Super Admin tried to ${filteredRequest.id ? 'update' : 'create'} an User with the '${Utils.getRoleNameFromRoleID(filteredRequest.role)}' role`, Constants.HTTP_GENERAL_ERROR,
        'Users', 'checkIfUserValid', req.user.id, filteredRequest.id);
    }
    if (!filteredRequest.name) {
      throw new AppError(
        Constants.CENTRAL_SERVER,
        'User Last Name is mandatory', Constants.HTTP_GENERAL_ERROR,
        'Users', 'checkIfUserValid', req.user.id, filteredRequest.id);
    }
    if (req.method === 'POST' && !filteredRequest.email) {
      throw new AppError(
        Constants.CENTRAL_SERVER,
        'User Email is mandatory', Constants.HTTP_GENERAL_ERROR,
        'Users', 'checkIfUserValid', req.user.id, filteredRequest.id);
    }
    if (req.method === 'POST' && !Utils._isUserEmailValid(filteredRequest.email)) {
      throw new AppError(
        Constants.CENTRAL_SERVER,
        `User Email ${filteredRequest.email} is not valid`, Constants.HTTP_GENERAL_ERROR,
        'Users', 'checkIfUserValid', req.user.id, filteredRequest.id);
    }
    if (filteredRequest.password && !Utils._isPasswordValid(filteredRequest.password)) {
      throw new AppError(
        Constants.CENTRAL_SERVER,
        'User Password is not valid', Constants.HTTP_GENERAL_ERROR,
        'Users', 'checkIfUserValid', req.user.id, filteredRequest.id);
    }
    if (filteredRequest.phone && !Utils._isPhoneValid(filteredRequest.phone)) {
      throw new AppError(
        Constants.CENTRAL_SERVER,
        `User Phone ${filteredRequest.phone} is not valid`, Constants.HTTP_GENERAL_ERROR,
        'Users', 'checkIfUserValid', req.user.id, filteredRequest.id);
    }
    if (filteredRequest.mobile && !Utils._isPhoneValid(filteredRequest.mobile)) {
      throw new AppError(
        Constants.CENTRAL_SERVER,
        `User Mobile ${filteredRequest.mobile} is not valid`, Constants.HTTP_GENERAL_ERROR,
        'Users', 'checkIfUserValid', req.user.id, filteredRequest.id);
    }
    if (filteredRequest.iNumber && !Utils._isINumberValid(filteredRequest.iNumber)) {
      throw new AppError(
        Constants.CENTRAL_SERVER,
        `User I-Number ${filteredRequest.iNumber} is not valid`, Constants.HTTP_GENERAL_ERROR,
        'Users', 'checkIfUserValid', req.user.id, filteredRequest.id);
    }
    if (filteredRequest.tagIDs) {
      // Check
      if (!Array.isArray(filteredRequest.tagIDs)) { // TODO: this piece is not very robust, and mutates filteredRequest even tho it's named "check". Should be changed, honestly
        if (filteredRequest.tagIDs !== '') {
          filteredRequest.tagIDs = filteredRequest.tagIDs.split(',');
        }
      }
      if (!Utils._areTagIDsValid(filteredRequest.tagIDs)) {
        throw new AppError(
          Constants.CENTRAL_SERVER,
          `User Tags ${filteredRequest.tagIDs} is/are not valid`, Constants.HTTP_GENERAL_ERROR,
          'Users', 'checkIfUserValid', req.user.id, filteredRequest.id);
      }
    }
    // At least one tag ID
    if (!filteredRequest.tagIDs || filteredRequest.tagIDs.length === 0) {
      filteredRequest.tagIDs = [Utils.generateTagID(filteredRequest.name, filteredRequest.firstName)];
    }
    if (filteredRequest.plateID && !Utils._isPlateIDValid(filteredRequest.plateID)) {
      throw new AppError(
        Constants.CENTRAL_SERVER,
        `User Plate ID ${filteredRequest.plateID} is not valid`, Constants.HTTP_GENERAL_ERROR,
        'Users', 'checkIfUserValid', req.user.id, filteredRequest.id);
    }
  }

  public static getTimezone(lat: number, lon: number) {
    if (lat && lon) {
      return tzlookup(lat, lon);
    }
    return null;
  }

  public static getTenantActiveComponents(tenant: Tenant): string[] {
    const components: string[] = [];
    for (const componentName in tenant.components) {
      if (tenant.components[componentName].active) {
        components.push(componentName);
      }
    }
    return components;
  }

  public static isTenantComponentActive(tenant: Tenant, component: string): boolean {
    for (const componentName in tenant.components) {
      if (componentName === component) {
        return tenant.components[componentName].active;
      }
    }
    return false;
  }

  public static createDefaultSettingContent(activeComponent, currentSettingContent): SettingContent {
    switch (activeComponent.name) {
      // Pricing
      case Constants.COMPONENTS.PRICING:
        if (!currentSettingContent || currentSettingContent.type !== activeComponent.type) {
          // Create default settings
          if (activeComponent.type === Constants.SETTING_PRICING_CONTENT_TYPE_SIMPLE) {
            // Simple Pricing
            return {
              'type': Constants.SETTING_PRICING_CONTENT_TYPE_SIMPLE,
              'simple': {}
            } as SettingContent;
          } else if (activeComponent.type === Constants.SETTING_PRICING_CONTENT_TYPE_CONVERGENT_CHARGING) {
            // SAP CC
            return {
              'type': Constants.SETTING_PRICING_CONTENT_TYPE_CONVERGENT_CHARGING,
              'convergentCharging': {}
            } as SettingContent;
          }
        }
        break;

      // Billing
      case Constants.COMPONENTS.BILLING:
        if (!currentSettingContent || currentSettingContent.type !== activeComponent.type) {
          // Only Stripe
          return {
            'type': Constants.SETTING_BILLING_CONTENT_TYPE_STRIPE,
            'stripe': {}
          } as SettingContent;
        }
        break;

      // Refund
      case Constants.COMPONENTS.REFUND:
        if (!currentSettingContent || currentSettingContent.type !== activeComponent.type) {
          // Only Concur
          return {
            'type': Constants.SETTING_REFUND_CONTENT_TYPE_CONCUR,
            'concur': {}
          } as SettingContent;
        }
        break;

      // Refund
      case Constants.COMPONENTS.OCPI:
        if (!currentSettingContent || currentSettingContent.type !== activeComponent.type) {
          // Only Gireve
          return {
            'type': Constants.SETTING_REFUND_CONTENT_TYPE_GIREVE,
            'ocpi': {}
          } as SettingContent;
        }
        break;

      // SAC
      case Constants.COMPONENTS.ANALYTICS:
        if (!currentSettingContent || currentSettingContent.type !== activeComponent.type) {
          // Only SAP Analytics
          return {
            'type': Constants.SETTING_REFUND_CONTENT_TYPE_SAC,
            'sac': {}
          } as SettingContent;
        }
        break;
    }
  }

  private static _isPasswordValid(password: string): boolean {
    // eslint-disable-next-line no-useless-escape
    return /(?=.*[a-z])(?=.*[A-Z])(?=.*[0-9])(?=.*[!#@:;,<>\/''\$%\^&\*\.\?\-_\+\=\(\)])(?=.{8,})/.test(password);
  }

  private static _isUserEmailValid(email: string) {
    return /^(([^<>()\[\]\\.,;:\s@']+(\.[^<>()\[\]\\.,;:\s@']+)*)|('.+'))@((\[[0-9]{1,3}\.[0-9]{1,3}\.[0-9]{1,3}\.[0-9]{1,3}])|(([a-zA-Z\-0-9]+\.)+[a-zA-Z]{2,}))$/.test(email);
  }

  private static _areTagIDsValid(tagIDs: string[] | string) {
    if (typeof tagIDs === 'string') {
      return /^[A-Za-z0-9,]*$/.test(tagIDs);
    }
    return tagIDs.filter((tagID) => /^[A-Za-z0-9,]*$/.test(tagID)).length === tagIDs.length;
  }

  private static _isPhoneValid(phone: string): boolean {
    return /^\+?([0-9] ?){9,14}[0-9]$/.test(phone);
  }

  private static _isINumberValid(iNumber) {
    return /^[A-Z]{1}[0-9]{6}$/.test(iNumber);
  }

  private static _isPlateIDValid(plateID) {
    return /^[A-Z0-9-]*$/.test(plateID);
  }
}<|MERGE_RESOLUTION|>--- conflicted
+++ resolved
@@ -772,11 +772,7 @@
     }
     // Creation?
     if ((filteredRequest.role !== Constants.ROLE_BASIC) && (filteredRequest.role !== Constants.ROLE_DEMO) &&
-<<<<<<< HEAD
-      !Authorizations.isAdmin(req.user.role) && !Authorizations.isSuperAdmin(req.user.role)) {
-=======
         !Authorizations.isAdmin(req.user) && !Authorizations.isSuperAdmin(req.user)) {
->>>>>>> ce5de602
       throw new AppError(
         Constants.CENTRAL_SERVER,
         `Only Admins can assign the role '${Utils.getRoleNameFromRoleID(filteredRequest.role)}'`, Constants.HTTP_GENERAL_ERROR,
@@ -791,11 +787,7 @@
     }
     // Only Admin and Super Admin can use role different from Basic
     if ((filteredRequest.role === Constants.ROLE_ADMIN || filteredRequest.role === Constants.ROLE_SUPER_ADMIN) &&
-<<<<<<< HEAD
-      !Authorizations.isAdmin(req.user.role) && !Authorizations.isSuperAdmin(req.user.role)) {
-=======
         !Authorizations.isAdmin(req.user) && !Authorizations.isSuperAdmin(req.user)) {
->>>>>>> ce5de602
       throw new AppError(
         Constants.CENTRAL_SERVER,
         `User without role Admin or Super Admin tried to ${filteredRequest.id ? 'update' : 'create'} an User with the '${Utils.getRoleNameFromRoleID(filteredRequest.role)}' role`, Constants.HTTP_GENERAL_ERROR,
