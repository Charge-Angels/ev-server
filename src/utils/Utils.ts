--- conflicted
+++ resolved
@@ -1,3 +1,4 @@
+import { Car, UserCar } from '../types/Car';
 import { ChargePointStatus, OCPPProtocol, OCPPVersion } from '../types/ocpp/OCPPServer';
 import ChargingStation, { ConnectorCurrentType, StaticLimitAmps } from '../types/ChargingStation';
 import User, { UserRole, UserStatus } from '../types/User';
@@ -5,12 +6,8 @@
 import { ActionsResponse } from '../types/GlobalType';
 import AppError from '../exception/AppError';
 import Asset from '../types/Asset';
-<<<<<<< HEAD
-import { Car, UserCar } from '../types/Car';
-=======
 import Authorizations from '../authorization/Authorizations';
 import BackendError from '../exception/BackendError';
->>>>>>> b7640194
 import { ChargingProfile } from '../types/ChargingProfile';
 import Company from '../types/Company';
 import Configuration from './Configuration';
