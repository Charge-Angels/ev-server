import bcrypt from 'bcryptjs';
import { Request } from 'express';
import fs from 'fs';
import _ from 'lodash';
import moment from 'moment';
import { ObjectID } from 'mongodb';
import path from 'path';
import tzlookup from 'tz-lookup';
import url from 'url';
import uuidV4 from 'uuid/v4';
import validator from 'validator';
import Authorizations from '../authorization/Authorizations';
import AppError from '../exception/AppError';
import BackendError from '../exception/BackendError';
import TenantStorage from '../storage/mongodb/TenantStorage';
import UserStorage from '../storage/mongodb/UserStorage';
import { Action } from '../types/Authorization';
import Asset from '../types/Asset';
import { ChargingProfile } from '../types/ChargingProfile';
import ChargingStation, { ConnectorCurrentType, StaticLimitAmps } from '../types/ChargingStation';
import Company from '../types/Company';
import ConnectorStats from '../types/ConnectorStats';
import { HTTPError } from '../types/HTTPError';
import OCPIEndpoint from '../types/ocpi/OCPIEndpoint';
import { ChargePointStatus, OCPPProtocol, OCPPVersion } from '../types/ocpp/OCPPServer';
import { SettingDBContent } from '../types/Setting';
import Site from '../types/Site';
import SiteArea from '../types/SiteArea';
import Tag from '../types/Tag';
import Tenant from '../types/Tenant';
import TenantComponents from '../types/TenantComponents';
import { InactivityStatus, InactivityStatusLevel } from '../types/Transaction';
import User, { UserRole, UserStatus } from '../types/User';
import UserToken from '../types/UserToken';
import Configuration from './Configuration';
import Constants from './Constants';
import Cypher from './Cypher';
import passwordGenerator = require('password-generator');

const _centralSystemFrontEndConfig = Configuration.getCentralSystemFrontEndConfig();
const _tenants = [];
const MODULE_NAME = 'Utils';

export default class Utils {
  public static getEndOfChargeNotificationIntervalMins(chargingStation: ChargingStation, connectorId: number) {
    let intervalMins = 0;
    if (!chargingStation || !chargingStation.connectors) {
      return 0;
    }
    const connector = chargingStation.connectors[connectorId - 1];
    if (connector.power <= 3680) {
      // Notify every 120 mins
      intervalMins = 120;
    } else if (connector.power <= 7360) {
      // Notify every 60 mins
      intervalMins = 60;
    } else if (connector.power < 50000) {
      // Notify every 30 mins
      intervalMins = 30;
    } else if (connector.power >= 50000) {
      // Notify every 15 mins
      intervalMins = 15;
    }
    return intervalMins;
  }

  public static getInactivityStatusLevel(chargingStation: ChargingStation, connectorId: number, inactivitySecs: number): InactivityStatus {
    if (!inactivitySecs) {
      return InactivityStatus.INFO;
    }
    // Get Notification Interval
    const intervalMins = Utils.getEndOfChargeNotificationIntervalMins(chargingStation, connectorId);
    // Check
    if (inactivitySecs < (intervalMins * 60)) {
      return InactivityStatus.INFO;
    } else if (inactivitySecs < (intervalMins * 60 * 2)) {
      return InactivityStatus.WARNING;
    }
    return InactivityStatus.ERROR;
  }

  public static objectHasProperty(object: object, key: string): boolean {
    return Object.prototype.hasOwnProperty.call(object, key);
  }

  public static generateGUID() {
    return uuidV4();
  }

  static generateTagID(name, firstName) {
    let tagID = '';
    if (name && name.length > 0) {
      tagID = name[0].toUpperCase();
    } else {
      tagID = 'S';
    }
    if (firstName && firstName.length > 0) {
      tagID += firstName[0].toUpperCase();
    } else {
      tagID += 'F';
    }
    tagID += Math.floor((Math.random() * 2147483648) + 1);
    return tagID;
  }

  public static isIterable(obj): boolean {
    if (obj) {
      return typeof obj[Symbol.iterator] === 'function';
    }
    return false;
  }

  public static getConnectorStatusesFromChargingStations(chargingStations: ChargingStation[]): ConnectorStats {
    const connectorStats: ConnectorStats = {
      totalChargers: 0,
      availableChargers: 0,
      totalConnectors: 0,
      chargingConnectors: 0,
      suspendedConnectors: 0,
      availableConnectors: 0,
      unavailableConnectors: 0,
      preparingConnectors: 0,
      finishingConnectors: 0,
      faultedConnectors: 0
    };
    // Chargers
    for (const chargingStation of chargingStations) {
      // Check not deleted
      if (chargingStation.deleted) {
        continue;
      }
      // Check connectors
      Utils.checkAndUpdateConnectorsStatus(chargingStation);
      connectorStats.totalChargers++;
      // Handle Connectors
      if (!chargingStation.connectors) {
        chargingStation.connectors = [];
      }
      for (const connector of chargingStation.connectors) {
        if (!connector) {
          continue;
        }
        connectorStats.totalConnectors++;
        // Not Available?
        if (chargingStation.inactive ||
          connector.status === ChargePointStatus.UNAVAILABLE) {
          connectorStats.unavailableConnectors++;
          // Available?
        } else if (connector.status === ChargePointStatus.AVAILABLE) {
          connectorStats.availableConnectors++;
          // Suspended?
        } else if (connector.status === ChargePointStatus.SUSPENDED_EV ||
          connector.status === ChargePointStatus.SUSPENDED_EVSE) {
          connectorStats.suspendedConnectors++;
          // Charging?
        } else if (connector.status === ChargePointStatus.CHARGING ||
          connector.status === ChargePointStatus.OCCUPIED) {
          connectorStats.chargingConnectors++;
          // Faulted?
        } else if (connector.status === ChargePointStatus.FAULTED) {
          connectorStats.faultedConnectors++;
          // Preparing?
        } else if (connector.status === ChargePointStatus.PREPARING) {
          connectorStats.preparingConnectors++;
          // Finishing?
        } else if (connector.status === ChargePointStatus.FINISHING) {
          connectorStats.finishingConnectors++;
        }
      }
      // Handle Chargers
      for (const connector of chargingStation.connectors) {
        if (!connector) {
          continue;
        }
        // Check if Available
        if (!chargingStation.inactive && connector.status === ChargePointStatus.AVAILABLE) {
          connectorStats.availableChargers++;
          break;
        }
      }
    }
    return connectorStats;
  }

  public static getChargingStationHeartbeatMaxIntervalSecs(): number {
    // Get Heartbeat Interval from conf
    const config = Configuration.getChargingStationConfig();
    return config.heartbeatIntervalSecs * 3;
  }

  public static checkAndUpdateConnectorsStatus(chargingStation: ChargingStation) {
    // Cannot charge in //
    if (chargingStation.cannotChargeInParallel) {
      let lockAllConnectors = false;
      // Check
      for (const connector of chargingStation.connectors) {
        if (!connector) {
          continue;
        }
        if (connector.status !== ChargePointStatus.AVAILABLE) {
          lockAllConnectors = true;
          break;
        }
      }
      // Lock?
      if (lockAllConnectors) {
        for (const connector of chargingStation.connectors) {
          if (!connector) {
            continue;
          }
          if (connector.status === ChargePointStatus.AVAILABLE) {
            // Check OCPP Version
            if (chargingStation.ocppVersion === OCPPVersion.VERSION_15) {
              // Set OCPP 1.5 Occupied
              connector.status = ChargePointStatus.OCCUPIED;
            } else {
              // Set OCPP 1.6 Unavailable
              connector.status = ChargePointStatus.UNAVAILABLE;
            }
          }
        }
      }
    }
  }

  // Temporary method for Revenue Cloud concept
  // static async pushTransactionToRevenueCloud(tenantID: string, action: Action, transaction: Transaction, user: User, actionOnUser: User) {
  //   // Refund Transaction
  //   const cloudRevenueAuth = new ClientOAuth2({
  //     clientId: 'sb-revenue-cloud!b1122|revenue-cloud!b1532',
  //     clientSecret: 'BtuZkWlC/58HmEMoqBCHc0jBoVg=',
  //     accessTokenUri: 'https://seed-innovation.authentication.eu10.hana.ondemand.com/oauth/token'
  //   });
  //   // Get the token
  //   const authResponse = await cloudRevenueAuth.credentials.getToken();
  //   // Send HTTP request
  //   const result = await axios.post(
  //     'https://eu10.revenue.cloud.sap/api/usage-record/v1/usage-records',
  //     {
  //       'metricId': 'ChargeCurrent_Trial',
  //       'quantity': transaction.stop.totalConsumption / 1000,
  //       'startedAt': transaction.timestamp,
  //       'endedAt': transaction.stop.timestamp,
  //       'userTechnicalId': transaction.tagID
  //     },
  //     {
  //       'headers': {
  //         'Authorization': 'Bearer ' + authResponse.accessToken,
  //         'Content-Type': 'application/json'
  //       }
  //     }
  //   );
  //   // Log
  //   Logging.logSecurityInfo({
  //     user, actionOnUser, action,
  //     tenantID: tenantID,
  //     source: transaction.chargeBoxID,
  //     module: MODULE_NAME, method: 'pushTransactionToRevenueCloud',
  //     message: `Transaction ID '${transaction.id}' has been refunded successfully`,
  //     detailedMessages: { data: result.data }
  //   });
  // }

  public static getLanguageFromLocale(locale: string) {
    let language = Constants.DEFAULT_LANGUAGE;
    // Set the User's locale
    if (locale && locale.length > 2) {
      language = locale.substring(0, 2);
    }
    return language;
  }

  public static async normalizeAndCheckSOAPParams(headers, req) {
    // Normalize
    Utils._normalizeOneSOAPParam(headers, 'chargeBoxIdentity');
    Utils._normalizeOneSOAPParam(headers, 'Action');
    Utils._normalizeOneSOAPParam(headers, 'To');
    Utils._normalizeOneSOAPParam(headers, 'From.Address');
    Utils._normalizeOneSOAPParam(headers, 'ReplyTo.Address');
    // Parse the request (lower case for fucking charging station DBT URL registration)
    const urlParts = url.parse(decodeURIComponent(req.url.toLowerCase()), true);
    const tenantID = urlParts.query.tenantid as string;
    const token = urlParts.query.token;
    // Check
    await Utils.checkTenant(tenantID);
    // Set the Tenant ID
    headers.tenantID = tenantID;
    headers.token = token;

    if (!Utils.isChargingStationIDValid(headers.chargeBoxIdentity)) {
      throw new BackendError({
        source: headers.chargeBoxIdentity,
        module: MODULE_NAME,
        method: 'normalizeAndCheckSOAPParams',
        message: 'The Charging Station ID is invalid'
      });
    }
  }

  public static _normalizeOneSOAPParam(headers, name) {
    const val = _.get(headers, name);
    if (val && val.$value) {
      _.set(headers, name, val.$value);
    }
  }

  public static async checkTenant(tenantID: string): Promise<void> {
    if (!tenantID) {
      throw new BackendError({
        source: Constants.CENTRAL_SERVER,
        module: MODULE_NAME,
        method: 'checkTenant',
        message: 'The Tenant ID is mandatory'
      });
    }
    // Check in cache
    if (_tenants.includes(tenantID)) {
      return Promise.resolve(null);
    }
    if (tenantID !== Constants.DEFAULT_TENANT) {
      // Valid Object ID?
      if (!ObjectID.isValid(tenantID)) {
        throw new BackendError({
          source: Constants.CENTRAL_SERVER,
          module: MODULE_NAME,
          method: 'checkTenant',
          message: `Invalid Tenant ID '${tenantID}'`
        });
      }
      // Get the Tenant
      const tenant = await TenantStorage.getTenant(tenantID);
      if (!tenant) {
        throw new BackendError({
          source: Constants.CENTRAL_SERVER,
          module: MODULE_NAME,
          method: 'checkTenant',
          message: `Invalid Tenant ID '${tenantID}'`
        });
      }
    }
    _tenants.push(tenantID);
  }

  static convertToBoolean(value: any) {
    let result = false;
    // Check boolean
    if (value) {
      // Check the type
      if (typeof value === 'boolean') {
        // Already a boolean
        result = value;
      } else {
        // Convert
        result = (value === 'true');
      }
    }
    return result;
  }

  public static convertToDate(date: any): Date {
    // Check
    if (!date) {
      return date;
    }
    // Check Type
    if (!(date instanceof Date)) {
      return new Date(date);
    }
    return date;
  }

  public static replaceSpecialCharsInCSVValueParam(value: string): string {
    return value ? value.replace(/\n/g, '') : '';
  }

  public static escapeSpecialCharsInRegex(value: string): string {
    return value ? value.replace(/[.*+?^${}()|[\]\\]/g, '\\$&') : '';
  }

  public static isEmptyJSon(document) {
    // Empty?
    if (!document) {
      return true;
    }
    // Check type
    if (typeof document !== 'object') {
      return true;
    }
    // Check
    return Object.keys(document).length === 0;
  }

  public static removeExtraEmptyLines(tab) {
    // Start from the end
    for (let i = tab.length - 1; i > 0; i--) {
      // Two consecutive empty lines?
      if (tab[i].length === 0 && tab[i - 1].length === 0) {
        // Remove the last one
        tab.splice(i, 1);
      }
      // Check last line
      if (i === 1 && tab[i - 1].length === 0) {
        // Remove the first one
        tab.splice(i - 1, 1);
      }
    }
  }

  public static isComponentActiveFromToken(userToken: UserToken, componentName: TenantComponents): boolean {
    return userToken.activeComponents.includes(componentName);
  }

  public static convertToObjectID(id: any): ObjectID {
    let changedID = id;
    // Check
    if (typeof id === 'string') {
      // Create Object
      changedID = new ObjectID(id);
    }
    return changedID;
  }

  public static convertToInt(value: any): number {
    let changedValue = value;
    if (!value) {
      return 0;
    }
    // Check
    if (typeof value === 'string') {
      // Create Object
      changedValue = parseInt(value);
    }
    return changedValue;
  }

  public static convertToFloat(value: any): number {
    let changedValue = value;
    if (!value) {
      return 0;
    }
    // Check
    if (typeof value === 'string') {
      // Create Object
      changedValue = parseFloat(value);
    }
    return changedValue;
  }

  public static convertUserToObjectID(user: User|UserToken|string): ObjectID | null {
    let userID = null;
    // Check Created By
    if (user) {
      // Check User Model
      if (typeof user === 'object' &&
        user.constructor.name !== 'ObjectID') {
        // This is the User Model
        userID = Utils.convertToObjectID(user.id);
      }
      // Check String
      if (typeof user === 'string') {
        // This is a String
        userID = Utils.convertToObjectID(user);
      }
    }
    return userID;
  }

  public static convertAmpToPowerWatts(chargingStation: ChargingStation, connectorID: number, ampValue: number): number {
    // AC Chargers?
    if (chargingStation &&
        chargingStation.connectors && chargingStation.connectors.length > 0 &&
        chargingStation.connectors[connectorID - 1].currentType === ConnectorCurrentType.AC,chargingStation.connectors[connectorID - 1].numberOfConnectedPhase) {
      return this.convertAmpToW(chargingStation.connectors[connectorID - 1].numberOfConnectedPhase, ampValue);
    }
    return 0;
  }

  public static getTotalAmpsOfChargingStation(chargingStation: ChargingStation): number {
    let totalAmps = 0;
    for (const connector of chargingStation.connectors) {
      totalAmps += connector.amperageLimit;
    }
    return totalAmps;
  }

  public static convertAmpToW(numberOfConnectedPhase: number, maxIntensityInAmper: number): number {
    // Compute it
    if (numberOfConnectedPhase === 0) {
      return Math.floor(400 * maxIntensityInAmper * Math.sqrt(3));
    }
    if (numberOfConnectedPhase === 3) {
      return Math.floor(400 * maxIntensityInAmper * Math.sqrt(3));
    }
    return Math.floor(230 * maxIntensityInAmper);
  }

  public static isEmptyArray(array): boolean {
    if (Array.isArray(array) && array.length > 0) {
      return false;
    }
    return true;
  }

  public static buildUserFullName(user: User, withID = true, withEmail = false, invertedName = false) {
    let fullName: string;
    if (!user || !user.name) {
      return 'Unknown';
    }
    if (invertedName) {
      if (user.firstName) {
        fullName = `${user.name}, ${user.firstName}`;
      } else {
        fullName = user.name;
      }
    } else {
      // eslint-disable-next-line no-lonely-if
      if (user.firstName) {
        fullName = `${user.firstName} ${user.name}`;
      } else {
        fullName = user.name;
      }
    }
    if (withID && user.iNumber) {
      fullName += ` (${user.iNumber})`;
    }
    if (withEmail && user.email) {
      fullName += `; ${user.email}`;
    }
    return fullName;
  }

  // Save the users in file
  public static saveFile(filename, content) {
    // Save
    fs.writeFileSync(path.join(__dirname, filename), content, 'UTF-8');
  }

  public static getRandomInt(): number {
    return Math.floor((Math.random() * 2147483648) + 1); // INT32 (signed: issue in Schneider)
  }

  public static buildEvseURL(subdomain: string = null): string {
    if (subdomain) {
      return `${_centralSystemFrontEndConfig.protocol}://${subdomain}.${_centralSystemFrontEndConfig.host}:${_centralSystemFrontEndConfig.port}`;
    }
    return `${_centralSystemFrontEndConfig.protocol}://${_centralSystemFrontEndConfig.host}:${
      _centralSystemFrontEndConfig.port}`;
  }

  public static buildOCPPServerURL(tenantID: string, ocppVersion: OCPPVersion, ocppProtocol: OCPPProtocol, token?: string): string {
    let ocppUrl;
    const version = ocppVersion === OCPPVersion.VERSION_16 ? 'OCPP16' : 'OCPP15';
    switch (ocppProtocol) {
      case OCPPProtocol.JSON:
        ocppUrl = `${Configuration.getJsonEndpointConfig().baseUrl}/OCPP16/${tenantID}`;
        if (token) {
          ocppUrl += `/${token}`;
        }
        return ocppUrl;
      case OCPPProtocol.SOAP:
      default:
        ocppUrl = `${Configuration.getWSDLEndpointConfig().baseUrl}/${version}?TenantID=${tenantID}`;
        if (token) {
          ocppUrl += `%26Token=${token}`;
        }
        return ocppUrl;
    }
  }

  public static async buildEvseUserURL(tenantID: string, user: User, hash = ''): Promise<string> {
    const tenant = await TenantStorage.getTenant(tenantID);
    const _evseBaseURL = Utils.buildEvseURL(tenant.subdomain);
    // Add
    return _evseBaseURL + '/users?UserID=' + user.id + hash;
  }

  public static async buildEvseChargingStationURL(tenantID: string, chargingStation: ChargingStation, hash = ''): Promise<string> {
    const tenant = await TenantStorage.getTenant(tenantID);
    const _evseBaseURL = Utils.buildEvseURL(tenant.subdomain);
    return _evseBaseURL + '/charging-stations?ChargingStationID=' + chargingStation.id + hash;
  }

  public static async buildEvseTransactionURL(tenantID: string, chargingStation: ChargingStation, transactionId, hash = ''): Promise<string> {
    const tenant = await TenantStorage.getTenant(tenantID);
    const _evseBaseURL = Utils.buildEvseURL(tenant.subdomain);
    return _evseBaseURL + '/transactions?TransactionID=' + transactionId + hash;
  }

  public static async buildEvseBillingSettingsURL(tenantID: string): Promise<string> {
    const tenant = await TenantStorage.getTenant(tenantID);
    const _evseBaseURL = Utils.buildEvseURL(tenant.subdomain);
    return _evseBaseURL + '/settings#billing';
  }

  public static isServerInProductionMode(): boolean {
    const env = process.env.NODE_ENV || 'dev';
    return (env === 'production');
  }

  public static hideShowMessage(message): string {
    // Check Prod
    if (Utils.isServerInProductionMode()) {
      return 'An unexpected server error occurred. Check the server\'s logs!';
    }
    return message;
  }

  public static getRequestIP(request): string {
    if (request.ip) {
      return request.ip;
    } else if (request.headers['x-forwarded-for']) {
      return request.headers['x-forwarded-for'];
    } else if (request.connection.remoteAddress) {
      return request.connection.remoteAddress;
    } else if (request.headers.host) {
      const host = request.headers.host.split(':', 2);
      const ip = host[0];
      return ip;
    }
  }

  public static checkRecordLimit(recordLimit: number | string): number {
    // String?
    if (typeof recordLimit === 'string') {
      recordLimit = Utils.convertToInt(recordLimit);
    }
    // Not provided?
    if (isNaN(recordLimit) || recordLimit < 0 || recordLimit === 0) {
      recordLimit = Constants.DB_RECORD_COUNT_DEFAULT;
    }
    // Check max
    if (recordLimit > Number.MAX_SAFE_INTEGER) {
      recordLimit = Number.MAX_SAFE_INTEGER;
    }
    return recordLimit;
  }

  public static roundTo(number, scale) {
    return Utils.convertToFloat(number.toFixed(scale));
  }

  public static firstLetterInUpperCase(value: string): string {
    return value[0].toUpperCase() + value.substring(1);
  }

  public static firstLetterInLowerCase(value: string): string {
    return value[0].toLowerCase() + value.substring(1);
  }

  public static cloneJSonDocument(jsonDocument: object): object {
    return JSON.parse(JSON.stringify(jsonDocument));
  }

  public static getConnectorLetterFromConnectorID(connectorID: number): string {
    return String.fromCharCode(65 + connectorID - 1);
  }

  public static getConnectorIDFromConnectorLetter(connectorLetter: string): number {
    return connectorLetter.charCodeAt(0) - 64;
  }

  public static checkRecordSkip(recordSkip: number | string): number {
    // String?
    if (typeof recordSkip === 'string') {
      recordSkip = Utils.convertToInt(recordSkip);
    }
    // Not provided?
    if (isNaN(recordSkip) || recordSkip < 0) {
      // Default
      recordSkip = 0;
    }
    return recordSkip;
  }

  public static generateToken(email) {
    return Cypher.hash(`${new Date().toISOString()}~${email}`);
  }

  public static duplicateJSON(src): any {
    if (!src || typeof src !== 'object') {
      return src;
    }
    // Recreate all of it
    return JSON.parse(JSON.stringify(src));
  }

  public static getRoleNameFromRoleID(roleID) {
    switch (roleID) {
      case UserRole.BASIC:
        return 'Basic';
      case UserRole.DEMO:
        return 'Demo';
      case UserRole.ADMIN:
        return 'Admin';
      case UserRole.SUPER_ADMIN:
        return 'Super Admin';
      default:
        return 'Unknown';
    }
  }

  public static async hashPasswordBcrypt(password: string): Promise<string> {
    // eslint-disable-next-line no-undef
    return await new Promise((fulfill, reject) => {
      // Generate a salt with 15 rounds
      bcrypt.genSalt(10, (err, salt) => {
        // Hash
        bcrypt.hash(password, salt, (err, hash) => {
          // Error?
          if (err) {
            reject(err);
          } else {
            fulfill(hash);
          }
        });
      });
    });
  }

  public static async checkPasswordBCrypt(password, hash): Promise<boolean> {
    // eslint-disable-next-line no-undef
    return await new Promise((fulfill, reject) => {
      // Compare
      bcrypt.compare(password, hash, (err, match) => {
        // Error?
        if (err) {
          reject(err);
        } else {
          fulfill(match);
        }
      });
    });
  }

  public static isPasswordStrongEnough(password) {
    const uc = password.match(Constants.PWD_UPPERCASE_RE);
    const lc = password.match(Constants.PWD_LOWERCASE_RE);
    const n = password.match(Constants.PWD_NUMBER_RE);
    const sc = password.match(Constants.PWD_SPECIAL_CHAR_RE);
    return password.length >= Constants.PWD_MIN_LENGTH &&
      uc && uc.length >= Constants.PWD_UPPERCASE_MIN_COUNT &&
      lc && lc.length >= Constants.PWD_LOWERCASE_MIN_COUNT &&
      n && n.length >= Constants.PWD_NUMBER_MIN_COUNT &&
      sc && sc.length >= Constants.PWD_SPECIAL_MIN_COUNT;
  }


  public static generatePassword() {
    let password = '';
    const randomLength = Math.floor(Math.random() * (Constants.PWD_MAX_LENGTH - Constants.PWD_MIN_LENGTH)) + Constants.PWD_MIN_LENGTH;
    while (!Utils.isPasswordStrongEnough(password)) {
      // eslint-disable-next-line no-useless-escape
      password = passwordGenerator(randomLength, false, /[\w\d!#\$%\^&\*\.\?\-]/);
    }
    return password;
  }

  public static getStatusDescription(status: string): string {
    switch (status) {
      case UserStatus.PENDING:
        return 'Pending';
      case UserStatus.LOCKED:
        return 'Locked';
      case UserStatus.BLOCKED:
        return 'Blocked';
      case UserStatus.ACTIVE:
        return 'Active';
      case UserStatus.INACTIVE:
        return 'Inactive';
      default:
        return 'Unknown';
    }
  }

  public static hashPassword(password) {
    return Cypher.hash(password);
  }

  public static checkIfOCPIEndpointValid(ocpiEndpoint: Partial<OCPIEndpoint>, req: Request): void {
    if (req.method !== 'POST' && !ocpiEndpoint.id) {
      throw new AppError({
        source: Constants.CENTRAL_SERVER,
        errorCode: HTTPError.GENERAL_ERROR,
        message: 'The OCPI Endpoint ID is mandatory',
        module: MODULE_NAME,
        method: 'checkIfOCPIEndpointValid'
      });
    }
    if (!ocpiEndpoint.name) {
      throw new AppError({
        source: Constants.CENTRAL_SERVER,
        errorCode: HTTPError.GENERAL_ERROR,
        message: 'The OCPI Endpoint name is mandatory',
        module: MODULE_NAME,
        method: 'checkIfOCPIEndpointValid',
        user: req.user.id
      });
    }
    if (!ocpiEndpoint.role) {
      throw new AppError({
        source: Constants.CENTRAL_SERVER,
        errorCode: HTTPError.GENERAL_ERROR,
        message: 'The OCPI Endpoint role is mandatory',
        module: MODULE_NAME,
        method: 'checkIfOCPIEndpointValid',
        user: req.user.id
      });
    }
    if (!ocpiEndpoint.baseUrl) {
      throw new AppError({
        source: Constants.CENTRAL_SERVER,
        errorCode: HTTPError.GENERAL_ERROR,
        message: 'The OCPI Endpoint base URL is mandatory',
        module: MODULE_NAME,
        method: 'checkIfOCPIEndpointValid',
        user: req.user.id
      });
    }
    if (!ocpiEndpoint.localToken) {
      throw new AppError({
        source: Constants.CENTRAL_SERVER,
        errorCode: HTTPError.GENERAL_ERROR,
        message: 'The OCPI Endpoint local token is mandatory',
        module: MODULE_NAME,
        method: 'checkIfOCPIEndpointValid',
        user: req.user.id
      });
    }
    if (!ocpiEndpoint.token) {
      throw new AppError({
        source: Constants.CENTRAL_SERVER,
        errorCode: HTTPError.GENERAL_ERROR,
        message: 'The OCPI Endpoint token is mandatory',
        module: MODULE_NAME,
        method: 'checkIfOCPIEndpointValid',
        user: req.user.id
      });
    }
  }

  public static checkIfChargingProfileIsValid(filteredRequest: ChargingProfile, req: Request): void {
    if (!filteredRequest.profile) {
      throw new AppError({
        source: Constants.CENTRAL_SERVER,
        action: Action.CHARGING_PROFILE_UPDATE,
        errorCode: HTTPError.GENERAL_ERROR,
        message: 'Charging Profile is mandatory',
        module: MODULE_NAME, method: 'checkIfChargingProfileIsValid',
        user: req.user.id
      });
    }
    if (!filteredRequest.profile.chargingProfileId || !filteredRequest.profile.stackLevel ||
        !filteredRequest.profile.chargingProfilePurpose || !filteredRequest.profile.chargingProfileKind ||
        !filteredRequest.profile.chargingSchedule) {
      throw new AppError({
        source: Constants.CENTRAL_SERVER,
        action: Action.CHARGING_PROFILE_UPDATE,
        errorCode: HTTPError.GENERAL_ERROR,
        message: 'Invalid Charging Profile',
        module: MODULE_NAME, method: 'checkIfChargingProfileIsValid',
        user: req.user.id
      });
    }
    if (!filteredRequest.profile.chargingSchedule.chargingSchedulePeriod) {
      throw new AppError({
        source: Constants.CENTRAL_SERVER,
        action: Action.CHARGING_PROFILE_UPDATE,
        errorCode: HTTPError.GENERAL_ERROR,
        message: 'Invalid Charging Profile\'s Schedule',
        module: MODULE_NAME, method: 'checkIfChargingProfileIsValid',
        user: req.user.id
      });
    }
    if (filteredRequest.profile.chargingSchedule.chargingSchedulePeriod.length === 0) {
      throw new AppError({
        source: Constants.CENTRAL_SERVER,
        action: Action.CHARGING_PROFILE_UPDATE,
        errorCode: HTTPError.GENERAL_ERROR,
        message: 'Charging Profile\'s schedule must not be empty',
        module: MODULE_NAME, method: 'checkIfChargingProfileIsValid',
        user: req.user.id
      });
    }
    // pragma if (new Date(filteredRequest.profile.chargingSchedule.startSchedule).getTime() < new Date().getTime()) {
    //   throw new AppError({
    //     source: Constants.CENTRAL_SERVER,
    //     action: Action.CHARGING_PROFILE_UPDATE,
    //     errorCode: HTTPError.GENERAL_ERROR,
    //     message: 'Charging Profile\'s start date must not be in the past',
    //     module: MODULE_NAME, method: 'checkIfChargingProfileIsValid',
    //     user: req.user.id
    //   });
    // }
    // Check End of Schedule <= 24h
    const endScheduleDate = new Date(new Date(filteredRequest.profile.chargingSchedule.startSchedule).getTime() +
      filteredRequest.profile.chargingSchedule.duration * 1000);
    if (!moment(endScheduleDate).isBefore(moment(filteredRequest.profile.chargingSchedule.startSchedule).add('1', 'd').add('1', 'm'))) {
      throw new AppError({
        source: Constants.CENTRAL_SERVER,
        action: Action.CHARGING_PROFILE_UPDATE,
        errorCode: HTTPError.GENERAL_ERROR,
        message: 'Charging Profile\'s schedule should not exeed 24 hours',
        module: MODULE_NAME, method: 'checkIfChargingProfileIsValid',
        user: req.user.id
      });
    }
    // Check Min Limitation of each Schedule
    for (const chargingSchedulePeriod of filteredRequest.profile.chargingSchedule.chargingSchedulePeriod) {
      if (chargingSchedulePeriod.limit < StaticLimitAmps.MIN_LIMIT) {
        throw new AppError({
          source: Constants.CENTRAL_SERVER,
          action: Action.CHARGING_PROFILE_UPDATE,
          errorCode: HTTPError.GENERAL_ERROR,
          message: `Charging Schedule is below the min limitation (${StaticLimitAmps.MIN_LIMIT}A)`,
          module: MODULE_NAME, method: 'checkIfChargingProfileIsValid',
          user: req.user.id,
          detailedMessages: { chargingSchedulePeriod }
        });
      }
    }
  }

  public static checkIfSiteValid(site: Partial<Site>, req: Request): void {
    if (req.method !== 'POST' && !site.id) {
      throw new AppError({
        source: Constants.CENTRAL_SERVER,
        errorCode: HTTPError.GENERAL_ERROR,
        message: 'Site ID is mandatory',
        module: MODULE_NAME,
        method: '_checkIfSiteValid',
        user: req.user.id
      });
    }
    if (!site.name) {
      throw new AppError({
        source: Constants.CENTRAL_SERVER,
        errorCode: HTTPError.GENERAL_ERROR,
        message: 'Site Name is mandatory',
        module: MODULE_NAME,
        method: '_checkIfSiteValid',
        user: req.user.id
      });
    }
    if (!site.companyID) {
      throw new AppError({
        source: Constants.CENTRAL_SERVER,
        errorCode: HTTPError.GENERAL_ERROR,
        message: 'Company ID is mandatory for the Site',
        module: MODULE_NAME,
        method: '_checkIfSiteValid',
        user: req.user.id
      });
    }
  }

  public static checkIfSiteAreaValid(siteArea: Partial<SiteArea>, req: Request): void {
    if (req.method !== 'POST' && !siteArea.id) {
      throw new AppError({
        source: Constants.CENTRAL_SERVER,
        errorCode: HTTPError.GENERAL_ERROR,
        message: 'Site Area ID is mandatory',
        module: MODULE_NAME,
        method: '_checkIfSiteAreaValid',
        user: req.user.id
      });
    }
    if (!siteArea.name) {
      throw new AppError({
        source: Constants.CENTRAL_SERVER,
        errorCode: HTTPError.GENERAL_ERROR,
        message: 'Site Area name is mandatory',
        module: MODULE_NAME,
        method: '_checkIfSiteAreaValid',
        user: req.user.id
      });
    }
    if (!siteArea.siteID) {
      throw new AppError({
        source: Constants.CENTRAL_SERVER,
        errorCode: HTTPError.GENERAL_ERROR,
        message: 'Site ID is mandatory',
        module: MODULE_NAME,
        method: '_checkIfSiteAreaValid',
        user: req.user.id
      });
    }
    // Smart Charging?
    if (Utils.isComponentActiveFromToken(req.user, TenantComponents.SMART_CHARGING)) {
      if (siteArea.maximumPower <= 0) {
        throw new AppError({
          source: Constants.CENTRAL_SERVER,
          errorCode: HTTPError.GENERAL_ERROR,
          message: `Site maximum power must be a positive number but got ${siteArea.maximumPower} kW`,
          module: MODULE_NAME,
          method: '_checkIfSiteAreaValid',
          user: req.user.id
        });
      }
    }
  }

  public static checkIfCompanyValid(company: Partial<Company>, req: Request): void {
    if (req.method !== 'POST' && !company.id) {
      throw new AppError({
        source: Constants.CENTRAL_SERVER,
        errorCode: HTTPError.GENERAL_ERROR,
        message: 'Company ID is mandatory',
        module: MODULE_NAME,
        method: 'checkIfCompanyValid',
        user: req.user.id
      });
    }
    if (!company.name) {
      throw new AppError({
        source: Constants.CENTRAL_SERVER,
        errorCode: HTTPError.GENERAL_ERROR,
        message: 'Company Name is mandatory',
        module: MODULE_NAME,
        method: 'checkIfCompanyValid',
        user: req.user.id
      });
    }
  }

  public static isValidDate(date: any) {
    // @ts-ignore
    return moment(date).isValid();
  }

  public static checkIfAssetValid(asset: Partial<Asset>, req: Request): void {
    if (req.method !== 'POST' && !asset.id) {
      throw new AppError({
        source: Constants.CENTRAL_SERVER,
        errorCode: HTTPError.GENERAL_ERROR,
<<<<<<< HEAD
        message: 'Asset ID is mandatory',
        module: 'AssetService',
        method: 'checkIfAssetValid',
=======
        message: 'Building ID is mandatory',
        module: MODULE_NAME,
        method: 'checkIfBuildingValid',
>>>>>>> a6982771
        user: req.user.id
      });
    }
    if (!asset.name) {
      throw new AppError({
        source: Constants.CENTRAL_SERVER,
        errorCode: HTTPError.GENERAL_ERROR,
<<<<<<< HEAD
        message: 'Asset Name is mandatory',
        module: 'AssetService',
        method: 'checkIfAssetValid',
=======
        message: 'Building Name is mandatory',
        module: MODULE_NAME,
        method: 'checkIfBuildingValid',
>>>>>>> a6982771
        user: req.user.id
      });
    }
    if (!asset.siteAreaID) {
      throw new AppError({
        source: Constants.CENTRAL_SERVER,
        errorCode: HTTPError.GENERAL_ERROR,
<<<<<<< HEAD
        message: 'Asset Site Area is mandatory',
        module: 'AssetService',
        method: 'checkIfAssetValid',
        user: req.user.id
      });
    }
    if (!asset.assetType) {
      throw new AppError({
        source: Constants.CENTRAL_SERVER,
        errorCode: HTTPError.GENERAL_ERROR,
        message: 'Asset type is mandatory',
        module: 'AssetService',
        method: 'checkIfAssetValid',
=======
        message: 'Building Site Area is mandatory',
        module: MODULE_NAME,
        method: 'checkIfBuildingValid',
>>>>>>> a6982771
        user: req.user.id
      });
    }
  }

  public static async checkIfUserTagsAreValid(user: User, tags: Tag[], req: Request) {
    // Check that the Badge ID is not already used
    if (Authorizations.isAdmin(req.user) || Authorizations.isSuperAdmin(req.user)) {
      if (tags) {
        for (const tag of tags) {
          const foundUser = await UserStorage.getUserByTagId(req.user.tenantID, tag.id);
          if (foundUser && (!user || (foundUser.id !== user.id))) {
            // Tag already used!
            throw new AppError({
              source: Constants.CENTRAL_SERVER,
              errorCode: HTTPError.USER_TAG_ID_ALREADY_USED_ERROR,
              message: `The Tag ID '${tag.id}' is already used by User '${Utils.buildUserFullName(foundUser)}'`,
              module: MODULE_NAME,
              method: 'checkIfUserTagsAreValid',
              user: req.user.id
            });
          }
        }
      }
    }
  }

  public static checkIfUserValid(filteredRequest: Partial<User>, user: User, req: Request) {
    const tenantID = req.user.tenantID;
    if (!tenantID) {
      throw new AppError({
        source: Constants.CENTRAL_SERVER,
        errorCode: HTTPError.GENERAL_ERROR,
        message: 'Tenant is mandatory',
        module: MODULE_NAME,
        method: 'checkIfUserValid',
        user: req.user.id
      });
    }
    // Update model?
    if (req.method !== 'POST' && !filteredRequest.id) {
      throw new AppError({
        source: Constants.CENTRAL_SERVER,
        errorCode: HTTPError.GENERAL_ERROR,
        message: 'User ID is mandatory',
        module: MODULE_NAME,
        method: 'checkIfUserValid',
        user: req.user.id
      });
    }
    // Creation?
    if (req.method === 'POST') {
      if (!filteredRequest.role) {
        filteredRequest.role = UserRole.BASIC;
      }
    } else if (!Authorizations.isAdmin(req.user)) {
      filteredRequest.role = user.role;
    }
    if (req.method === 'POST' && !filteredRequest.status) {
      filteredRequest.status = UserStatus.BLOCKED;
    }
    // Creation?
    if ((filteredRequest.role !== UserRole.BASIC) && (filteredRequest.role !== UserRole.DEMO) &&
      !Authorizations.isAdmin(req.user) && !Authorizations.isSuperAdmin(req.user)) {
      throw new AppError({
        source: Constants.CENTRAL_SERVER,
        errorCode: HTTPError.GENERAL_ERROR,
        message: `Only Admins can assign the role '${Utils.getRoleNameFromRoleID(filteredRequest.role)}'`,
        module: MODULE_NAME,
        method: 'checkIfUserValid',
        user: req.user.id,
        actionOnUser: filteredRequest.id
      });
    }
    // Only Basic, Demo, Admin user other Tenants (!== default)
    if (tenantID !== 'default' && filteredRequest.role && filteredRequest.role === UserRole.SUPER_ADMIN) {
      throw new AppError({
        source: Constants.CENTRAL_SERVER,
        errorCode: HTTPError.GENERAL_ERROR,
        message: 'User cannot have the Super Admin role in this Tenant',
        module: MODULE_NAME,
        method: 'checkIfUserValid',
        user: req.user.id,
        actionOnUser: filteredRequest.id
      });
    }
    // Only Admin and Super Admin can use role different from Basic
    if ((filteredRequest.role === UserRole.ADMIN || filteredRequest.role === UserRole.SUPER_ADMIN) &&
      !Authorizations.isAdmin(req.user) && !Authorizations.isSuperAdmin(req.user)) {
      throw new AppError({
        source: Constants.CENTRAL_SERVER,
        errorCode: HTTPError.GENERAL_ERROR,
        message: `User without role Admin or Super Admin tried to ${filteredRequest.id ? 'update' : 'create'} an User with the '${Utils.getRoleNameFromRoleID(filteredRequest.role)}' role`,
        module: MODULE_NAME,
        method: 'checkIfUserValid',
        user: req.user.id,
        actionOnUser: filteredRequest.id
      });
    }
    if (!filteredRequest.name) {
      throw new AppError({
        source: Constants.CENTRAL_SERVER,
        errorCode: HTTPError.GENERAL_ERROR,
        message: 'User Last Name is mandatory',
        module: MODULE_NAME,
        method: 'checkIfUserValid',
        user: req.user.id,
        actionOnUser: filteredRequest.id
      });
    }
    if (req.method === 'POST' && !filteredRequest.email) {
      throw new AppError({
        source: Constants.CENTRAL_SERVER,
        errorCode: HTTPError.GENERAL_ERROR,
        message: 'User Email is mandatory',
        module: MODULE_NAME,
        method: 'checkIfUserValid',
        user: req.user.id,
        actionOnUser: filteredRequest.id
      });
    }
    if (req.method === 'POST' && !Utils._isUserEmailValid(filteredRequest.email)) {
      throw new AppError({
        source: Constants.CENTRAL_SERVER,
        errorCode: HTTPError.GENERAL_ERROR,
        message: `User Email ${filteredRequest.email} is not valid`,
        module: MODULE_NAME,
        method: 'checkIfUserValid',
        user: req.user.id,
        actionOnUser: filteredRequest.id
      });
    }
    if (filteredRequest.password && !Utils.isPasswordValid(filteredRequest.password)) {
      throw new AppError({
        source: Constants.CENTRAL_SERVER,
        errorCode: HTTPError.GENERAL_ERROR,
        message: 'User Password is not valid',
        module: MODULE_NAME,
        method: 'checkIfUserValid',
        user: req.user.id,
        actionOnUser: filteredRequest.id
      });
    }
    if (filteredRequest.phone && !Utils._isPhoneValid(filteredRequest.phone)) {
      throw new AppError({
        source: Constants.CENTRAL_SERVER,
        errorCode: HTTPError.GENERAL_ERROR,
        message: `User Phone ${filteredRequest.phone} is not valid`,
        module: MODULE_NAME,
        method: 'checkIfUserValid',
        user: req.user.id,
        actionOnUser: filteredRequest.id
      });
    }
    if (filteredRequest.mobile && !Utils._isPhoneValid(filteredRequest.mobile)) {
      throw new AppError({
        source: Constants.CENTRAL_SERVER,
        errorCode: HTTPError.GENERAL_ERROR,
        message: `User Mobile ${filteredRequest.mobile} is not valid`,
        module: MODULE_NAME,
        method: 'checkIfUserValid',
        user: req.user.id,
        actionOnUser: filteredRequest.id
      });
    }
    if (filteredRequest.tags) {
      if (!Utils._areTagsValid(filteredRequest.tags)) {
        throw new AppError({
          source: Constants.CENTRAL_SERVER,
          errorCode: HTTPError.GENERAL_ERROR,
          message: `User Tags ${filteredRequest.tags} is/are not valid`,
          module: MODULE_NAME,
          method: 'checkIfUserValid',
          user: req.user.id,
          actionOnUser: filteredRequest.id
        });
      }
    }
    if (filteredRequest.plateID && !Utils._isPlateIDValid(filteredRequest.plateID)) {
      throw new AppError({
        source: Constants.CENTRAL_SERVER,
        errorCode: HTTPError.GENERAL_ERROR,
        message: `User Plate ID ${filteredRequest.plateID} is not valid`,
        module: MODULE_NAME,
        method: 'checkIfUserValid',
        user: req.user.id,
        actionOnUser: filteredRequest.id
      });
    }
  }

  public static getTimezone(coordinates: number[]) {
    if (coordinates && coordinates.length === 2) {
      return tzlookup(coordinates[1], coordinates[0]);
    }
    return null;
  }

  public static getTenantActiveComponents(tenant: Tenant): string[] {
    const components: string[] = [];
    for (const componentName in tenant.components) {
      if (tenant.components[componentName].active) {
        components.push(componentName);
      }
    }
    return components;
  }

  public static isTenantComponentActive(tenant: Tenant, component: TenantComponents): boolean {
    for (const componentName in tenant.components) {
      if (componentName === component) {
        return tenant.components[componentName].active;
      }
    }
    return false;
  }

  public static createDefaultSettingContent(activeComponent, currentSettingContent): SettingDBContent {
    switch (activeComponent.name) {
      // Pricing
      case TenantComponents.PRICING:
        if (!currentSettingContent || currentSettingContent.type !== activeComponent.type) {
          // Create default settings
          if (activeComponent.type === Constants.SETTING_PRICING_CONTENT_TYPE_SIMPLE) {
            // Simple Pricing
            return {
              'type': Constants.SETTING_PRICING_CONTENT_TYPE_SIMPLE,
              'simple': {}
            } as SettingDBContent;
          } else if (activeComponent.type === Constants.SETTING_PRICING_CONTENT_TYPE_CONVERGENT_CHARGING) {
            // SAP CC
            return {
              'type': Constants.SETTING_PRICING_CONTENT_TYPE_CONVERGENT_CHARGING,
              'convergentCharging': {}
            } as SettingDBContent;
          }
        }
        break;

      // Billing
      case TenantComponents.BILLING:
        if (!currentSettingContent || currentSettingContent.type !== activeComponent.type) {
          // Only Stripe
          return {
            'type': Constants.SETTING_BILLING_CONTENT_TYPE_STRIPE,
            'stripe': {}
          } as SettingDBContent;
        }
        break;

      // Refund
      case TenantComponents.REFUND:
        if (!currentSettingContent || currentSettingContent.type !== activeComponent.type) {
          // Only Concur
          return {
            'type': Constants.SETTING_REFUND_CONTENT_TYPE_CONCUR,
            'concur': {}
          } as SettingDBContent;
        }
        break;

      // Refund
      case TenantComponents.OCPI:
        if (!currentSettingContent || currentSettingContent.type !== activeComponent.type) {
          // Only Gireve
          return {
            'type': Constants.SETTING_REFUND_CONTENT_TYPE_GIREVE,
            'ocpi': {}
          } as SettingDBContent;
        }
        break;

      // SAC
      case TenantComponents.ANALYTICS:
        if (!currentSettingContent || currentSettingContent.type !== activeComponent.type) {
          // Only SAP Analytics
          return {
            'type': Constants.SETTING_REFUND_CONTENT_TYPE_SAC,
            'sac': {}
          } as SettingDBContent;
        }
        break;

      // Smart Charging
      case TenantComponents.SMART_CHARGING:
        if (!currentSettingContent || currentSettingContent.type !== activeComponent.type) {
          // Only SAP sapSmartCharging
          return {
            'type': Constants.SETTING_SMART_CHARGING_CONTENT_TYPE_SAP_SMART_CHARGING,
            'sapSmartCharging': {}
          } as SettingDBContent;
        }
        break;

      // Asset
      case TenantComponents.ASSET:
        if (!currentSettingContent || currentSettingContent.type !== activeComponent.type) {
          // Only Asset
          return {
            'type': null,
          } as SettingDBContent;
        }
        break;
    }
  }

  public static isChargingStationIDValid(name: string): boolean {
    return /^[A-Za-z0-9_-]*$/.test(name);
  }

  public static isPasswordValid(password: string): boolean {
    // eslint-disable-next-line no-useless-escape
    return /(?=.*[a-z])(?=.*[A-Z])(?=.*[0-9])(?=.*[!#@:;,<>\/''\$%\^&\*\.\?\-_\+\=\(\)])(?=.{8,})/.test(password);
  }

  private static _isUserEmailValid(email: string): boolean {
    return validator.isEmail(email);
  }

  private static _areTagsValid(tags: Tag[]): boolean {
    return tags.filter((tag) => /^[A-Za-z0-9,]*$/.test(tag.id)).length === tags.length;
  }

  private static _isPhoneValid(phone: string): boolean {
    return /^\+?([0-9] ?){9,14}[0-9]$/.test(phone);
  }


  private static _isPlateIDValid(plateID): boolean {
    return /^[A-Z0-9-]*$/.test(plateID);
  }
}<|MERGE_RESOLUTION|>--- conflicted
+++ resolved
@@ -1032,15 +1032,9 @@
       throw new AppError({
         source: Constants.CENTRAL_SERVER,
         errorCode: HTTPError.GENERAL_ERROR,
-<<<<<<< HEAD
         message: 'Asset ID is mandatory',
-        module: 'AssetService',
+        module: MODULE_NAME,
         method: 'checkIfAssetValid',
-=======
-        message: 'Building ID is mandatory',
-        module: MODULE_NAME,
-        method: 'checkIfBuildingValid',
->>>>>>> a6982771
         user: req.user.id
       });
     }
@@ -1048,15 +1042,9 @@
       throw new AppError({
         source: Constants.CENTRAL_SERVER,
         errorCode: HTTPError.GENERAL_ERROR,
-<<<<<<< HEAD
         message: 'Asset Name is mandatory',
-        module: 'AssetService',
+        module: MODULE_NAME,
         method: 'checkIfAssetValid',
-=======
-        message: 'Building Name is mandatory',
-        module: MODULE_NAME,
-        method: 'checkIfBuildingValid',
->>>>>>> a6982771
         user: req.user.id
       });
     }
@@ -1064,9 +1052,8 @@
       throw new AppError({
         source: Constants.CENTRAL_SERVER,
         errorCode: HTTPError.GENERAL_ERROR,
-<<<<<<< HEAD
         message: 'Asset Site Area is mandatory',
-        module: 'AssetService',
+        module: MODULE_NAME,
         method: 'checkIfAssetValid',
         user: req.user.id
       });
@@ -1076,13 +1063,8 @@
         source: Constants.CENTRAL_SERVER,
         errorCode: HTTPError.GENERAL_ERROR,
         message: 'Asset type is mandatory',
-        module: 'AssetService',
+        module: MODULE_NAME,
         method: 'checkIfAssetValid',
-=======
-        message: 'Building Site Area is mandatory',
-        module: MODULE_NAME,
-        method: 'checkIfBuildingValid',
->>>>>>> a6982771
         user: req.user.id
       });
     }
