--- conflicted
+++ resolved
@@ -1,4 +1,3 @@
-<<<<<<< HEAD
 import bcrypt from 'bcryptjs';
 import crypto from 'crypto';
 import { Request } from 'express';
@@ -20,62 +19,32 @@
 import SiteAreaStorage from '../storage/mongodb/SiteAreaStorage';
 import TenantStorage from '../storage/mongodb/TenantStorage';
 import UserStorage from '../storage/mongodb/UserStorage';
-=======
-import { AnalyticsSettingsType, AssetSettingsType, BillingSettingsType, PricingSettingsType, RefundSettingsType, RoamingSettingsType, SettingDBContent, SmartChargingContentType } from '../types/Setting';
+import Address from '../types/Address';
+import Asset from '../types/Asset';
 import { Car, CarCatalog, CarType } from '../types/Car';
-import { ChargePointStatus, OCPPProtocol, OCPPVersion } from '../types/ocpp/OCPPServer';
-import ChargingStation, { ChargePoint, Connector, ConnectorCurrentLimitSource, CurrentType } from '../types/ChargingStation';
-import Transaction, { InactivityStatus } from '../types/Transaction';
-import User, { UserRole, UserStatus } from '../types/User';
-
-import { ActionsResponse } from '../types/GlobalType';
->>>>>>> 901127b8
-import Address from '../types/Address';
-import AppError from '../exception/AppError';
-import Asset from '../types/Asset';
-import Authorizations from '../authorization/Authorizations';
-import BackendError from '../exception/BackendError';
 import { ChargingProfile } from '../types/ChargingProfile';
-<<<<<<< HEAD
 import ChargingStation, { ChargePoint, Connector, ConnectorCurrentLimitSource, CurrentType, SiteAreaLimitSource } from '../types/ChargingStation';
-=======
->>>>>>> 901127b8
 import Company from '../types/Company';
-import Configuration from './Configuration';
 import ConnectorStats from '../types/ConnectorStats';
-<<<<<<< HEAD
 import Consumption from '../types/Consumption';
 import { ActionsResponse } from '../types/GlobalType';
-=======
-import Constants from './Constants';
-import Cypher from './Cypher';
->>>>>>> 901127b8
 import { HTTPError } from '../types/HTTPError';
-import Logging from './Logging';
 import OCPIEndpoint from '../types/ocpi/OCPIEndpoint';
-import { ObjectID } from 'mongodb';
-import { Request } from 'express';
+import { ChargePointStatus, OCPPProtocol, OCPPVersion } from '../types/ocpp/OCPPServer';
 import { ServerAction } from '../types/Server';
+import { AnalyticsSettingsType, AssetSettingsType, BillingSettingsType, PricingSettingsType, RefundSettingsType, RoamingSettingsType, SettingDBContent, SmartChargingContentType } from '../types/Setting';
 import Site from '../types/Site';
 import SiteArea from '../types/SiteArea';
 import Tag from '../types/Tag';
 import Tenant from '../types/Tenant';
 import TenantComponents from '../types/TenantComponents';
-import TenantStorage from '../storage/mongodb/TenantStorage';
-import UserStorage from '../storage/mongodb/UserStorage';
+import Transaction, { InactivityStatus } from '../types/Transaction';
+import User, { UserRole, UserStatus } from '../types/User';
 import UserToken from '../types/UserToken';
-import _ from 'lodash';
-import bcrypt from 'bcryptjs';
-import crypto from 'crypto';
-import fs from 'fs';
-import http from 'http';
-import moment from 'moment';
-import passwordGenerator from 'password-generator';
-import path from 'path';
-import tzlookup from 'tz-lookup';
-import url from 'url';
-import { v4 as uuid } from 'uuid';
-import validator from 'validator';
+import Configuration from './Configuration';
+import Constants from './Constants';
+import Cypher from './Cypher';
+import Logging from './Logging';
 
 const MODULE_NAME = 'Utils';
 
