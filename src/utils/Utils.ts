import { ObjectID } from 'mongodb';
import Configuration from './Configuration';
import uuidV4 from 'uuid/v4';
import Constants from './Constants';
import BackendError from '../exception/BackendError';
import crypto from 'crypto';
import ClientOAuth2 from 'client-oauth2';
import axios from 'axios';
import url from 'url';
import fs from 'fs';
import path from 'path';
import Logging from './Logging';
import Tenant from '../entity/Tenant';
import SourceMap from 'source-map-support';
import User from '../entity/User';
import AppError from '../exception/AppError';
SourceMap.install();

const _centralSystemFrontEndConfig = Configuration.getCentralSystemFrontEndConfig();
const _tenants = [];

export default class Utils {
  static generateGUID() {
    return uuidV4();
  }

  static generateTagID(name, firstName) {
    let tagID = '';
    if (name && name.length > 0) {
      tagID = name[0].toUpperCase();
    } else {
      tagID = 'S';
    }
    if (firstName && firstName.length > 0) {
      tagID += firstName[0].toUpperCase();
    } else {
      tagID += 'F';
    }
    tagID += Math.floor((Math.random() * 2147483648) + 1);
    return tagID;
  }

  public static isIterable(obj): boolean {
    if (obj) {
      return typeof obj[Symbol.iterator] === 'function';
    }
    return false;
  }

  // Temporary method for Revenue Cloud concept
  static async pushTransactionToRevenueCloud(action, transaction, user, actionOnUser) {
    // Refund Transaction
    const cloudRevenueAuth = new ClientOAuth2({
      clientId: 'sb-revenue-cloud!b1122|revenue-cloud!b1532',
      clientSecret: 'BtuZkWlC/58HmEMoqBCHc0jBoVg=',
      accessTokenUri: 'https://seed-innovation.authentication.eu10.hana.ondemand.com/oauth/token'
    });
    // Get the token
    const authResponse = await cloudRevenueAuth.credentials.getToken();
    // Send HTTP request
    const result = await axios.post(
      'https://eu10.revenue.cloud.sap/api/usage-record/v1/usage-records',
      {
        'metricId': 'ChargeCurrent_Trial',
        'quantity': transaction.getStopTotalConsumption() / 1000,
        'startedAt': transaction.getstartedAt(),
        'endedAt': transaction.getendedAt(),
        'userTechnicalId': transaction.getTagID()
      },
      {
        'headers': {
          'Authorization': 'Bearer ' + authResponse.accessToken,
          'Content-Type': 'application/json'
        }
      }
    );
    // Log
    Logging.logSecurityInfo({
      user, actionOnUser, action,
      tenantID: transaction.getTenantID(),
      source: transaction.getChargeBoxID(),
      module: 'Utils', method: 'pushTransactionToRevenueCloud',
      message: `Transaction ID '${transaction.getID()}' has been refunded successfully`,
      detailedMessages: result.data
    });
  }

  static async normalizeAndCheckSOAPParams(headers, req) {
    // ChargeBox Identity
    Utils._normalizeOneSOAPParam(headers, 'chargeBoxIdentity');
    // Action
    Utils._normalizeOneSOAPParam(headers, 'Action');
    // To
    Utils._normalizeOneSOAPParam(headers, 'To');
    // Parse the request
    const urlParts = url.parse(req.url, true);
    const tenantID = urlParts.query.TenantID;
    // Check
    await Utils.checkTenant(tenantID);
    // Set the Tenant ID
    headers.tenantID = tenantID;
  }

  static _normalizeOneSOAPParam(headers, name) {
    // Object?
    if (typeof headers[name] === 'object' && headers[name].$value) {
      // Yes: Set header
      headers[name] = headers[name].$value;
    }
  }

  static async checkTenant(tenantID) {
    // Check in cache
    if (_tenants.indexOf(tenantID) >= 0) {
      return;
    }
    // Check Tenant ID
    if (!tenantID) {
      // Error
      throw new BackendError(null, `The Tenant ID is mandatory`);
    }
    // Check if not default tenant?
    if (tenantID !== Constants.DEFAULT_TENANT) {
      // Check if object id is valid
      if (!ObjectID.isValid(tenantID)) {
        // Error
        throw new BackendError(null, `Invalid Tenant ID '${tenantID}'`);
      }
      // Check if the Tenant exists
      const tenant = await Tenant.getTenant(tenantID);
      // Found?
      if (!tenant) {
        // Error
        throw new BackendError(null, `Invalid Tenant ID '${tenantID}'`);
      }
    }
    // Ok
    _tenants.push(tenantID);
  }

  static convertToDate(date) {
    // Check
    if (!date) {
      return date;
    }
    // Check Type
    if (!(date instanceof Date)) {
      return new Date(date);
    }
    return date;
  }

  static isEmptyJSon(document) {
    // Empty?
    if (!document) {
      return true;
    }
    // Check type
    if (typeof document !== 'object') {
      return true;
    }
    // Check
    return Object.keys(document).length === 0;
  }

  static removeExtraEmptyLines(tab) {
    // Start from the end
    for (let i = tab.length - 1; i > 0; i--) {
      // Two consecutive empty lines?
      if (tab[i].length === 0 && tab[i - 1].length === 0) {
        // Remove the last one
        tab.splice(i, 1);
      }
      // Check last line
      if (i === 1 && tab[i - 1].length === 0) {
        // Remove the first one
        tab.splice(i - 1, 1);
      }
    }
  }

  static convertToObjectID(id) {
    let changedID = id;
    // Check
    if (typeof id === "string") {
      // Create Object
      changedID = new ObjectID(id);
    }
    return changedID;
  }

  static convertToInt(id) {
    let changedID = id;
    if (!id) {
      return 0;
    }
    // Check
    if (typeof id === "string") {
      // Create Object
      changedID = parseInt(id);
    }
    return changedID;
  }

  static convertToFloat(id) {
    let changedID = id;
    if (!id) {
      return 0;
    }
    // Check
    if (typeof id === "string") {
      // Create Object
      changedID = parseFloat(id);
    }
    return changedID;
  }

  public static convertUserToObjectID(user: any): ObjectID|null { // TODO Fix this method...
    let userID = null;
    // Check Created By
    if (user) {
      // Set
      userID = user;
      // Check User Model
      if (typeof user === "object" &&
        user.constructor.name !== "ObjectID" && ('id' in user || 'getID' in user)) {
        // This is the User Model
        userID = Utils.convertToObjectID('id' in user ? user.id : user.getID());
      }
      // Check String
      if (typeof user === "string") {
        // This is a String
        userID = Utils.convertToObjectID(user);
      }
    }
    return userID;
  }

  public static isEmptyArray(array): boolean {
    if (Array.isArray(array) && array.length > 0) {
      return false;
    }
    return true;
  }

  static buildUserFullName(user, withID = true, withEmail = false, inversedName = false) {
    let fullName: string;
    if (!user) {
      return "Unknown";
    }
    if (inversedName) {
      if (user.firstName) {
        fullName = `${user.name}, ${user.firstName}`;
      } else {
        fullName = user.name;
      }
    } else {
      if (user.firstName) {
        fullName = `${user.firstName} ${user.name}`;
      } else {
        fullName = user.name;
      }
    }
    if (withID && user.iNumber) {
      fullName += ` (${user.iNumber})`;
    }

    if (withEmail && user.email) {
      fullName += `; ${user.email}`;
    }

    return fullName;
  }

  // Save the users in file
  static saveFile(filename, content) {
    // Save
    fs.writeFileSync(path.join(__dirname, filename), content, 'UTF-8');
  }

  static getRandomInt() {
    return Math.floor((Math.random() * 2147483648) + 1); // INT32 (signed: issue in Schneider)
  }

  static buildEvseURL(subdomain) {
    if (subdomain) {
      return `${_centralSystemFrontEndConfig.protocol}://${subdomain}.${_centralSystemFrontEndConfig.host}:${_centralSystemFrontEndConfig.port}`;
    }
    return `${_centralSystemFrontEndConfig.protocol}://${_centralSystemFrontEndConfig.host}:${
      _centralSystemFrontEndConfig.port}`;
  }

  static async buildEvseUserURL(user, hash = '') {
    const tenant = await user.getTenant();
    const _evseBaseURL = Utils.buildEvseURL(tenant.getSubdomain());
    // Add
    return _evseBaseURL + "/users?UserID=" + user.getID() + hash;
  }

  static async buildEvseChargingStationURL(chargingStation, hash = '') {
    const tenant = await chargingStation.getTenant();
    const _evseBaseURL = Utils.buildEvseURL(tenant.getSubdomain());

    return _evseBaseURL + "/charging-stations?ChargingStationID=" + chargingStation.getID() + hash;
  }

  static async buildEvseTransactionURL(chargingStation, transactionId, hash = '') {
    const tenant = await chargingStation.getTenant();
    const _evseBaseURL = Utils.buildEvseURL(tenant.getSubdomain());
    // Add
    return _evseBaseURL + "/transactions?TransactionID=" + transactionId + hash;
  }

  static isServerInProductionMode() {
    const env = process.env.NODE_ENV || 'dev';
    return (env === "production");
  }

  static hideShowMessage(message) {
    // Check Prod
    if (Utils.isServerInProductionMode()) {
      return "An unexpected server error occurred. Check the server's logs!";
    }
    return message;

  }

  public static checkRecordLimit(recordLimit: number|string): number {
    // String?
    if (typeof recordLimit === 'string') {
      recordLimit = parseInt(recordLimit);
    }
    // Not provided?
    if (isNaN(recordLimit) || recordLimit < 0 || recordLimit === 0) {
      // Default
      recordLimit = Constants.DEFAULT_DB_LIMIT;
    }
    return recordLimit;
  }

  static roundTo(number, scale) {
    return parseFloat(number.toFixed(scale));
  }

  static firstLetterInUpperCase(value) {
    return value[0].toUpperCase() + value.substring(1);
  }

  public static checkRecordSkip(recordSkip: number|string): number {
    // String?
    if (typeof recordSkip === "string") {
      recordSkip = parseInt(recordSkip);
    }
    // Not provided?
    if (isNaN(recordSkip) || recordSkip < 0) {
      // Default
      recordSkip = 0;
    }
    return recordSkip;
  }

  static generateToken(email) {
    return crypto.createHash('sha1').update(`${new Date().toISOString()}~${email}`).digest('hex');
  }

  /**
   * Duplicate a json object
   * @param src
   * @returns a copy of the source
   */
  static duplicateJSON(src) {
    if (!src || typeof src !== 'object') {
      return src;
    }
    // Recreate all of it
    return JSON.parse(JSON.stringify(src));
  }

  static getRoleNameFromRoleID(roleID) {
    switch (roleID) {
      case Constants.ROLE_BASIC:
        return 'Basic';
      case Constants.ROLE_DEMO:
        return 'Demo';
      case Constants.ROLE_ADMIN:
        return 'Admin';
      case Constants.ROLE_SUPER_ADMIN:
        return 'Super Admin';
      default:
        return 'Unknown';
    }
  }

<<<<<<< HEAD
  public static assertObjectExists(object: any, errorMsg: string, module: string, method: string, userToken) {
    if (!object) {
      // Object does not exist
      throw new AppError(
        Constants.CENTRAL_SERVER,
        errorMsg, 550,
        module, method, userToken);
    }
=======
  static isUndefined(obj) {
    return typeof obj === 'undefined';
>>>>>>> 8f7388d6
  }
}<|MERGE_RESOLUTION|>--- conflicted
+++ resolved
@@ -391,7 +391,6 @@
     }
   }
 
-<<<<<<< HEAD
   public static assertObjectExists(object: any, errorMsg: string, module: string, method: string, userToken) {
     if (!object) {
       // Object does not exist
@@ -400,9 +399,10 @@
         errorMsg, 550,
         module, method, userToken);
     }
-=======
+  
+  }
+  
   static isUndefined(obj) {
     return typeof obj === 'undefined';
->>>>>>> 8f7388d6
   }
 }