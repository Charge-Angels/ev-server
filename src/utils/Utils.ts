--- conflicted
+++ resolved
@@ -16,11 +16,7 @@
 import UserStorage from '../storage/mongodb/UserStorage';
 import { Action } from '../types/Authorization';
 import { ChargingProfile } from '../types/ChargingProfile';
-<<<<<<< HEAD
-import ChargingStation from '../types/ChargingStation';
-=======
 import ChargingStation, { StaticLimitAmps } from '../types/ChargingStation';
->>>>>>> 0c0cae8d
 import ConnectorStats from '../types/ConnectorStats';
 import { HTTPError } from '../types/HTTPError';
 import OCPIEndpoint from '../types/ocpi/OCPIEndpoint';
@@ -37,7 +33,6 @@
 import Constants from './Constants';
 import Cypher from './Cypher';
 import passwordGenerator = require('password-generator');
-import moment from 'moment';
 
 const _centralSystemFrontEndConfig = Configuration.getCentralSystemFrontEndConfig();
 const _tenants = [];
@@ -845,11 +840,7 @@
     if (!filteredRequest.profile) {
       throw new AppError({
         source: Constants.CENTRAL_SERVER,
-<<<<<<< HEAD
-        action: Action.SET_CHARGING_PROFILE,
-=======
         action: Action.CHARGING_PROFILE_UPDATE,
->>>>>>> 0c0cae8d
         errorCode: HTTPError.GENERAL_ERROR,
         message: 'Charging Profile is mandatory',
         module: 'Utils', method: 'checkIfChargingProfileIsValid',
@@ -861,11 +852,7 @@
         !filteredRequest.profile.chargingSchedule) {
       throw new AppError({
         source: Constants.CENTRAL_SERVER,
-<<<<<<< HEAD
-        action: Action.SET_CHARGING_PROFILE,
-=======
         action: Action.CHARGING_PROFILE_UPDATE,
->>>>>>> 0c0cae8d
         errorCode: HTTPError.GENERAL_ERROR,
         message: 'Invalid Charging Profile',
         module: 'Utils', method: 'checkIfChargingProfileIsValid',
@@ -875,11 +862,7 @@
     if (!filteredRequest.profile.chargingSchedule.chargingSchedulePeriod) {
       throw new AppError({
         source: Constants.CENTRAL_SERVER,
-<<<<<<< HEAD
-        action: Action.SET_CHARGING_PROFILE,
-=======
         action: Action.CHARGING_PROFILE_UPDATE,
->>>>>>> 0c0cae8d
         errorCode: HTTPError.GENERAL_ERROR,
         message: 'Invalid Charging Profile\'s Schedule',
         module: 'Utils', method: 'checkIfChargingProfileIsValid',
@@ -889,29 +872,13 @@
     if (filteredRequest.profile.chargingSchedule.chargingSchedulePeriod.length === 0) {
       throw new AppError({
         source: Constants.CENTRAL_SERVER,
-<<<<<<< HEAD
-        action: Action.SET_CHARGING_PROFILE,
-=======
         action: Action.CHARGING_PROFILE_UPDATE,
->>>>>>> 0c0cae8d
         errorCode: HTTPError.GENERAL_ERROR,
         message: 'Charging Profile\'s schedule must not be empty',
         module: 'Utils', method: 'checkIfChargingProfileIsValid',
         user: req.user.id
       });
     }
-<<<<<<< HEAD
-    if (new Date(filteredRequest.profile.chargingSchedule.startSchedule).getTime() < new Date().getTime()) {
-      throw new AppError({
-        source: Constants.CENTRAL_SERVER,
-        action: Action.SET_CHARGING_PROFILE,
-        errorCode: HTTPError.GENERAL_ERROR,
-        message: 'Charging Profile\'s start date must not be in the past',
-        module: 'Utils', method: 'checkIfChargingProfileIsValid',
-        user: req.user.id
-      });
-    }
-=======
     // if (new Date(filteredRequest.profile.chargingSchedule.startSchedule).getTime() < new Date().getTime()) {
     //   throw new AppError({
     //     source: Constants.CENTRAL_SERVER,
@@ -922,26 +889,19 @@
     //     user: req.user.id
     //   });
     // }
->>>>>>> 0c0cae8d
     // Check End of Schedule <= 24h
     const endScheduleDate = new Date(new Date(filteredRequest.profile.chargingSchedule.startSchedule).getTime() +
       filteredRequest.profile.chargingSchedule.duration * 1000);
     if (!moment(endScheduleDate).isBefore(moment(filteredRequest.profile.chargingSchedule.startSchedule).add('1', 'd').add('1', 'm'))) {
       throw new AppError({
         source: Constants.CENTRAL_SERVER,
-<<<<<<< HEAD
-        action: Action.SET_CHARGING_PROFILE,
-=======
         action: Action.CHARGING_PROFILE_UPDATE,
->>>>>>> 0c0cae8d
         errorCode: HTTPError.GENERAL_ERROR,
         message: 'Charging Profile\'s schedule should not exeed 24 hours',
         module: 'Utils', method: 'checkIfChargingProfileIsValid',
         user: req.user.id
       });
     }
-<<<<<<< HEAD
-=======
     // Check Min Limitation of each Schedule
     for (const chargingSchedulePeriod of filteredRequest.profile.chargingSchedule.chargingSchedulePeriod) {
       if (chargingSchedulePeriod.limit < StaticLimitAmps.MIN_LIMIT) {
@@ -956,7 +916,6 @@
         });
       }
     }
->>>>>>> 0c0cae8d
   }
 
   public static checkIfSiteValid(filteredRequest: any, req: Request): void {
@@ -1055,12 +1014,6 @@
 
   public static checkIfBuildingValid(filteredRequest: any, req: Request): void {
     if (req.method !== 'POST' && !filteredRequest.id) {
-<<<<<<< HEAD
-      throw new AppError({
-        source: Constants.CENTRAL_SERVER,
-        errorCode: HTTPError.GENERAL_ERROR,
-        message: 'Building ID is mandatory',
-=======
       throw new AppError({
         source: Constants.CENTRAL_SERVER,
         errorCode: HTTPError.GENERAL_ERROR,
@@ -1075,7 +1028,6 @@
         source: Constants.CENTRAL_SERVER,
         errorCode: HTTPError.GENERAL_ERROR,
         message: 'Building Name is mandatory',
->>>>>>> 0c0cae8d
         module: 'BuildingService',
         method: 'checkIfBuildingValid',
         user: req.user.id
@@ -1085,11 +1037,7 @@
       throw new AppError({
         source: Constants.CENTRAL_SERVER,
         errorCode: HTTPError.GENERAL_ERROR,
-<<<<<<< HEAD
-        message: 'Building Name is mandatory',
-=======
         message: 'Building Site Area is mandatory',
->>>>>>> 0c0cae8d
         module: 'BuildingService',
         method: 'checkIfBuildingValid',
         user: req.user.id
