import { BillingInvoice, BillingInvoiceStatus } from '../../types/Billing';

import Constants from '../../utils/Constants';
import { DataResult } from '../../types/DataResult';
import DatabaseUtils from './DatabaseUtils';
import DbParams from '../../types/database/DbParams';
import Logging from '../../utils/Logging';
import { ObjectID } from 'mongodb';
import Utils from '../../utils/Utils';
import global from '../../types/GlobalType';

const MODULE_NAME = 'BillingStorage';

export default class BillingStorage {
  public static async getInvoice(tenantID: string, id: string = Constants.UNKNOWN_OBJECT_ID): Promise<BillingInvoice> {
    // Debug
    const uniqueTimerID = Logging.traceStart(MODULE_NAME, 'getInvoice');
    // Query single Site
    const invoicesMDB = await BillingStorage.getInvoices(tenantID,
      { invoiceID: id },
      Constants.DB_PARAMS_SINGLE_RECORD);
    // Debug
    Logging.traceEnd(MODULE_NAME, 'getInvoice', uniqueTimerID, { id });
    return invoicesMDB.count > 0 ? invoicesMDB.result[0] : null;
  }

  public static async getInvoiceByBillingInvoiceID(tenantID: string, billingInvoiceID: string): Promise<BillingInvoice> {
    // Debug
    const uniqueTimerID = Logging.traceStart(MODULE_NAME, 'getInvoice');
    // Query single Site
    const invoicesMDB = await BillingStorage.getInvoices(tenantID,
      { billingInvoiceID: billingInvoiceID },
      Constants.DB_PARAMS_SINGLE_RECORD);
    // Debug
    Logging.traceEnd(MODULE_NAME, 'getInvoice', uniqueTimerID, { billingInvoiceID });
    return invoicesMDB.count > 0 ? invoicesMDB.result[0] : null;
  }

  public static async getInvoices(tenantID: string,
    params: {
      invoiceID?: string; billingInvoiceID?: string; search?: string; userIDs?: string[]; invoiceStatus?: BillingInvoiceStatus[];
      startDateTime?: Date; endDateTime?: Date;
    } = {},
    dbParams: DbParams, projectFields?: string[]): Promise<DataResult<BillingInvoice>> {
    // Debug
    const uniqueTimerID = Logging.traceStart(MODULE_NAME, 'getInvoices');
    // Check Tenant
    await Utils.checkTenant(tenantID);
    // Check Limit
    const limit = Utils.checkRecordLimit(dbParams.limit);
    // Check Skip
    const skip = Utils.checkRecordSkip(dbParams.skip);
    // Search filters
    const filters: any = {};
    // Filter by ID
    if (params.invoiceID) {
      filters._id = Utils.convertToObjectID(params.invoiceID);
      // Filter by other properties
    } else if (params.search) {
      filters.$or = [
        { 'number': { $regex: Utils.escapeSpecialCharsInRegex(params.search), $options: 'i' } }
      ];
    }
    // Create Aggregation
    const aggregation = [];
    if (params.userIDs) {
      filters.userID = { $in: params.userIDs.map((userID) => Utils.convertToObjectID(userID)) };
    }
    if (params.billingInvoiceID) {
      filters.invoiceID = { $eq: params.billingInvoiceID };
    }
    // Status
    if (params.invoiceStatus && Array.isArray(params.invoiceStatus) && params.invoiceStatus.length > 0) {
      filters.status = { $in: params.invoiceStatus };
    }
    if (params.startDateTime || params.endDateTime) {
      filters.createdOn = {};
    }
    // Start date
    if (params.startDateTime) {
      filters.createdOn.$gte = Utils.convertToDate(params.startDateTime);
    }
    // End date
    if (params.endDateTime) {
      filters.createdOn.$lte = Utils.convertToDate(params.endDateTime);
    }
    // Set filters
    if (!Utils.isEmptyJSon(filters)) {
      aggregation.push({
        $match: filters
      });
    }
    // Limit records?
    if (!dbParams.onlyRecordCount) {
      aggregation.push({ $limit: Constants.DB_RECORD_COUNT_CEIL });
    }
    // Count Records
    const invoicesCountMDB = await global.database.getCollection<any>(tenantID, 'invoices')
      .aggregate([...aggregation, { $count: 'count' }], { allowDiskUse: true })
      .toArray();
    // Check if only the total count is requested
    if (dbParams.onlyRecordCount) {
      return {
        count: (invoicesCountMDB.length > 0 ? invoicesCountMDB[0].count : 0),
        result: []
      };
    }
    // Remove the limit
    aggregation.pop();
    // Sort
    if (!dbParams.sort) {
      dbParams.sort = { name: 1 };
    }
    aggregation.push({
      $sort: dbParams.sort
    });
    // Skip
    aggregation.push({
      $skip: skip
    });
    // Limit
    aggregation.push({
      $limit: limit
    });
<<<<<<< HEAD
    // Add Users
    DatabaseUtils.pushUserLookupInAggregation({
      tenantID,
      aggregation: aggregation,
      asField: 'user',
      localField: 'userID',
      foreignField: '_id',
      oneToOneCardinality: true,
      oneToOneCardinalityNotNull: false
    });
=======
    // Add Last Changed / Created
    DatabaseUtils.pushCreatedLastChangedInAggregation(tenantID, aggregation);
    // Handle the ID
    DatabaseUtils.pushRenameDatabaseID(aggregation);
>>>>>>> ba411a36
    // Project
    DatabaseUtils.projectFields(aggregation, projectFields);
    // Read DB
    const invoicesMDB = await global.database.getCollection<BillingInvoice>(tenantID, 'invoices')
      .aggregate(aggregation, {
        collation: { locale: Constants.DEFAULT_LOCALE, strength: 2 },
        allowDiskUse: true
      })
      .toArray();
    // Debug
    Logging.traceEnd(MODULE_NAME, 'getInvoices', uniqueTimerID, { params });
    return {
      count: (invoicesCountMDB.length > 0 ?
        (invoicesCountMDB[0].count === Constants.DB_RECORD_COUNT_CEIL ? -1 : invoicesCountMDB[0].count) : 0),
      result: invoicesMDB
    };
  }

  public static async saveInvoice(tenantId: string, invoiceToSave: Partial<BillingInvoice>): Promise<string> {
    // Debug
    const uniqueTimerID = Logging.traceStart(MODULE_NAME, 'saveInvoice');
    // Build Request
    // Properties to save
    const invoiceMDB = {
      _id: invoiceToSave.id ? Utils.convertToObjectID(invoiceToSave.id) : new ObjectID(),
      invoiceID: invoiceToSave.invoiceID,
      number: invoiceToSave.number,
      userID: invoiceToSave.user ? Utils.convertToObjectID(invoiceToSave.user.id) : null,
      customerID: invoiceToSave.customerID,
      amount: Utils.convertToFloat(invoiceToSave.amount),
      status: invoiceToSave.status,
      currency: invoiceToSave.currency,
      createdOn: Utils.convertToDate(invoiceToSave.createdOn),
      nbrOfItems: Utils.convertToInt(invoiceToSave.nbrOfItems)
    };
    // Modify and return the modified document
    await global.database.getCollection<BillingInvoice>(tenantId, 'invoices').findOneAndReplace(
      { _id: invoiceMDB._id },
      invoiceMDB,
      { upsert: true }
    );
    // Debug
    Logging.traceEnd(MODULE_NAME, 'saveInvoice', uniqueTimerID, { invoiceMDB });
    return invoiceMDB._id.toHexString();
  }

  public static async deleteInvoice(tenantID: string, id: string): Promise<void> {
    // Debug
    const uniqueTimerID = Logging.traceStart(MODULE_NAME, 'deleteInvoice');
    // Check Tenant
    await Utils.checkTenant(tenantID);
    // Delete the Company
    await global.database.getCollection<BillingInvoice>(tenantID, 'invoices')
      .findOneAndDelete({ '_id': Utils.convertToObjectID(id) });
    // Debug
    Logging.traceEnd(MODULE_NAME, 'deleteInvoice', uniqueTimerID, { id });
  }

  public static async deleteInvoiceByInvoiceID(tenantID: string, id: string): Promise<void> {
    // Debug
    const uniqueTimerID = Logging.traceStart(MODULE_NAME, 'deleteInvoice');
    // Check Tenant
    await Utils.checkTenant(tenantID);
    // Delete the Company
    await global.database.getCollection<BillingInvoice>(tenantID, 'invoices')
      .findOneAndDelete({ 'invoiceID': id });
    // Debug
    Logging.traceEnd(MODULE_NAME, 'deleteInvoice', uniqueTimerID, { id });
  }
}<|MERGE_RESOLUTION|>--- conflicted
+++ resolved
@@ -122,7 +122,6 @@
     aggregation.push({
       $limit: limit
     });
-<<<<<<< HEAD
     // Add Users
     DatabaseUtils.pushUserLookupInAggregation({
       tenantID,
@@ -133,12 +132,10 @@
       oneToOneCardinality: true,
       oneToOneCardinalityNotNull: false
     });
-=======
     // Add Last Changed / Created
     DatabaseUtils.pushCreatedLastChangedInAggregation(tenantID, aggregation);
     // Handle the ID
     DatabaseUtils.pushRenameDatabaseID(aggregation);
->>>>>>> ba411a36
     // Project
     DatabaseUtils.projectFields(aggregation, projectFields);
     // Read DB
