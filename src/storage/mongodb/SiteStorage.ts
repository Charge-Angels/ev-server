--- conflicted
+++ resolved
@@ -6,14 +6,10 @@
 import { ObjectID } from 'mongodb';
 import DatabaseUtils from './DatabaseUtils';
 import Logging from '../../utils/Logging';
-<<<<<<< HEAD
 import Site from '../../types/Site';
 import Company from '../../types/Company';
 import SiteArea from '../../types/SiteArea';
-=======
-import Site from '../../entity/Site';
 import crypto from 'crypto';
->>>>>>> 4159fc52
 import User from '../../entity/User';
 import global from '../../types/GlobalType';
 
@@ -24,15 +20,8 @@
     // Debug
     const uniqueTimerID = Logging.traceStart('SiteStorage', 'getSite');
 
-<<<<<<< HEAD
     const sitesMDB = await SiteStorage.getSites(tenantID, {search: id}, 1, 0, null); //TODO care about whether SiteAreas are already there or not
     
-=======
-    const sitesMDB = await SiteStorage.getSites(tenantID, { search: id/* , withAvailableChargers: true*/ }, 1, 0, null);
-    if (sitesMDB && sitesMDB.count > 0) {
-      sitesMDB.result[0].setSiteAreas((sitesMDB.result[0] as any).siteAreas);
-    }
->>>>>>> 4159fc52
     // Debug
     Logging.traceEnd('SiteStorage', 'getSite', uniqueTimerID, { id });
     return sitesMDB.result[0];
@@ -44,11 +33,7 @@
     // Check Tenant
     await Utils.checkTenant(tenantID);
     // Read DB
-<<<<<<< HEAD
     const siteImagesMDB = await global.database.getCollection<{_id: string, image: string}>(tenantID, 'siteimages')
-=======
-    const siteImagesMDB = await global.database.getCollection<any>(tenantID, 'siteimages')
->>>>>>> 4159fc52
       .find({ _id: Utils.convertToObjectID(id) })
       .limit(1)
       .toArray();
@@ -270,7 +255,6 @@
     // Modify
     const result = await global.database.getCollection<any>(tenantID, 'sites').findOneAndUpdate(
       siteFilter,
-<<<<<<< HEAD
       { $set: mongoSite },
       { upsert: true, returnOriginal: false });
     
@@ -291,16 +275,6 @@
     // Debug
     Logging.traceEnd('SiteStorage', 'saveSite', uniqueTimerID, { siteToSave });
     return newId;
-=======
-      { $set: site },
-      { upsert: true, returnOriginal: false });
-    // Create
-    const updatedSite = new Site(tenantID, result.value);
-
-    // Debug
-    Logging.traceEnd('SiteStorage', 'saveSite', uniqueTimerID, { siteToSave });
-    return updatedSite;
->>>>>>> 4159fc52
   }
 
   public static async saveSiteImage(tenantID: string, siteImageToSave: {id: string, image: string}): Promise<void> {
@@ -317,11 +291,7 @@
         "SiteStorage", "saveSiteImage");
     }
     // Modify
-<<<<<<< HEAD
     await global.database.getCollection<{_id: string, image: string}>(tenantID, 'siteimages').findOneAndUpdate(
-=======
-    await global.database.getCollection<any>(tenantID, 'siteimages').findOneAndUpdate(
->>>>>>> 4159fc52
       { '_id': Utils.convertToObjectID(siteImageToSave.id) },
       { $set: { image: siteImageToSave.image } },
       { upsert: true, returnOriginal: false });
@@ -554,7 +524,6 @@
 
     // Delete Site
     await global.database.getCollection<any>(tenantID, 'sites')
-<<<<<<< HEAD
       .deleteMany({_id: {$in: cids}});
     // Delete Image
     await global.database.getCollection<any>(tenantID, 'siteimages')
@@ -564,17 +533,6 @@
       .deleteMany({ 'siteID': {$in: cids}});                        // TODO: Is this wanted behavior?
     // Debug
     Logging.traceEnd('SiteStorage', 'deleteSites', uniqueTimerID, { ids });
-=======
-      .findOneAndDelete({ '_id': Utils.convertToObjectID(id) });
-    // Delete Image
-    await global.database.getCollection<any>(tenantID, 'siteimages')
-      .findOneAndDelete({ '_id': Utils.convertToObjectID(id) });
-    // Delete Site's Users
-    await global.database.getCollection<any>(tenantID, 'siteusers')
-      .deleteMany({ 'siteID': Utils.convertToObjectID(id) });
-    // Debug
-    Logging.traceEnd('SiteStorage', 'deleteSite', uniqueTimerID, { id });
->>>>>>> 4159fc52
   }
 
   public static async deleteCompanySites(tenantID: string, companyID: string) {
@@ -584,15 +542,9 @@
     await Utils.checkTenant(tenantID);
 
     // Get sites to fetch IDs in order to delete site areas
-<<<<<<< HEAD
     const siteIDs: string[] = (await global.database.getCollection<{_id: ObjectID}>(tenantID, 'sites')
       .find({ companyID: Utils.convertToObjectID(companyID) })
       .project({_id: 1})
-=======
-    const siteIDs: string[] = (await global.database.getCollection<any>(tenantID, 'sites')
-      .find({ companyID: Utils.convertToObjectID(companyID) })
-      .project({ _id: 1 })
->>>>>>> 4159fc52
       .toArray())
       .map((site) => {
         return site._id.toHexString();
@@ -602,12 +554,7 @@
     SiteAreaStorage.deleteSiteAreasFromSites(tenantID, siteIDs);
 
     // Delete sites
-<<<<<<< HEAD
     SiteStorage.deleteSites(tenantID, siteIDs);
-=======
-    await global.database.getCollection<any>(tenantID, 'sites')
-      .deleteMany({ companyID: Utils.convertToObjectID(companyID) });
->>>>>>> 4159fc52
 
     // Debug
     Logging.traceEnd('SiteStorage', 'deleteCompanySites', uniqueTimerID, { companyID });
