import { ObjectID } from 'mongodb';
import DbParams from '../../types/database/DbParams';
import { DataResult, ImageResult } from '../../types/DataResult';
import global from '../../types/GlobalType';
import Site, { SiteUser } from '../../types/Site';
import User, { UserSite } from '../../types/User';
import Constants from '../../utils/Constants';
import Cypher from '../../utils/Cypher';
import Logging from '../../utils/Logging';
import Utils from '../../utils/Utils';
import ChargingStationStorage from './ChargingStationStorage';
import DatabaseUtils from './DatabaseUtils';
import SiteAreaStorage from './SiteAreaStorage';

export default class SiteStorage {
  public static async getSite(tenantID: string, id: string): Promise<Site> {
    // Debug
    const uniqueTimerID = Logging.traceStart('SiteStorage', 'getSite');
    // Query single Site
    const sitesMDB = await SiteStorage.getSites(tenantID,
      { siteID: id, withCompany: true },
      Constants.DB_PARAMS_SINGLE_RECORD);
    // Debug
    Logging.traceEnd('SiteStorage', 'getSite', uniqueTimerID, { id });
    return sitesMDB.count > 0 ? sitesMDB.result[0] : null;
  }

  public static async getSiteImage(tenantID: string, id: string): Promise<ImageResult> {
    // Debug
    const uniqueTimerID = Logging.traceStart('SiteStorage', 'getSiteImage');
    // Check Tenant
    await Utils.checkTenant(tenantID);
    // Read DB
    const siteImageMDB = await global.database.getCollection<{ _id: ObjectID; image: string }>(tenantID, 'siteimages')
      .findOne({ _id: Utils.convertToObjectID(id) });
    // Debug
    Logging.traceEnd('SiteStorage', 'getSiteImage', uniqueTimerID, { id });
    return {
      id: id,
      image: siteImageMDB ? siteImageMDB.image : null
    };
  }

  public static async removeUsersFromSite(tenantID: string, siteID: string, userIDs: string[]): Promise<void> {
    // Debug
    const uniqueTimerID = Logging.traceStart('SiteStorage', 'removeUsersFromSite');
    // Check Tenant
    await Utils.checkTenant(tenantID);
    // Site provided?
    if (siteID) {
      // At least one User
      if (userIDs && userIDs.length > 0) {
        // Execute
        await global.database.getCollection<any>(tenantID, 'siteusers').deleteMany({
          'userID': { $in: userIDs.map((userID) => Utils.convertToObjectID(userID)) },
          'siteID': Utils.convertToObjectID(siteID)
        });
      }
    }
    // Debug
    Logging.traceEnd('SiteStorage', 'removeUsersFromSite', uniqueTimerID, { siteID, userIDs });
  }

  public static async addUsersToSite(tenantID: string, siteID: string, userIDs: string[]): Promise<void> {
    // Debug
    const uniqueTimerID = Logging.traceStart('SiteStorage', 'addUsersToSite');
    // Check Tenant
    await Utils.checkTenant(tenantID);
    // Site provided?
    if (siteID) {
      // At least one User
      if (userIDs && userIDs.length > 0) {
        const siteUsers = [];
        // Create the list
        for (const userID of userIDs) {
          // Add
          siteUsers.push({
            '_id': Cypher.hash(`${siteID}~${userID}`),
            'userID': Utils.convertToObjectID(userID),
            'siteID': Utils.convertToObjectID(siteID),
            'siteAdmin': false
          });
        }
        // Execute
        await global.database.getCollection<any>(tenantID, 'siteusers').insertMany(siteUsers);
      }
    }
    // Debug
    Logging.traceEnd('SiteStorage', 'addUsersToSite', uniqueTimerID, { siteID, userIDs });
  }

  public static async getUsers(tenantID: string,
    params: { search?: string; siteID: string; siteOwnerOnly?: boolean },
    dbParams: DbParams, projectFields?: string[]): Promise<DataResult<UserSite>> {
    // Debug
    const uniqueTimerID = Logging.traceStart('SiteStorage', 'getUsers');
    // Check Tenant
    await Utils.checkTenant(tenantID);
    // Check Limit
    const limit = Utils.checkRecordLimit(dbParams.limit);
    // Check Skip
    const skip = Utils.checkRecordSkip(dbParams.skip);
    // Create Aggregation
    const aggregation: any[] = [];
    // Filter
    aggregation.push({
      $match: {
        siteID: Utils.convertToObjectID(params.siteID)
      }
    });
    if (params.siteOwnerOnly) {
      aggregation.push({
        $match: {
          siteOwner: true
        }
      });
    }
    // Get users
<<<<<<< HEAD
    DatabaseUtils.pushUserLookupInAggregation(
      {
        tenantID, aggregation, localField: 'userID', foreignField: '_id',
        asField: 'user', oneToOneCardinality: true, oneToOneCardinalityNotNull: true
      });
=======
    DatabaseUtils.pushUserLookupInAggregation({
      tenantID, aggregation, localField: 'userID', foreignField: '_id',
      asField: 'user', oneToOneCardinality: true, oneToOneCardinalityNotNull: true
    });
>>>>>>> 0c0cae8d
    // Filter deleted users
    aggregation.push({
      $match: {
        '$or': DatabaseUtils.getNotDeletedFilter('user')
      }
    });
    // Another match for searching on Users
    if (params.search) {
      aggregation.push({
        $match: {
          $or: [
            { 'user.name': { $regex: params.search, $options: 'i' } },
            { 'user.firstName': { $regex: params.search, $options: 'i' } },
            { 'user.email': { $regex: params.search, $options: 'i' } }
          ]
        }
      });
    }
    // Convert IDs to String
    DatabaseUtils.convertObjectIDToString(aggregation, 'userID');
    DatabaseUtils.convertObjectIDToString(aggregation, 'siteID');
    // Limit records?
    if (!dbParams.onlyRecordCount) {
      // Always limit the nbr of record to avoid perfs issues
      aggregation.push({ $limit: Constants.DB_RECORD_COUNT_CEIL });
    }
    // Count Records
    const usersCountMDB = await global.database.getCollection<DataResult<SiteUser>>(tenantID, 'siteusers')
      .aggregate([...aggregation, { $count: 'count' }], { allowDiskUse: true })
      .toArray();
    // Check if only the total count is requested
    if (dbParams.onlyRecordCount) {
      return {
        count: (usersCountMDB.length > 0 ? usersCountMDB[0].count : 0),
        result: []
      };
    }
    // Remove the limit
    aggregation.pop();
    // Sort
    if (dbParams.sort) {
      aggregation.push({
        $sort: dbParams.sort
      });
    } else {
      aggregation.push({
        $sort: { 'user.name': 1, 'user.firstName': 1 }
      });
    }
    // Skip
    aggregation.push({
      $skip: skip
    });
    // Limit
    aggregation.push({
      $limit: limit
    });
    // Project
    DatabaseUtils.projectFields(aggregation, projectFields);
    // Read DB
    const siteUsersMDB = await global.database.getCollection<{ user: User; siteID: string; siteAdmin: boolean; siteOwner: boolean }>(tenantID, 'siteusers')
      .aggregate(aggregation, {
        collation: { locale: Constants.DEFAULT_LOCALE, strength: 2 },
        allowDiskUse: true
      })
      .toArray();
    const users: UserSite[] = [];
    // Convert to typed object
    for (const siteUserMDB of siteUsersMDB) {
      if (siteUserMDB.user) {
        users.push({
          user: siteUserMDB.user, siteID: params.siteID,
          siteAdmin: !siteUserMDB.siteAdmin ? false : siteUserMDB.siteAdmin,
          siteOwner: !siteUserMDB.siteOwner ? false : siteUserMDB.siteOwner
        });
      }
    }
    // Debug
    Logging.traceEnd('SiteStorage', 'getUsers', uniqueTimerID, { siteID: params.siteID });
    // Ok
    return {
      count: (usersCountMDB.length > 0 ?
        (usersCountMDB[0].count === Constants.DB_RECORD_COUNT_CEIL ? -1 : usersCountMDB[0].count) : 0),
      result: users
    };
  }

  public static async updateSiteOwner(tenantID: string, siteID: string, userID: string, siteOwner: boolean): Promise<void> {
    const uniqueTimerID = Logging.traceStart('SiteStorage', 'updateSiteOwner');
    await Utils.checkTenant(tenantID);

    await global.database.getCollection<any>(tenantID, 'siteusers').updateMany(
      {
        siteID: Utils.convertToObjectID(siteID),
        siteOwner: true
      },
      {
        $set: { siteOwner: false }
      });
    await global.database.getCollection<any>(tenantID, 'siteusers').updateOne(
      {
        siteID: Utils.convertToObjectID(siteID),
        userID: Utils.convertToObjectID(userID)
      },
      {
        $set: { siteOwner: siteOwner }
      });
    Logging.traceEnd('SiteStorage', 'updateSiteOwner', uniqueTimerID, { siteID, userID });
  }

  public static async updateSiteUserAdmin(tenantID: string, siteID: string, userID: string, siteAdmin: boolean): Promise<void> {
    const uniqueTimerID = Logging.traceStart('SiteStorage', 'updateSiteUserAdmin');
    await Utils.checkTenant(tenantID);

    await global.database.getCollection<any>(tenantID, 'siteusers').updateOne(
      {
        siteID: Utils.convertToObjectID(siteID),
        userID: Utils.convertToObjectID(userID)
      },
      {
        $set: { siteAdmin }
      });
    Logging.traceEnd('SiteStorage', 'updateSiteUserAdmin', uniqueTimerID, {
      siteID,
      userID,
      siteAdmin
    });
  }

  public static async saveSite(tenantID: string, siteToSave: Site, saveImage = true): Promise<string> {
    // Debug
    const uniqueTimerID = Logging.traceStart('SiteStorage', 'saveSite');
    // Check Tenant
    await Utils.checkTenant(tenantID);
    const siteFilter: any = {};
    // Build Request
    if (siteToSave.id) {
      siteFilter._id = Utils.convertToObjectID(siteToSave.id);
    } else {
      siteFilter._id = new ObjectID();
    }
    // Properties to save
    const siteMDB: any = {
      _id: siteFilter._id,
      address: siteToSave.address,
      issuer: siteToSave.issuer,
      companyID: Utils.convertToObjectID(siteToSave.companyID),
      autoUserSiteAssignment: siteToSave.autoUserSiteAssignment,
      name: siteToSave.name,
    };
    // Add Last Changed/Created props
    DatabaseUtils.addLastChangedCreatedProps(siteMDB, siteToSave);
    // Modify and return the modified document
    await global.database.getCollection<any>(tenantID, 'sites').findOneAndUpdate(
      siteFilter,
      { $set: siteMDB },
      { upsert: true }
    );
    if (saveImage) {
      await SiteStorage.saveSiteImage(tenantID, siteFilter._id.toHexString(), siteToSave.image);
    }
    // Debug
    Logging.traceEnd('SiteStorage', 'saveSite', uniqueTimerID, { siteToSave });
    return siteFilter._id.toHexString();
  }

  public static async saveSiteImage(tenantID: string, siteID: string, siteImageToSave: string): Promise<void> {
    // Debug
    const uniqueTimerID = Logging.traceStart('SiteStorage', 'saveSiteImage');
    // Check Tenant
    await Utils.checkTenant(tenantID);
    // Modify
    await global.database.getCollection(tenantID, 'siteimages').findOneAndUpdate(
      { _id: Utils.convertToObjectID(siteID) },
      { $set: { image: siteImageToSave } },
      { upsert: true, returnOriginal: false }
    );
    // Debug
    Logging.traceEnd('SiteStorage', 'saveSiteImage', uniqueTimerID);
  }

  public static async getSites(tenantID: string,
    params: {
      search?: string; companyIDs?: string[]; withAutoUserAssignment?: boolean; siteIDs?: string[];
      userID?: string; excludeSitesOfUserID?: boolean; siteID?: string; issuer?: boolean;
      withAvailableChargers?: boolean; withCompany?: boolean;
    } = {},
    dbParams: DbParams, projectFields?: string[]): Promise<DataResult<Site>> {
    // Debug
    const uniqueTimerID = Logging.traceStart('SiteStorage', 'getSites');
    // Check Tenant
    await Utils.checkTenant(tenantID);
    // Check Limit
    const limit = Utils.checkRecordLimit(dbParams.limit);
    // Check Skip
    const skip = Utils.checkRecordSkip(dbParams.skip);
    // Create Aggregation
    const aggregation = [];
    // Search filters
    const filters: any = {};
    if (params.siteID) {
      filters._id = Utils.convertToObjectID(params.siteID);
    } else if (params.search) {
      filters.$or = [
        { 'name': { $regex: Utils.escapeSpecialCharsInRegex(params.search), $options: 'i' } }
      ];
    }
    // Query by companyIDs
    if (params.companyIDs && Array.isArray(params.companyIDs) && params.companyIDs.length > 0) {
      filters.companyID = {
        $in: params.companyIDs.map((company) => Utils.convertToObjectID(company))
      };
    }
    if (params.issuer === true || params.issuer === false) {
      filters.issuer = params.issuer;
    }
    // Auto User Site Assignment
    if (params.withAutoUserAssignment) {
      filters.autoUserSiteAssignment = true;
    }
    // Limit on Site for Basic Users
    if (params.siteIDs && params.siteIDs.length > 0) {
      aggregation.push({
        $match: {
          _id: { $in: params.siteIDs.map((siteID) => Utils.convertToObjectID(siteID)) }
        }
      });
    }
    // Get users
    if (params.userID || params.excludeSitesOfUserID) {
      DatabaseUtils.pushCollectionLookupInAggregation('siteusers',
        { tenantID, aggregation, localField: '_id', foreignField: 'siteID', asField: 'siteusers' }
      );
      if (params.userID) {
        filters['siteusers.userID'] = Utils.convertToObjectID(params.userID);
      }
      if (params.excludeSitesOfUserID) {
        filters['siteusers.userID'] = { $ne: Utils.convertToObjectID(params.excludeSitesOfUserID) };
      }
    }
    // Set filters
    aggregation.push({
      $match: filters
    });
    // Limit records?
    if (!dbParams.onlyRecordCount) {
      aggregation.push({ $limit: Constants.DB_RECORD_COUNT_CEIL });
    }
    // Count Records
    const sitesCountMDB = await global.database.getCollection<any>(tenantID, 'sites')
      .aggregate([...aggregation, { $count: 'count' }], { allowDiskUse: true })
      .toArray();
    // Check if only the total count is requested
    if (dbParams.onlyRecordCount) {
      return {
        count: (sitesCountMDB.length > 0 ? sitesCountMDB[0].count : 0),
        result: []
      };
    }
    // Remove the limit
    aggregation.pop();
    // Add Company
    if (params.withCompany) {
      DatabaseUtils.pushCompanyLookupInAggregation(
        {
          tenantID, aggregation, localField: 'companyID', foreignField: '_id',
          asField: 'company', oneToOneCardinality: true
        });
    }
    // Convert Object ID to string
    DatabaseUtils.convertObjectIDToString(aggregation, 'companyID');
    // Add Last Changed / Created
    DatabaseUtils.pushCreatedLastChangedInAggregation(tenantID, aggregation);
    // Handle the ID
    DatabaseUtils.renameDatabaseID(aggregation);
    // Sort
    if (dbParams.sort) {
      aggregation.push({
        $sort: dbParams.sort
      });
    } else {
      aggregation.push({
        $sort: { name: 1 }
      });
    }
    // Skip
    aggregation.push({
      $skip: skip
    });
    // Limit
    aggregation.push({
      $limit: limit
    });
    // Project
    DatabaseUtils.projectFields(aggregation, projectFields);
    // Read DB
    const sitesMDB = await global.database.getCollection<any>(tenantID, 'sites')
      .aggregate(aggregation, {
        collation: { locale: Constants.DEFAULT_LOCALE, strength: 2 },
        allowDiskUse: true
      })
      .toArray();
    const sites = [];
    // Check
    if (sitesMDB && sitesMDB.length > 0) {
      // Create
      for (const siteMDB of sitesMDB) {
        // Count Available/Occupied Chargers/Connectors
        if (params.withAvailableChargers) {
          // Get the chargers
          const chargingStations = await ChargingStationStorage.getChargingStations(tenantID,
            { siteIDs: [siteMDB.id], includeDeleted: false }, Constants.DB_PARAMS_MAX_LIMIT);
          // Set the Charging Stations' Connector statuses
          siteMDB.connectorStats = Utils.getConnectorStatusesFromChargingStations(chargingStations.result);
        }
        if (!siteMDB.autoUserSiteAssignment) {
          siteMDB.autoUserSiteAssignment = false;
        }
        // Add
        sites.push(siteMDB);
      }
    }
    // Debug
    Logging.traceEnd('SiteStorage', 'getSites', uniqueTimerID, { params });
    return {
      count: (sitesCountMDB.length > 0 ?
        (sitesCountMDB[0].count === Constants.DB_RECORD_COUNT_CEIL ? -1 : sitesCountMDB[0].count) : 0),
      result: sites
    };
  }

  public static async deleteSite(tenantID: string, id: string): Promise<void> {
    // Debug
    const uniqueTimerID = Logging.traceStart('SiteStorage', 'deleteSite');
    // Delegate
    await SiteStorage.deleteSites(tenantID, [id]);
    // Debug
    Logging.traceEnd('SiteStorage', 'deleteSite', uniqueTimerID, { id });
  }

  public static async deleteSites(tenantID: string, ids: string[]): Promise<void> {
    // Debug
    const uniqueTimerID = Logging.traceStart('SiteStorage', 'deleteSites');
    // Check Tenant
    await Utils.checkTenant(tenantID);
    // Delete all Site Areas
    await SiteAreaStorage.deleteSiteAreasFromSites(tenantID, ids);
    // Convert
    const cids: ObjectID[] = ids.map((id) => Utils.convertToObjectID(id));
    // Delete Site
    await global.database.getCollection<any>(tenantID, 'sites')
      .deleteMany({ '_id': { $in: cids } });
    // Delete Image
    await global.database.getCollection<any>(tenantID, 'siteimages')
      .deleteMany({ '_id': { $in: cids } });
    // Delete Site's Users
    await global.database.getCollection<any>(tenantID, 'siteusers')
      .deleteMany({ 'siteID': { $in: cids } });
    // Debug
    Logging.traceEnd('SiteStorage', 'deleteSites', uniqueTimerID, { ids });
  }

  public static async deleteCompanySites(tenantID: string, companyID: string) {
    // Debug
    const uniqueTimerID = Logging.traceStart('SiteStorage', 'deleteCompanySites');
    // Check Tenant
    await Utils.checkTenant(tenantID);
    // Get Sites of Company
    const siteIDs: string[] = (await global.database.getCollection<{ _id: ObjectID }>(tenantID, 'sites')
      .find({ companyID: Utils.convertToObjectID(companyID) })
      .project({ _id: 1 })
      .toArray())
      .map((site): string => site._id.toHexString());
    // Delete all Site Areas
    await SiteAreaStorage.deleteSiteAreasFromSites(tenantID, siteIDs);
    // Delete Sites
    await SiteStorage.deleteSites(tenantID, siteIDs);
    // Debug
    Logging.traceEnd('SiteStorage', 'deleteCompanySites', uniqueTimerID, { companyID });
  }

  public static async siteExists(tenantID: string, siteID: string): Promise<boolean> {
    // Debug
    const uniqueTimerID = Logging.traceStart('SiteStorage', 'deleteCompanySites');
    // Check Tenant
    await Utils.checkTenant(tenantID);
    // Exec
    const result = await global.database.getCollection<any>(tenantID, 'sites').findOne({ _id: Utils.convertToObjectID(siteID) });
    // Debug
    Logging.traceEnd('SiteStorage', 'deleteCompanySites', uniqueTimerID, { siteID });
    // Check
    if (!result) {
      return false;
    }
    return true;
  }

  public static async siteHasUser(tenantID: string, siteID: string, userID: string): Promise<boolean> {
    // Debug
    const uniqueTimerID = Logging.traceStart('SiteStorage', 'siteHasUser');
    // Check Tenant
    await Utils.checkTenant(tenantID);
    // Exec
    const result = await global.database.getCollection<any>(tenantID, 'siteusers').findOne(
      { siteID: Utils.convertToObjectID(siteID), userID: Utils.convertToObjectID(userID) });
    // Debug
    Logging.traceEnd('SiteStorage', 'deleteCompanySites', uniqueTimerID, { siteID });
    // Check
    if (!result) {
      return false;
    }
    return true;
  }
}<|MERGE_RESOLUTION|>--- conflicted
+++ resolved
@@ -116,18 +116,10 @@
       });
     }
     // Get users
-<<<<<<< HEAD
-    DatabaseUtils.pushUserLookupInAggregation(
-      {
-        tenantID, aggregation, localField: 'userID', foreignField: '_id',
-        asField: 'user', oneToOneCardinality: true, oneToOneCardinalityNotNull: true
-      });
-=======
     DatabaseUtils.pushUserLookupInAggregation({
       tenantID, aggregation, localField: 'userID', foreignField: '_id',
       asField: 'user', oneToOneCardinality: true, oneToOneCardinalityNotNull: true
     });
->>>>>>> 0c0cae8d
     // Filter deleted users
     aggregation.push({
       $match: {
