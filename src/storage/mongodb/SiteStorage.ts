import crypto from 'crypto';
import { ObjectID } from 'mongodb';
import BackendError from '../../exception/BackendError';
import ChargingStationStorage from './ChargingStationStorage';
import Constants from '../../utils/Constants';
import DatabaseUtils from './DatabaseUtils';
import DbParams from '../../types/database/DbParams';
import global from '../../types/GlobalType';
import Logging from '../../utils/Logging';
import Site from '../../types/Site';
import SiteAreaStorage from './SiteAreaStorage';
import User, { UserSite } from '../../types/User';
import Utils from '../../utils/Utils';

export default class SiteStorage {
  public static async getSite(tenantID: string, id: string): Promise<Site> {
    // Debug
    const uniqueTimerID = Logging.traceStart('SiteStorage', 'getSite');
    // Query single Site
    const sitesMDB = await SiteStorage.getSites(tenantID, {
      siteID: id,
      withCompany: true,
    }, Constants.DB_PARAMS_SINGLE_RECORD);
    // Debug
    Logging.traceEnd('SiteStorage', 'getSite', uniqueTimerID, { id });
    return sitesMDB.count > 0 ? sitesMDB.result[0] : null;
  }

  public static async getSiteImage(tenantID: string, id: string): Promise<{id: string; image: string}> {
    // Debug
    const uniqueTimerID = Logging.traceStart('SiteStorage', 'getSiteImage');
    // Check Tenant
    await Utils.checkTenant(tenantID);
    // Read DB
    const siteImagesMDB = await global.database.getCollection<{_id: string; image: string}>(tenantID, 'siteimages')
      .find({ _id: Utils.convertToObjectID(id) })
      .limit(1)
      .toArray();
    let siteImage: {id: string; image: string} = null;
    // Set
    if (siteImagesMDB && siteImagesMDB.length > 0) {
      siteImage = {
        id: siteImagesMDB[0]._id,
        image: siteImagesMDB[0].image
      };
    }
    // Debug
    Logging.traceEnd('SiteStorage', 'getSiteImage', uniqueTimerID, { id });
    return siteImage;
  }

  public static async removeUsersFromSite(tenantID: string, siteID: string, userIDs: string[]): Promise<void> {
    // Debug
    const uniqueTimerID = Logging.traceStart('SiteStorage', 'removeUsersFromSite');
    // Check Tenant
    await Utils.checkTenant(tenantID);
    // Site provided?
    if (siteID) {
      // At least one User
      if (userIDs && userIDs.length > 0) {
        // Execute
        const res = await global.database.getCollection<any>(tenantID, 'siteusers').deleteMany({
          'userID': { $in: userIDs.map((userID) => Utils.convertToObjectID(userID)) },
          'siteID': Utils.convertToObjectID(siteID)
        });
      }
    }
    // Debug
    Logging.traceEnd('SiteStorage', 'removeUsersFromSite', uniqueTimerID, { siteID, userIDs });
  }

  public static async addUsersToSite(tenantID: string, siteID: string, userIDs: string[]): Promise<void> {
    // Debug
    const uniqueTimerID = Logging.traceStart('SiteStorage', 'addUsersToSite');
    // Check Tenant
    await Utils.checkTenant(tenantID);
    // Site provided?
    if (siteID) {
      // At least one User
      if (userIDs && userIDs.length > 0) {
        const siteUsers = [];
        // Create the list
        for (const userID of userIDs) {
          // Add
          siteUsers.push({
            '_id': crypto.createHash('sha256').update(`${siteID}~${userID}`).digest('hex'),
            'userID': Utils.convertToObjectID(userID),
            'siteID': Utils.convertToObjectID(siteID),
            'siteAdmin': false
          });
        }
        // Execute
        await global.database.getCollection<any>(tenantID, 'siteusers').insertMany(siteUsers);
      }
    }
    // Debug
    Logging.traceEnd('SiteStorage', 'addUsersToSite', uniqueTimerID, { siteID, userIDs });
  }

  public static async getUsers(tenantID: string,
    params: { search?: string; siteID: string},
    dbParams: DbParams, projectFields?: string[]): Promise<{count: number; result: UserSite[]}> {
    // Debug
    const uniqueTimerID = Logging.traceStart('SiteStorage', 'getUsers');
    // Check Tenant
    await Utils.checkTenant(tenantID);
    // Check Limit
    const limit = Utils.checkRecordLimit(dbParams.limit);
    // Check Skip
    const skip = Utils.checkRecordSkip(dbParams.skip);
    // Create Aggregation
    const aggregation: any[] = [];
    // Filter
    aggregation.push({
      $match: {
        siteID: Utils.convertToObjectID(params.siteID)
      }
    });
    // Get users
    DatabaseUtils.pushUserLookupInAggregation(
      { tenantID, aggregation, localField: 'userID', foreignField: '_id',
        asField: 'user', oneToOneCardinality: true, oneToOneCardinalityNotNull: true });
    // Filter deleted users
    aggregation.push({
      $match: {
        '$or': DatabaseUtils.getNotDeletedFilter('user')
      }
    });
    // Another match for searching on Users
    if (params.search) {
      aggregation.push({
        $match: {
          $or: [
            { 'user.name': { $regex: params.search, $options: 'i' } },
            { 'user.firstName': { $regex: params.search, $options: 'i' } },
            { 'user.email': { $regex: params.search, $options: 'i' } }
          ]
        }
      });
    }
    // Convert IDs to String
    DatabaseUtils.convertObjectIDToString(aggregation, 'userID');
    DatabaseUtils.convertObjectIDToString(aggregation, 'siteID');
    // Limit records?
    if (!dbParams.onlyRecordCount) {
      // Always limit the nbr of record to avoid perfs issues
      aggregation.push({ $limit: Constants.DB_RECORD_COUNT_CEIL });
    }
    // Count Records
    const usersCountMDB = await global.database.getCollection<{count: number}>(tenantID, 'siteusers')
      .aggregate([...aggregation, { $count: 'count' }], { allowDiskUse: true })
      .toArray();
    // Check if only the total count is requested
    if (dbParams.onlyRecordCount) {
      return {
        count: (usersCountMDB.length > 0 ? usersCountMDB[0].count : 0),
        result: []
      };
    }
    // Remove the limit
    aggregation.pop();
    // Sort
    if (dbParams.sort) {
      aggregation.push({
        $sort: dbParams.sort
      });
    } else {
      aggregation.push({
        $sort: { 'user.name': 1, 'user.firstName': 1 }
      });
    }
    // Skip
    aggregation.push({
      $skip: skip
    });
    // Limit
    aggregation.push({
      $limit: limit
    });
    // Project
    DatabaseUtils.projectFields(aggregation, projectFields);
    // Read DB
    const siteUsersMDB = await global.database.getCollection<{user: User; siteID: string; siteAdmin: boolean}>(tenantID, 'siteusers')
      .aggregate(aggregation, { collation: { locale: Constants.DEFAULT_LOCALE, strength: 2 }, allowDiskUse: true })
      .toArray();
    const users: UserSite[] = [];
    // Convert to typed object
    for (const siteUserMDB of siteUsersMDB) {
      if (siteUserMDB.user) {
        users.push({ user: siteUserMDB.user, siteAdmin: !siteUserMDB.siteAdmin ? false : siteUserMDB.siteAdmin, siteID: params.siteID });
      }
    }
    // Debug
    Logging.traceEnd('SiteStorage', 'getUsers', uniqueTimerID, { siteID: params.siteID });
    // Ok
    return {
      count: (usersCountMDB.length > 0 ?
        (usersCountMDB[0].count === Constants.DB_RECORD_COUNT_CEIL ? -1 : usersCountMDB[0].count) : 0),
      result: users
    };
  }

  public static async updateSiteUserAdmin(tenantID: string, siteID: string, userID: string, siteAdmin: boolean): Promise<void> {
    const uniqueTimerID = Logging.traceStart('SiteStorage', 'updateSiteUserAdmin');
    await Utils.checkTenant(tenantID);

    await global.database.getCollection<any>(tenantID, 'siteusers').updateOne(
      {
        siteID: Utils.convertToObjectID(siteID),
        userID: Utils.convertToObjectID(userID)
      },
      {
        $set: { siteAdmin }
      });
    Logging.traceEnd('SiteStorage', 'updateSiupdateSiteUserAdminteUserRole', uniqueTimerID, { siteID, userID, siteAdmin });
  }

  public static async saveSite(tenantID: string, siteToSave: Site, saveImage = true): Promise<string> {
    // Debug
    const uniqueTimerID = Logging.traceStart('SiteStorage', 'saveSite');
    // Check Tenant
    await Utils.checkTenant(tenantID);
    const siteFilter: any = {};
    // Build Request
    if (siteToSave.id) {
      siteFilter._id = Utils.convertToObjectID(siteToSave.id);
    } else {
      siteFilter._id = new ObjectID();
    }
    // Properties to save
    const siteMDB: any = {
      _id: siteFilter._id,
      address: siteToSave.address,
      companyID: Utils.convertToObjectID(siteToSave.companyID),
      allowAllUsersToStopTransactions: siteToSave.allowAllUsersToStopTransactions,
      autoUserSiteAssignment: siteToSave.autoUserSiteAssignment,
      name: siteToSave.name,
    };
    // Add Last Changed/Created props
    DatabaseUtils.addLastChangedCreatedProps(siteMDB, siteToSave);
    // Modify and return the modified document
    const result = await global.database.getCollection<any>(tenantID, 'sites').findOneAndUpdate(
      siteFilter,
      { $set: siteMDB },
      { upsert: true }
    );
    if (!result.ok) {
      throw new BackendError(
        Constants.CENTRAL_SERVER,
        'Couldn\'t update Site',
        'SiteStorage', 'saveSite');
    }
    if (saveImage) {
      await SiteStorage.saveSiteImage(tenantID, siteFilter._id.toHexString(), siteToSave.image);
    }
    // Debug
    Logging.traceEnd('SiteStorage', 'saveSite', uniqueTimerID, { siteToSave });
    return siteFilter._id.toHexString();
  }

  public static async saveSiteImage(tenantID: string, siteID: string, siteImageToSave: string): Promise<void> {
    // Debug
    const uniqueTimerID = Logging.traceStart('SiteStorage', 'saveSiteImage');
    // Check Tenant
    await Utils.checkTenant(tenantID);
    // Modify
    await global.database.getCollection<{_id: string; image: string}>(tenantID, 'siteimages').findOneAndUpdate(
      { '_id': Utils.convertToObjectID(siteID) },
      { $set: { image: siteImageToSave } },
      { upsert: true, returnOriginal: false }
    );
    // Debug
    Logging.traceEnd('SiteStorage', 'saveSiteImage', uniqueTimerID);
  }

  public static async getSites(tenantID: string,
    params: {
      search?: string; companyIDs?: string[]; withAutoUserAssignment?: boolean; siteIDs?: string[];
      userID?: string; excludeSitesOfUserID?: boolean; siteID?: string;
      withAvailableChargers?: boolean; withCompany?: boolean; } = {},
    dbParams: DbParams, projectFields?: string[]): Promise<{count: number; result: Site[]}> {
    // Debug
    const uniqueTimerID = Logging.traceStart('SiteStorage', 'getSites');
    // Check Tenant
    await Utils.checkTenant(tenantID);
    // Check Limit
    const limit = Utils.checkRecordLimit(dbParams.limit);
    // Check Skip
    const skip = Utils.checkRecordSkip(dbParams.skip);
    // Create Aggregation
    const aggregation = [];
    // Search filters
    const filters: any = {};
    if (params.siteID) {
      filters._id = Utils.convertToObjectID(params.siteID);
    } else if (params.search) {
      if (ObjectID.isValid(params.search)) {
        filters._id = Utils.convertToObjectID(params.search);
      } else {
        filters.$or = [
          { 'name': { $regex: params.search, $options: 'i' } }
        ];
      }
    }
    // Query by companyIDs
    if (params.companyIDs && Array.isArray(params.companyIDs) && params.companyIDs.length > 0) {
      filters.companyID = {
        $in: params.companyIDs.map((company) => Utils.convertToObjectID(company))
      };
    }
    // Auto User Site Assignment
    if (params.withAutoUserAssignment) {
      filters.autoUserSiteAssignment = true;
    }
    // Limit on Site for Basic Users
    if (params.siteIDs && params.siteIDs.length > 0) {
      aggregation.push({
        $match: {
          _id: { $in: params.siteIDs.map((siteID) => Utils.convertToObjectID(siteID)) }
        }
      });
    }
    // Get users
    if (params.userID || params.excludeSitesOfUserID) {
      DatabaseUtils.pushCollectionLookupInAggregation('siteusers',
        { tenantID, aggregation, localField: '_id', foreignField: 'siteID', asField: 'siteusers' }
      );
      if (params.userID) {
        filters['siteusers.userID'] = Utils.convertToObjectID(params.userID);
      }
      if (params.excludeSitesOfUserID) {
        filters['siteusers.userID'] = { $ne: Utils.convertToObjectID(params.excludeSitesOfUserID) };
      }
    }
    // Set filters
    aggregation.push({
      $match: filters
    });
    // Limit records?
    if (!dbParams.onlyRecordCount) {
      aggregation.push({ $limit: Constants.DB_RECORD_COUNT_CEIL });
    }
    // Count Records
    const sitesCountMDB = await global.database.getCollection<any>(tenantID, 'sites')
      .aggregate([...aggregation, { $count: 'count' }], { allowDiskUse: true })
      .toArray();
    // Check if only the total count is requested
    if (dbParams.onlyRecordCount) {
      return {
        count: (sitesCountMDB.length > 0 ? sitesCountMDB[0].count : 0),
        result: []
      };
    }
    // Remove the limit
    aggregation.pop();
    // Add Company
    if (params.withCompany) {
      DatabaseUtils.pushCompanyLookupInAggregation(
        { tenantID, aggregation, localField: 'companyID', foreignField: '_id',
          asField: 'company', oneToOneCardinality: true });
    }
    // Convert Object ID to string
    DatabaseUtils.convertObjectIDToString(aggregation, 'companyID');
    // Add Last Changed / Created
    DatabaseUtils.pushCreatedLastChangedInAggregation(tenantID, aggregation);
    // Handle the ID
    DatabaseUtils.renameDatabaseID(aggregation);
    // Sort
    if (dbParams.sort) {
      aggregation.push({
        $sort: dbParams.sort
      });
    } else {
      aggregation.push({
        $sort: { name: 1 }
      });
    }
    // Skip
    aggregation.push({
      $skip: skip
    });
    // Limit
    aggregation.push({
      $limit: limit
    });
    // Project
    DatabaseUtils.projectFields(aggregation, projectFields);
    // Read DB
    const sitesMDB = await global.database.getCollection<any>(tenantID, 'sites')
      .aggregate(aggregation, { collation: { locale: Constants.DEFAULT_LOCALE, strength: 2 }, allowDiskUse: true })
      .toArray();
    const sites = [];
    // Check
    if (sitesMDB && sitesMDB.length > 0) {
      // Create
      for (const siteMDB of sitesMDB) {
        // Count Available/Occupied Chargers/Connectors
        if (params.withAvailableChargers) {
          // Get the chargers
          const chargingStations = await ChargingStationStorage.getChargingStations(tenantID,
            { siteIDs: [siteMDB.id], includeDeleted: false }, Constants.DB_PARAMS_MAX_LIMIT);
          // Get the Charging Stations' Connector statuses
          const connectorStats = Utils.getConnectorStatusesFromChargingStations(chargingStations.result);
          // Set
          siteMDB.availableChargers = connectorStats.availableChargers;
          siteMDB.totalChargers = connectorStats.totalChargers;
          siteMDB.availableConnectors = connectorStats.availableConnectors;
          siteMDB.totalConnectors = connectorStats.totalConnectors;
        }
        if (!siteMDB.allowAllUsersToStopTransactions) {
          siteMDB.allowAllUsersToStopTransactions = false;
        }
        if (!siteMDB.autoUserSiteAssignment) {
          siteMDB.autoUserSiteAssignment = false;
        }
        // Add
        sites.push(siteMDB);
      }
    }
    // Debug
    Logging.traceEnd('SiteStorage', 'getSites', uniqueTimerID, { params, limit, skip, sort: dbParams.sort });
    // Ok
    return {
      count: (sitesCountMDB.length > 0 ?
        (sitesCountMDB[0].count === Constants.DB_RECORD_COUNT_CEIL ? -1 : sitesCountMDB[0].count) : 0),
      result: sites
    };
  }

  public static async deleteSite(tenantID: string, id: string): Promise<void> {
    // Debug
    const uniqueTimerID = Logging.traceStart('SiteStorage', 'deleteSite');
    // Delegate
    await SiteStorage.deleteSites(tenantID, [id]);
    // Debug
    Logging.traceEnd('SiteStorage', 'deleteSite', uniqueTimerID, { id });
  }

  public static async deleteSites(tenantID: string, ids: string[]): Promise<void> {
    // Debug
    const uniqueTimerID = Logging.traceStart('SiteStorage', 'deleteSites');
    // Check Tenant
    await Utils.checkTenant(tenantID);
    // Delete all Site Areas
    await SiteAreaStorage.deleteSiteAreasFromSites(tenantID, ids);
    // Convert
    const cids: ObjectID[] = ids.map((id) => Utils.convertToObjectID(id));
    // Delete Site
    await global.database.getCollection<any>(tenantID, 'sites')
      .deleteMany({ '_id': { $in: cids } });
    // Delete Image
    await global.database.getCollection<any>(tenantID, 'siteimages')
      .deleteMany({ '_id': { $in: cids } });
    // Delete Site's Users
    await global.database.getCollection<any>(tenantID, 'siteusers')
      .deleteMany({ 'siteID': { $in: cids } });
    // Debug
    Logging.traceEnd('SiteStorage', 'deleteSites', uniqueTimerID, { ids });
  }

  public static async deleteCompanySites(tenantID: string, companyID: string) {
    // Debug
    const uniqueTimerID = Logging.traceStart('SiteStorage', 'deleteCompanySites');
    // Check Tenant
    await Utils.checkTenant(tenantID);
    // Get Sites of Company
    const siteIDs: string[] = (await global.database.getCollection<{_id: ObjectID}>(tenantID, 'sites')
      .find({ companyID: Utils.convertToObjectID(companyID) })
      .project({ _id: 1 })
      .toArray())
<<<<<<< HEAD
      .map((site): string => site._id.toHexString()
      );
=======
      .map((site): string => site._id.toHexString());
>>>>>>> 60e6729b
    // Delete all Site Areas
    await SiteAreaStorage.deleteSiteAreasFromSites(tenantID, siteIDs);
    // Delete Sites
    await SiteStorage.deleteSites(tenantID, siteIDs);
    // Debug
    Logging.traceEnd('SiteStorage', 'deleteCompanySites', uniqueTimerID, { companyID });
  }

  public static async siteExists(tenantID: string, siteID: string): Promise<boolean> {
    // Debug
    const uniqueTimerID = Logging.traceStart('SiteStorage', 'deleteCompanySites');
    // Check Tenant
    await Utils.checkTenant(tenantID);
    // Exec
    const result = await global.database.getCollection<any>(tenantID, 'sites').findOne({ _id: Utils.convertToObjectID(siteID) });
    // Debug
    Logging.traceEnd('SiteStorage', 'deleteCompanySites', uniqueTimerID, { siteID });
    // Check
    if (!result) {
      return false;
    }
    return true;
  }

  public static async siteHasUser(tenantID: string, siteID: string, userID: string): Promise<boolean> {
    // Debug
    const uniqueTimerID = Logging.traceStart('SiteStorage', 'siteHasUser');
    // Check Tenant
    await Utils.checkTenant(tenantID);
    // Exec
    const result = await global.database.getCollection<any>(tenantID, 'siteusers').findOne(
      { siteID: Utils.convertToObjectID(siteID), userID: Utils.convertToObjectID(userID) });
    // Debug
    Logging.traceEnd('SiteStorage', 'deleteCompanySites', uniqueTimerID, { siteID });
    // Check
    if (!result) {
      return false;
    }
    return true;
  }
}<|MERGE_RESOLUTION|>--- conflicted
+++ resolved
@@ -468,12 +468,7 @@
       .find({ companyID: Utils.convertToObjectID(companyID) })
       .project({ _id: 1 })
       .toArray())
-<<<<<<< HEAD
-      .map((site): string => site._id.toHexString()
-      );
-=======
       .map((site): string => site._id.toHexString());
->>>>>>> 60e6729b
     // Delete all Site Areas
     await SiteAreaStorage.deleteSiteAreasFromSites(tenantID, siteIDs);
     // Delete Sites
