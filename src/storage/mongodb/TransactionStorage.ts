--- conflicted
+++ resolved
@@ -267,13 +267,8 @@
       chargeBoxIDs?: string[]; siteAreaIDs?: string[]; siteIDs?: string[]; connectorIDs?: number[]; startDateTime?: Date;
       endDateTime?: Date; stop?: any; minimalPrice?: boolean; reportIDs?: string[]; tagIDs?: string[]; inactivityStatus?: string[];
       ocpiSessionID?: string; ocpiSessionDateFrom?: Date; ocpiSessionDateTo?: Date; ocpiCdrDateFrom?: Date; ocpiCdrDateTo?: Date;
-      ocpiSessionChecked?: boolean; ocpiCdrChecked?: boolean;
-<<<<<<< HEAD
-      oicpSessionID?: string;
-      statistics?: 'refund' | 'history'; refundStatus?: string[];
-=======
+      ocpiSessionChecked?: boolean; ocpiCdrChecked?: boolean; oicpSessionID?: string;
       statistics?: 'refund' | 'history'; refundStatus?: string[]; withTag?: boolean;
->>>>>>> e86772f0
     },
     dbParams: DbParams, projectFields?: string[]):
     Promise<{
