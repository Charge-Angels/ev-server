--- conflicted
+++ resolved
@@ -996,23 +996,11 @@
   }
 
   public static async getNotStartedTransactions(tenantID: string,
-<<<<<<< HEAD
-    params: { authorizeDate: Date; sessionShouldBeStartedAfterMins: number }): Promise<DataResult<NotifySessionNotStarted>> {
-=======
     params: { checkPastAuthorizeMins: number; sessionShouldBeStartedAfterMins: number }): Promise<DataResult<NotifySessionNotStarted>> {
->>>>>>> 0c0cae8d
     // Debug
     const uniqueTimerID = Logging.traceStart('TransactionStorage', 'getNotStartedTransactions');
     // Check Tenant
     await Utils.checkTenant(tenantID);
-<<<<<<< HEAD
-    // Create Aggregation
-    const aggregation = [];
-    // Add filter
-    aggregation.push({
-      $match: {
-        timestamp: { $gt: new Date(params.authorizeDate.toISOString()) }
-=======
     // Compute the date some minutes ago
     const authorizeStartDate = moment().subtract(params.checkPastAuthorizeMins, 'minutes').toDate();
     const authorizeEndDate = moment().subtract(params.sessionShouldBeStartedAfterMins, 'minutes').toDate();
@@ -1025,24 +1013,16 @@
           $gt: Utils.convertToDate(authorizeStartDate),
           $lt: Utils.convertToDate(authorizeEndDate)
         }
->>>>>>> 0c0cae8d
       }
     });
     // Group by tagID
     aggregation.push({
       $group: {
         _id: '$tagID',
-<<<<<<< HEAD
-        date: {
-          $last: '$timestamp'
-        },
-        chargingStation: {
-=======
         authDate: {
           $last: '$timestamp'
         },
         chargeBoxID: {
->>>>>>> 0c0cae8d
           $last: '$chargeBoxID'
         },
         userID: {
@@ -1050,18 +1030,6 @@
         }
       }
     });
-<<<<<<< HEAD
-    // Convert date to milliseconds and add the tolerated amount of time
-    aggregation.push({
-      $addFields: {
-        compareDateInMill: { $add: [{ $toLong: '$date' }, 60000 * params.sessionShouldBeStartedAfterMins] }
-      }
-    });
-    // Convert milliseconds to date
-    aggregation.push({
-      $addFields: {
-        compareDate: { $toDate: '$compareDateInMill' }
-=======
     // Add number of mins
     aggregation.push({
       $addFields: {
@@ -1071,28 +1039,12 @@
         dateEnd: {
           $toDate: { $add: [{ $toLong: '$authDate' },  params.sessionShouldBeStartedAfterMins * 60 * 1000] }
         }
->>>>>>> 0c0cae8d
       }
     });
     // Lookup for transactions
     aggregation.push({
       $lookup: {
         from: DatabaseUtils.getCollectionName(tenantID, 'transactions'),
-<<<<<<< HEAD
-        let: { tagID: '$_id', authDate: '$compareDate' },
-        pipeline: [{
-          $match: {
-            $and: [
-              {
-                $expr:
-                  { $eq: ['$$tagID', '$tagID'] }
-              },
-              {
-                $expr: {
-                  $lte: ['$$authDate', '$timestamp']
-                }
-              }
-=======
         let: { tagID: '$_id', dateStart: '$dateStart', dateEnd: '$dateEnd' },
         pipeline: [{
           $match: {
@@ -1100,42 +1052,18 @@
               { $expr: { $eq: ['$tagID', '$$tagID'] }},
               { $expr: { $gt: ['$timestamp', '$$dateStart'] }},
               { $expr: { $lt: ['$timestamp', '$$dateEnd'] }}
->>>>>>> 0c0cae8d
             ]
           }
         }],
         as: 'transaction'
       }
     });
-<<<<<<< HEAD
-    // Lookup for users
-    aggregation.push({
-      $lookup: {
-        from: DatabaseUtils.getCollectionName(tenantID, 'users'),
-        localField: 'userID',
-        foreignField: '_id',
-        as: 'user'
-      }
-    });
-    // Lookup for charging station
-    aggregation.push({
-      $lookup: {
-        from: DatabaseUtils.getCollectionName(tenantID, 'chargingstations'),
-        localField: 'chargingStation',
-        foreignField: '_id',
-        as: 'chargingStation'
-      }
-    });
-=======
->>>>>>> 0c0cae8d
     // Get only authorize with no transactions
     aggregation.push({
       $match: {
         transaction: { $size: 0 }
       }
     });
-<<<<<<< HEAD
-=======
     // Lookup for users
     DatabaseUtils.pushUserLookupInAggregation({
       tenantID, aggregation, localField: 'userID', foreignField: '_id',
@@ -1146,27 +1074,11 @@
       tenantID, aggregation, localField: 'chargeBoxID', foreignField: '_id',
       asField: 'chargingStation', oneToOneCardinality: true, oneToOneCardinalityNotNull: true
     });
->>>>>>> 0c0cae8d
     // Format Data
     aggregation.push({
       $project: {
         _id: 0,
         tagID: '$_id',
-<<<<<<< HEAD
-        authDate: '$date',
-        chargingStation: { $arrayElemAt: ['$chargingStation', 0] },
-        user: { $arrayElemAt: ['$user', 0] }
-      }
-    });
-    // Change ID Charging Station
-    DatabaseUtils.renameDatabaseID(aggregation, 'chargingStation');
-    // Change ID User
-    DatabaseUtils.renameDatabaseID(aggregation, 'user');
-    // Read DB
-    const notifySessionNotStarted: NotifySessionNotStarted[] = await global.database.getCollection<NotifySessionNotStarted>(tenantID, 'authorizes')
-      .aggregate(aggregation, { collation: { locale: Constants.DEFAULT_LOCALE, strength: 2 } })
-      .toArray();
-=======
         authDate: '$dateStart',
         chargingStation: 1,
         user: 1
@@ -1177,7 +1089,6 @@
       await global.database.getCollection<NotifySessionNotStarted>(tenantID, 'authorizes')
         .aggregate(aggregation, { collation: { locale: Constants.DEFAULT_LOCALE, strength: 2 } })
         .toArray();
->>>>>>> 0c0cae8d
     // Debug
     Logging.traceEnd('ChargingStationStorage', 'getNotStartedTransactions', uniqueTimerID);
     return {
