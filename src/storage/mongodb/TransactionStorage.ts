--- conflicted
+++ resolved
@@ -134,18 +134,6 @@
   }
 
   public static async getTransactions(tenantID: string,
-<<<<<<< HEAD
-      params: { transactionId?: number; search?: string; userIDs?: string[]; siteAdminIDs?: string[]; chargeBoxIDs?:
-        string[]; siteAreaIDs?: string[]; siteID?: string; connectorId?: number; startDateTime?: Date;
-        endDateTime?: Date; stop?: any; refundType?: 'refunded' | 'notRefunded'; minimalPrice?: boolean; withChargeBoxes?: boolean;
-        statistics?: 'refund' | 'history'; refundStatus?: string;
-      },
-      dbParams: DbParams, projectFields?: string[]):
-      Promise<{count: number; stats: { totalConsumptionWattHours?: number; totalPriceRefund?: number; totalPricePending?: number;
-        countRefundTransactions?: number;countPendingTransactions?: number;countRefundedReports?: number; totalDurationSecs?: number;
-        totalPrice?: number; currency?: string; totalInactivitySecs?: number; count: number; };
-        result: Transaction[]; }> {
-=======
     params: { transactionId?: number; search?: string; userIDs?: string[]; siteAdminIDs?: string[]; chargeBoxIDs?:
     string[]; siteAreaIDs?: string[]; siteID?: string; connectorId?: number; startDateTime?: Date;
     endDateTime?: Date; stop?: any; refundType?: 'refunded' | 'notRefunded'; minimalPrice?: boolean; withChargeBoxes?: boolean;
@@ -156,7 +144,6 @@
       countRefundTransactions?: number;countPendingTransactions?: number;countRefundedReports?: number; totalDurationSecs?: number;
       totalPrice?: number; currency?: string; totalInactivitySecs?: number; count: number; };
     result: Transaction[]; }> {
->>>>>>> 0b711dc2
     // Debug
     const uniqueTimerID = Logging.traceStart('TransactionStorage', 'getTransactions');
     // Check
@@ -438,19 +425,11 @@
   }
 
   static async getTransactionsInError(tenantID,
-<<<<<<< HEAD
-      params: { search?: string; userIDs?: string[]; siteAdminIDs?: string[]; chargeBoxIDs?:
-        string[]; siteAreaIDs?: string[]; siteID?: string; startDateTime?: Date; endDateTime?: Date; withChargeBoxes?: boolean;
-        errorType?: ('negative_inactivity' | 'average_consumption_greater_than_connector_capacity' | 'no_consumption')[];
-      },
-      dbParams: DbParams, projectFields?: string[]): Promise<{count: number; result: Transaction[]; }> {
-=======
     params: { search?: string; userIDs?: string[]; siteAdminIDs?: string[]; chargeBoxIDs?:
     string[]; siteAreaIDs?: string[]; siteID?: string; startDateTime?: Date; endDateTime?: Date; withChargeBoxes?: boolean;
     errorType?: ('negative_inactivity' | 'average_consumption_greater_than_connector_capacity' | 'no_consumption')[];
     },
     dbParams: DbParams, projectFields?: string[]): Promise<{count: number; result: Transaction[] }> {
->>>>>>> 0b711dc2
     // Debug
     const uniqueTimerID = Logging.traceStart('TransactionStorage', 'getTransactionsInError');
     // Check
