import RefundReport, { RefundStatus } from '../../types/Refund';
import Transaction, { OcpiData } from '../../types/Transaction';
import { TransactionInError, TransactionInErrorType } from '../../types/InError';
import global, { FilterParams } from './../../types/GlobalType';

import Constants from '../../utils/Constants';
import ConsumptionStorage from './ConsumptionStorage';
import { DataResult } from '../../types/DataResult';
import DatabaseUtils from './DatabaseUtils';
import DbParams from '../../types/database/DbParams';
import Logging from '../../utils/Logging';
import { NotifySessionNotStarted } from '../../types/Notification';
import { ServerAction } from '../../types/Server';
import Utils from '../../utils/Utils';
import moment from 'moment';

const MODULE_NAME = 'TransactionStorage';

export default class TransactionStorage {
  public static async deleteTransaction(tenantID: string, transactionID: number): Promise<void> {
    await this.deleteTransactions(tenantID, [transactionID]);
  }

  public static async deleteTransactions(tenantID: string, transactionsIDs: number[]): Promise<number> {
    // Debug
    const uniqueTimerID = Logging.traceStart(tenantID, MODULE_NAME, 'deleteTransaction');
    // Check
    await DatabaseUtils.checkTenant(tenantID);
    // Delete
    const result = await global.database.getCollection<Transaction>(tenantID, 'transactions')
      .deleteMany({ '_id': { $in: transactionsIDs } });
    // Delete Meter Values
    await global.database.getCollection<any>(tenantID, 'metervalues')
      .deleteMany({ 'transactionId': { $in: transactionsIDs } });
    // Delete Consumptions
    await ConsumptionStorage.deleteConsumptions(tenantID, transactionsIDs);
    // Debug
    Logging.traceEnd(tenantID, MODULE_NAME, 'deleteTransaction', uniqueTimerID, { transactionsIDs });
    return result.deletedCount;
  }

  public static async saveTransaction(tenantID: string, transactionToSave: Transaction): Promise<number> {
    // Debug
    const uniqueTimerID = Logging.traceStart(tenantID, MODULE_NAME, 'saveTransaction');
    // Check
    await DatabaseUtils.checkTenant(tenantID);
    // ID not provided?
    if (!transactionToSave.id) {
      transactionToSave.id = await TransactionStorage._findAvailableID(tenantID);
    }
    // Transfer
    const transactionMDB: any = {
      _id: Utils.convertToInt(transactionToSave.id),
      issuer: Utils.convertToBoolean(transactionToSave.issuer),
      siteID: Utils.convertToObjectID(transactionToSave.siteID),
      siteAreaID: Utils.convertToObjectID(transactionToSave.siteAreaID),
      connectorId: Utils.convertToInt(transactionToSave.connectorId),
      tagID: transactionToSave.tagID,
      carID: transactionToSave.carID ? Utils.convertToObjectID(transactionToSave.carID) : null,
<<<<<<< HEAD
=======
      carCatalogID: transactionToSave.carCatalogID ? Utils.convertToInt(transactionToSave.carCatalogID) : null,
>>>>>>> 4dece64a
      userID: Utils.convertToObjectID(transactionToSave.userID),
      chargeBoxID: transactionToSave.chargeBoxID,
      meterStart: Utils.convertToInt(transactionToSave.meterStart),
      timestamp: Utils.convertToDate(transactionToSave.timestamp),
      price: Utils.convertToFloat(transactionToSave.price),
      roundedPrice: Utils.convertToFloat(transactionToSave.roundedPrice),
      priceUnit: transactionToSave.priceUnit,
      pricingSource: transactionToSave.pricingSource,
      stateOfCharge: transactionToSave.stateOfCharge,
      timezone: transactionToSave.timezone,
      signedData: transactionToSave.signedData,
      numberOfMeterValues: Utils.convertToInt(transactionToSave.numberOfMeterValues),
      currentStateOfCharge: Utils.convertToInt(transactionToSave.currentStateOfCharge),
      currentSignedData: transactionToSave.currentSignedData,
      lastConsumption: transactionToSave.lastConsumption,
      currentTotalInactivitySecs: Utils.convertToInt(transactionToSave.currentTotalInactivitySecs),
      currentInactivityStatus: transactionToSave.currentInactivityStatus,
      currentCumulatedPrice: Utils.convertToFloat(transactionToSave.currentCumulatedPrice),
      transactionEndReceived: Utils.convertToBoolean(transactionToSave.transactionEndReceived),
      currentInstantWatts: Utils.convertToFloat(transactionToSave.currentInstantWatts),
      currentInstantWattsL1: Utils.convertToFloat(transactionToSave.currentInstantWattsL1),
      currentInstantWattsL2: Utils.convertToFloat(transactionToSave.currentInstantWattsL2),
      currentInstantWattsL3: Utils.convertToFloat(transactionToSave.currentInstantWattsL3),
      currentInstantWattsDC: Utils.convertToFloat(transactionToSave.currentInstantWattsDC),
      currentTotalConsumptionWh: Utils.convertToFloat(transactionToSave.currentTotalConsumptionWh),
      currentTotalDurationSecs: Utils.convertToInt(transactionToSave.currentTotalDurationSecs),
      currentInstantVolts: Utils.convertToFloat(transactionToSave.currentInstantVolts),
      currentInstantVoltsL1: Utils.convertToInt(transactionToSave.currentInstantVoltsL1),
      currentInstantVoltsL2: Utils.convertToInt(transactionToSave.currentInstantVoltsL2),
      currentInstantVoltsL3: Utils.convertToInt(transactionToSave.currentInstantVoltsL3),
      currentInstantVoltsDC: Utils.convertToInt(transactionToSave.currentInstantVoltsDC),
      currentInstantAmps: Utils.convertToFloat(transactionToSave.currentInstantAmps),
      currentInstantAmpsL1: Utils.convertToInt(transactionToSave.currentInstantAmpsL1),
      currentInstantAmpsL2: Utils.convertToInt(transactionToSave.currentInstantAmpsL2),
      currentInstantAmpsL3: Utils.convertToInt(transactionToSave.currentInstantAmpsL3),
      currentInstantAmpsDC: Utils.convertToInt(transactionToSave.currentInstantAmpsDC),
    };
    if (transactionToSave.phasesUsed) {
      transactionMDB.phasesUsed = {
        csPhase1: Utils.convertToBoolean(transactionToSave.phasesUsed.csPhase1),
        csPhase2: Utils.convertToBoolean(transactionToSave.phasesUsed.csPhase2),
        csPhase3: Utils.convertToBoolean(transactionToSave.phasesUsed.csPhase3),
      };
    }
    if (transactionToSave.stop) {
      // Add stop
      transactionMDB.stop = {
        userID: Utils.convertToObjectID(transactionToSave.stop.userID),
        timestamp: Utils.convertToDate(transactionToSave.stop.timestamp),
        tagID: transactionToSave.stop.tagID,
        meterStop: transactionToSave.stop.meterStop,
        transactionData: transactionToSave.stop.transactionData,
        stateOfCharge: Utils.convertToInt(transactionToSave.stop.stateOfCharge),
        signedData: transactionToSave.stop.signedData,
        totalConsumptionWh: Utils.convertToFloat(transactionToSave.stop.totalConsumptionWh),
        totalInactivitySecs: Utils.convertToInt(transactionToSave.stop.totalInactivitySecs),
        extraInactivitySecs: Utils.convertToInt(transactionToSave.stop.extraInactivitySecs),
        extraInactivityComputed: !!transactionToSave.stop.extraInactivityComputed,
        inactivityStatus: transactionToSave.stop.inactivityStatus,
        totalDurationSecs: Utils.convertToInt(transactionToSave.stop.totalDurationSecs),
        price: Utils.convertToFloat(transactionToSave.stop.price),
        roundedPrice: Utils.convertToFloat(transactionToSave.stop.roundedPrice),
        priceUnit: transactionToSave.priceUnit,
        pricingSource: transactionToSave.stop.pricingSource
      };
      // Remove runtime props
      delete transactionMDB.currentInstantWatts;
      delete transactionMDB.currentInstantWattsL1;
      delete transactionMDB.currentInstantWattsL2;
      delete transactionMDB.currentInstantWattsL3;
      delete transactionMDB.currentInstantWattsDC;
      delete transactionMDB.currentCumulatedPrice;
      delete transactionMDB.currentSignedData;
      delete transactionMDB.currentStateOfCharge;
      delete transactionMDB.currentTotalConsumptionWh;
      delete transactionMDB.currentTotalInactivitySecs;
      delete transactionMDB.currentInactivityStatus;
      delete transactionMDB.lastConsumption;
      delete transactionMDB.numberOfMeterValues;
      delete transactionMDB.currentTotalDurationSecs;
      delete transactionMDB.currentInstantVolts;
      delete transactionMDB.currentInstantVoltsL1;
      delete transactionMDB.currentInstantVoltsL2;
      delete transactionMDB.currentInstantVoltsL3;
      delete transactionMDB.currentInstantVoltsDC;
      delete transactionMDB.currentInstantAmps;
      delete transactionMDB.transactionEndReceived;
      delete transactionMDB.currentInstantAmpsL1;
      delete transactionMDB.currentInstantAmpsL2;
      delete transactionMDB.currentInstantAmpsL3;
      delete transactionMDB.currentInstantAmpsDC;
    }
    if (transactionToSave.remotestop) {
      transactionMDB.remotestop = {
        timestamp: Utils.convertToDate(transactionToSave.remotestop.timestamp),
        tagID: transactionToSave.remotestop.tagID,
        userID: Utils.convertToObjectID(transactionToSave.remotestop.userID)
      };
    }
    if (transactionToSave.refundData) {
      transactionMDB.refundData = {
        refundId: transactionToSave.refundData.refundId,
        refundedAt: Utils.convertToDate(transactionToSave.refundData.refundedAt),
        status: transactionToSave.refundData.status,
        reportId: transactionToSave.refundData.reportId
      };
    }
    if (transactionToSave.billingData) {
      transactionMDB.billingData = {
        status: transactionToSave.billingData.status,
        invoiceID: Utils.convertToObjectID(transactionToSave.billingData.invoiceID),
        invoiceStatus: transactionToSave.billingData.invoiceStatus,
        invoiceItem: transactionToSave.billingData.invoiceItem,
        lastUpdate: Utils.convertToDate(transactionToSave.billingData.lastUpdate),
      };
    }
    if (transactionToSave.ocpiData) {
      transactionMDB.ocpiData = {
        session: transactionToSave.ocpiData.session,
        cdr: transactionToSave.ocpiData.cdr
      };
      if (transactionToSave.ocpiData.sessionCheckedOn) {
        transactionMDB.ocpiData.sessionCheckedOn = transactionToSave.ocpiData.sessionCheckedOn;
      }
      if (transactionToSave.ocpiData.cdrCheckedOn) {
        transactionMDB.ocpiData.cdrCheckedOn = transactionToSave.ocpiData.cdrCheckedOn;
      }
    }
    // Modify
    await global.database.getCollection<any>(tenantID, 'transactions').findOneAndReplace(
      { '_id': Utils.convertToInt(transactionToSave.id) },
      transactionMDB,
      { upsert: true });
    // Debug
    Logging.traceEnd(tenantID, MODULE_NAME, 'saveTransaction', uniqueTimerID, transactionMDB);
    // Return
    return transactionToSave.id;
  }

  public static async assignTransactionsToUser(tenantID: string, userID: string, tagID: string): Promise<void> {
    // Debug
    const uniqueTimerID = Logging.traceStart(tenantID, MODULE_NAME, 'assignTransactionsToUser');
    // Assign transactions
    await global.database.getCollection(tenantID, 'transactions').updateMany({
      $and: [
        { 'userID': null },
        { 'tagID': tagID }
      ]
    }, {
      $set: {
        userID: Utils.convertToObjectID(userID)
      }
    });
    // Debug
    Logging.traceEnd(tenantID, MODULE_NAME, 'assignTransactionsToUser', uniqueTimerID);
  }

  public static async getUnassignedTransactionsCount(tenantID: string, tagID: string): Promise<number> {
    // Debug
    const uniqueTimerID = Logging.traceStart(tenantID, MODULE_NAME, 'getUnassignedTransactionsCount');
    // Get the number of unassigned transactions
    const unassignedCount = await global.database.getCollection<Transaction>(tenantID, 'transactions').find({
      $and: [
        { 'userID': null },
        { 'tagID': tagID }
      ]
    }).count();
    // Debug
    Logging.traceEnd(tenantID, MODULE_NAME, 'getUnassignedTransactionsCount', uniqueTimerID);
    return unassignedCount;
  }

  public static async getTransactionYears(tenantID: string): Promise<Date[]> {
    // Debug
    const uniqueTimerID = Logging.traceStart(tenantID, MODULE_NAME, 'getTransactionYears');
    // Check
    await DatabaseUtils.checkTenant(tenantID);
    const firstTransactionsMDB = await global.database.getCollection<Transaction>(tenantID, 'transactions')
      .find({})
      .sort({ timestamp: 1 })
      .limit(1)
      .toArray();
    // Found?
    if (!firstTransactionsMDB || firstTransactionsMDB.length === 0) {
      return null;
    }
    const transactionYears = [];
    // Push the rest of the years up to now
    for (let i = new Date(firstTransactionsMDB[0].timestamp).getFullYear(); i <= new Date().getFullYear(); i++) {
      transactionYears.push(i);
    }
    // Debug
    Logging.traceEnd(tenantID, MODULE_NAME, 'getTransactionYears', uniqueTimerID, firstTransactionsMDB);
    return transactionYears;
  }

  public static async getTransactions(tenantID: string,
    params: {
      transactionIDs?: number[]; issuer?: boolean; search?: string; ownerID?: string; userIDs?: string[]; siteAdminIDs?: string[];
      chargeBoxIDs?: string[]; siteAreaIDs?: string[]; siteIDs?: string[]; connectorId?: number; startDateTime?: Date;
      endDateTime?: Date; stop?: any; minimalPrice?: boolean; reportIDs?: string[]; tagIDs?: string[]; inactivityStatus?: string[];
      ocpiSessionID?: string; ocpiSessionDateFrom?: Date; ocpiSessionDateTo?: Date; ocpiCdrDateFrom?: Date; ocpiCdrDateTo?: Date;
      ocpiSessionChecked?: boolean; ocpiCdrChecked?: boolean;
      statistics?: 'refund' | 'history'; refundStatus?: string[];
    },
    dbParams: DbParams, projectFields?: string[]):
    Promise<{
      count: number; result: Transaction[]; stats: {
        totalConsumptionWattHours?: number; totalPriceRefund?: number; totalPricePending?: number;
        countRefundTransactions?: number; countPendingTransactions?: number; countRefundedReports?: number; totalDurationSecs?: number;
        totalPrice?: number; currency?: string; totalInactivitySecs?: number; count: number;
      };
    }> {
    // Debug
    const uniqueTimerID = Logging.traceStart(tenantID, MODULE_NAME, 'getTransactions');
    // Check
    await DatabaseUtils.checkTenant(tenantID);
    // Clone before updating the values
    dbParams = Utils.cloneObject(dbParams);
    // Check Limit
    dbParams.limit = Utils.checkRecordLimit(dbParams.limit);
    // Check Skip
    dbParams.skip = Utils.checkRecordSkip(dbParams.skip);
    // Build filter
    const ownerMatch = { $or: [] };
    const filters: FilterParams = {};
    // User / Site Admin
    if (params.ownerID) {
      ownerMatch.$or.push({
        userID: Utils.convertToObjectID(params.ownerID)
      });
    }
    if (params.siteAdminIDs) {
      ownerMatch.$or.push({
        siteID: {
          $in: params.siteAdminIDs.map((siteID) => Utils.convertToObjectID(siteID))
        }
      });
    }
    // Filter?
    if (params.search) {
      // Build filter
      filters.$or = [
        { '_id': Utils.convertToInt(params.search) },
        { 'tagID': { $regex: params.search, $options: 'i' } },
        { 'chargeBoxID': { $regex: params.search, $options: 'i' } },
        { 'ocpiData.session.id': { $regex: params.search, $options: 'i' } }
      ];
    }
    // OCPI ID
    if (params.ocpiSessionID) {
      filters['ocpiData.session.id'] = params.ocpiSessionID;
    }
    // Transaction
    if (!Utils.isEmptyArray(params.transactionIDs)) {
      filters._id = {
        $in: params.transactionIDs
      };
    }
    // Issuer
    if (Utils.objectHasProperty(params, 'issuer') && Utils.isBooleanValue(params.issuer)) {
      filters.issuer = params.issuer;
    }
    // User
    if (params.userIDs) {
      filters.userID = { $in: params.userIDs.map((siteID) => Utils.convertToObjectID(siteID)) };
    }
    // Charge Box
    if (params.chargeBoxIDs) {
      filters.chargeBoxID = { $in: params.chargeBoxIDs };
    }
    // Tag
    if (params.tagIDs) {
      filters.tagID = { $in: params.tagIDs };
    }
    // Connector
    if (params.connectorId) {
      filters.connectorId = Utils.convertToInt(params.connectorId);
    }
    // Date provided?
    if (params.startDateTime || params.endDateTime) {
      filters.timestamp = {};
      // Start date
      if (params.startDateTime) {
        filters.timestamp.$gte = Utils.convertToDate(params.startDateTime);
      }
      // End date
      if (params.endDateTime) {
        filters.timestamp.$lte = Utils.convertToDate(params.endDateTime);
      }
    }
    // OCPI Session Date provided?
    if (params.ocpiSessionDateFrom || params.ocpiSessionDateTo) {
      // Start date
      if (params.ocpiSessionDateFrom) {
        filters['ocpiData.session.last_updated'] = { $gte: Utils.convertToDate(params.ocpiSessionDateFrom) };
      }
      // End date
      if (params.ocpiSessionDateTo) {
        filters['ocpiData.session.last_updated'] = { $lte: Utils.convertToDate(params.ocpiSessionDateTo) };
      }
    }
    if (params.ocpiSessionChecked === true || params.ocpiSessionChecked === false) {
      filters['ocpiData.session'] = { $exists: true };
      filters['ocpiData.sessionCheckedOn'] = { $exists: params.ocpiSessionChecked };
    }
    // OCPI Cdr Date provided?
    if (params.ocpiCdrDateFrom || params.ocpiCdrDateTo) {
      // Start date
      if (params.ocpiCdrDateFrom) {
        filters['ocpiData.cdr.last_updated'] = { $gte: Utils.convertToDate(params.ocpiCdrDateFrom) };
      }
      // End date
      if (params.ocpiCdrDateTo) {
        filters['ocpiData.cdr.last_updated'] = { $lte: Utils.convertToDate(params.ocpiCdrDateTo) };
      }
    }
    if (params.ocpiCdrChecked === true || params.ocpiCdrChecked === false) {
      filters['ocpiData.cdr'] = { $exists: true };
      filters['ocpiData.cdrCheckedOn'] = { $exists: params.ocpiCdrChecked };
    }
    // Check stop transaction
    if (params.stop) {
      filters.stop = params.stop;
    }
    // Inactivity Status
    if (params.inactivityStatus) {
      filters['stop.inactivityStatus'] = { $in: params.inactivityStatus };
    }
    // Site's area ID
    if (params.siteAreaIDs) {
      filters.siteAreaID = {
        $in: params.siteAreaIDs.map((siteAreaID) => Utils.convertToObjectID(siteAreaID))
      };
    }
    // Site ID
    if (params.siteIDs) {
      filters.siteID = {
        $in: params.siteIDs.map((siteID) => Utils.convertToObjectID(siteID))
      };
    }
    // Refund status
    if (params.refundStatus && params.refundStatus.length > 0) {
      const statuses = params.refundStatus.map((status) => status === RefundStatus.NOT_SUBMITTED ? null : status);
      filters['refundData.status'] = {
        $in: statuses
      };
    }
    // Minimal Price
    if (params.minimalPrice) {
      filters['stop.price'] = { $gt: Utils.convertToInt(params.minimalPrice) };
    }
    // Report ID
    if (params.reportIDs) {
      filters['refundData.reportId'] = { $in: params.reportIDs };
    }
    // Create Aggregation
    const aggregation = [];
    // Filters
    if (ownerMatch.$or && ownerMatch.$or.length > 0) {
      aggregation.push({
        $match: {
          $and: [ownerMatch, filters]
        }
      });
    } else {
      aggregation.push({
        $match: filters
      });
    }
    // Limit records?
    if (!dbParams.onlyRecordCount) {
      // Always limit the nbr of record to avoid perfs issues
      aggregation.push({ $limit: Constants.DB_RECORD_COUNT_CEIL });
    }
    // Prepare statistics query
    let statsQuery = null;
    switch (params.statistics) {
      case 'history': // For historical case
        statsQuery = {
          $group: {
            _id: null,
            firstTimestamp: { $min: '$timestamp' },
            lastTimestamp: { $max: '$timestamp' },
            totalConsumptionWattHours: { $sum: '$stop.totalConsumptionWh' },
            totalDurationSecs: { $sum: '$stop.totalDurationSecs' },
            totalPrice: { $sum: '$stop.price' },
            totalInactivitySecs: { '$sum': { $add: ['$stop.totalInactivitySecs', '$stop.extraInactivitySecs'] } },
            currency: { $addToSet: '$stop.priceUnit' },
            count: { $sum: 1 }
          }
        };
        break;
      case 'refund': // For refund case
        statsQuery = {
          $group: {
            _id: null,
            firstTimestamp: { $min: '$timestamp' },
            lastTimestamp: { $max: '$timestamp' },
            totalConsumptionWattHours: { $sum: '$stop.totalConsumptionWh' },
            totalPriceRefund: { $sum: { $cond: [{ '$in': ['$refundData.status', [RefundStatus.SUBMITTED, RefundStatus.APPROVED]] }, '$stop.price', 0] } },
            totalPricePending: { $sum: { $cond: [{ '$in': ['$refundData.status', [RefundStatus.SUBMITTED, RefundStatus.APPROVED]] }, 0, '$stop.price'] } },
            countRefundTransactions: { $sum: { $cond: [{ '$in': ['$refundData.status', [RefundStatus.SUBMITTED, RefundStatus.APPROVED]] }, 1, 0] } },
            countPendingTransactions: { $sum: { $cond: [{ '$in': ['$refundData.status', [RefundStatus.SUBMITTED, RefundStatus.APPROVED]] }, 0, 1] } },
            currency: { $addToSet: '$stop.priceUnit' },
            countRefundedReports: { $addToSet: '$refundData.reportId' },
            count: { $sum: 1 }
          }
        };
        break;
      default: // Default case only count
        statsQuery = {
          $group: {
            _id: null,
            count: { $sum: 1 }
          }
        };
        break;
    }
    // Count Records
    const transactionsCountMDB = await global.database.getCollection<any>(tenantID, 'transactions')
      .aggregate([...aggregation, statsQuery], { allowDiskUse: true })
      .toArray();
    let transactionCountMDB = (transactionsCountMDB && transactionsCountMDB.length > 0) ? transactionsCountMDB[0] : null;
    // Initialize statistics
    if (!transactionCountMDB) {
      switch (params.statistics) {
        case 'history':
          transactionCountMDB = {
            totalConsumptionWattHours: 0,
            totalDurationSecs: 0,
            totalPrice: 0,
            totalInactivitySecs: 0,
            count: 0
          };
          break;
        case 'refund':
          transactionCountMDB = {
            totalConsumptionWattHours: 0,
            totalPriceRefund: 0,
            totalPricePending: 0,
            countRefundTransactions: 0,
            countPendingTransactions: 0,
            countRefundedReports: 0,
            count: 0
          };
          break;
        default:
          transactionCountMDB = {
            count: 0
          };
          break;
      }
    }
    // Translate array response to number
    if (transactionCountMDB && transactionCountMDB.countRefundedReports) {
      transactionCountMDB.countRefundedReports = transactionCountMDB.countRefundedReports.length;
    }
    // Take first entry as reference currency. Expectation is that we have only one currency for all transaction
    if (transactionCountMDB && transactionCountMDB.currency) {
      transactionCountMDB.currency = transactionCountMDB.currency[0];
    }
    // Check if only the total count is requested
    if (dbParams.onlyRecordCount) {
      Logging.traceEnd(tenantID, MODULE_NAME, 'getTransactions', uniqueTimerID, transactionCountMDB);
      return {
        count: transactionCountMDB ? transactionCountMDB.count : 0,
        stats: transactionCountMDB ? transactionCountMDB : {},
        result: []
      };
    }
    // Remove the limit
    aggregation.pop();
    // Sort
    if (!dbParams.sort) {
      dbParams.sort = { timestamp: -1 };
    }
    if (!dbParams.sort.timestamp) {
      aggregation.push({
        $sort: { ...dbParams.sort, timestamp: -1 }
      });
    } else {
      aggregation.push({
        $sort: dbParams.sort
      });
    }
    // Skip
    aggregation.push({
      $skip: dbParams.skip
    });
    // Limit
    aggregation.push({
      $limit: dbParams.limit
    });
    // Add OCPI data
    if (projectFields && projectFields.includes('ocpi')) {
      aggregation.push({
        $addFields: {
          'ocpi': { $gt: ['$ocpiData', null] }
        }
      });
    }
    if (projectFields && projectFields.includes('ocpiWithCdr')) {
      aggregation.push({
        $addFields: {
          'ocpiWithCdr': {
            $cond: { if: { $and: [{ $gt: ['$ocpiData', null] }, { $gt: ['$ocpiData.cdr', null] }] }, then: true, else: false }
          }
        }
      });
    }
    // Charge Box
    DatabaseUtils.pushChargingStationLookupInAggregation({
      tenantID, aggregation: aggregation, localField: 'chargeBoxID', foreignField: '_id',
      asField: 'chargeBox', oneToOneCardinality: true, oneToOneCardinalityNotNull: false
    });
    DatabaseUtils.pushConvertObjectIDToString(aggregation, 'chargeBox.siteAreaID');
    // Add Connector and Status
    if (projectFields && projectFields.includes('status')) {
      aggregation.push({
        $addFields: {
          connector: {
            $arrayElemAt: [
              '$chargeBox.connectors', {
                $indexOfArray: ['$chargeBox.connectors.connectorId', '$connectorId']
              }
            ]
          }
        }
      }, {
        $addFields: { status: '$connector.status' }
      });
    }
    // Users
    DatabaseUtils.pushUserLookupInAggregation({
      tenantID, aggregation: aggregation, asField: 'user', localField: 'userID',
      foreignField: '_id', oneToOneCardinality: true, oneToOneCardinalityNotNull: false
    });
    // Car
    DatabaseUtils.pushCarLookupInAggregation({
      tenantID, aggregation: aggregation, asField: 'car', localField: 'carID',
      foreignField: '_id', oneToOneCardinality: true, oneToOneCardinalityNotNull: false
    });
    // Car Catalog
    DatabaseUtils.pushCarCatalogLookupInAggregation({
<<<<<<< HEAD
      tenantID: Constants.DEFAULT_TENANT, aggregation: aggregation, asField: 'car.carCatalog', localField: 'car.carCatalogID',
      foreignField: '_id', oneToOneCardinality: true
    });
=======
      tenantID: Constants.DEFAULT_TENANT, aggregation: aggregation, asField: 'carCatalog', localField: 'carCatalogID',
      foreignField: '_id', oneToOneCardinality: true
    });
    // User
>>>>>>> 4dece64a
    DatabaseUtils.pushUserLookupInAggregation({
      tenantID, aggregation: aggregation, asField: 'stop.user', localField: 'stop.userID',
      foreignField: '_id', oneToOneCardinality: true, oneToOneCardinalityNotNull: false
    });
    // Rename ID
    DatabaseUtils.pushRenameDatabaseIDToNumber(aggregation);
    // Convert Object ID to string
    DatabaseUtils.pushConvertObjectIDToString(aggregation, 'userID');
    DatabaseUtils.pushConvertObjectIDToString(aggregation, 'siteID');
    DatabaseUtils.pushConvertObjectIDToString(aggregation, 'siteAreaID');
    DatabaseUtils.pushConvertObjectIDToString(aggregation, 'stop.userID');
    DatabaseUtils.pushConvertObjectIDToString(aggregation, 'remotestop.userID');
    // Set to null
    DatabaseUtils.clearFieldValueIfSubFieldIsNull(aggregation, 'stop', 'timestamp');
    DatabaseUtils.clearFieldValueIfSubFieldIsNull(aggregation, 'remotestop', 'timestamp');
    // Project
    DatabaseUtils.projectFields(aggregation, projectFields);
    // Read DB
    const transactionsMDB = await global.database.getCollection<Transaction>(tenantID, 'transactions')
      .aggregate(aggregation, {
        allowDiskUse: true
      })
      .toArray();
    // Debug
    Logging.traceEnd(tenantID, MODULE_NAME, 'getTransactions', uniqueTimerID, transactionsMDB);
    return {
      count: transactionCountMDB ? (transactionCountMDB.count === Constants.DB_RECORD_COUNT_CEIL ? -1 : transactionCountMDB.count) : 0,
      stats: transactionCountMDB ? transactionCountMDB : {},
      result: transactionsMDB
    };
  }

  public static async getRefundReports(tenantID: string,
    params: { ownerID?: string; siteAdminIDs?: string[] },
    dbParams: DbParams, projectFields?: string[]): Promise<{ count: number; result: RefundReport[] }> {
    // Debug
    const uniqueTimerID = Logging.traceStart(tenantID, MODULE_NAME, 'getTransactions');
    // Check
    await DatabaseUtils.checkTenant(tenantID);
    // Clone before updating the values
    dbParams = Utils.cloneObject(dbParams);
    // Check Limit
    dbParams.limit = Utils.checkRecordLimit(dbParams.limit);
    // Check Skip
    dbParams.skip = Utils.checkRecordSkip(dbParams.skip);
    // Create Aggregation
    const aggregation = [];
    const ownerMatch = { $or: [] };
    const filters = {};
    filters['refundData.reportId'] = { '$ne': null };
    if (params.ownerID) {
      ownerMatch.$or.push({
        userID: Utils.convertToObjectID(params.ownerID)
      });
    }
    if (params.siteAdminIDs) {
      ownerMatch.$or.push({
        siteID: {
          $in: params.siteAdminIDs.map((siteID) => Utils.convertToObjectID(siteID))
        }
      });
    }
    if (ownerMatch.$or && ownerMatch.$or.length > 0) {
      aggregation.push({
        $match: {
          $and: [
            ownerMatch, filters
          ]
        }
      });
    } else {
      aggregation.push({
        $match: filters
      });
    }
    aggregation.push({
      $group: {
        '_id': '$refundData.reportId',
        'userID': { '$first': '$userID' }
      }
    });
    // Limit records?
    if (!dbParams.onlyRecordCount) {
      // Always limit the nbr of record to avoid perfs issues
      aggregation.push({ $limit: Constants.DB_RECORD_COUNT_CEIL });
    }
    // Prepare statistics query
    const statsQuery = {
      $group: {
        _id: null,
        count: { $sum: 1 }
      }
    };
    // Count Records
    const transactionsCountMDB = await global.database.getCollection<any>(tenantID, 'transactions')
      .aggregate([...aggregation, statsQuery], { allowDiskUse: true })
      .toArray();
    let reportCountMDB = (transactionsCountMDB && transactionsCountMDB.length > 0) ? transactionsCountMDB[0] : null;
    // Initialize statistics
    if (!reportCountMDB) {
      reportCountMDB = {
        count: 0
      };
    }
    // Check if only the total count is requested
    if (dbParams.onlyRecordCount) {
      Logging.traceEnd(tenantID, MODULE_NAME, 'getRefundReports', uniqueTimerID, reportCountMDB);
      return {
        count: reportCountMDB ? reportCountMDB.count : 0,
        result: []
      };
    }
    // Remove the limit
    aggregation.pop();
    // Not yet possible to remove the fields if stop/remoteStop does not exist (MongoDB 4.2)
    // DatabaseUtils.pushConvertObjectIDToString(aggregation, 'stop.userID');
    // DatabaseUtils.pushConvertObjectIDToString(aggregation, 'remotestop.userID');
    // Sort
    if (!dbParams.sort) {
      dbParams.sort = { timestamp: -1 };
    }
    if (!dbParams.sort.timestamp) {
      aggregation.push({
        $sort: { ...dbParams.sort, timestamp: -1 }
      });
    } else {
      aggregation.push({
        $sort: dbParams.sort
      });
    }
    // Skip
    aggregation.push({
      $skip: dbParams.skip
    });
    // Limit
    aggregation.push({
      $limit: dbParams.limit
    });
    // Add respective users
    DatabaseUtils.pushUserLookupInAggregation({
      tenantID, aggregation: aggregation, asField: 'user', localField: 'userID',
      foreignField: '_id', oneToOneCardinality: true, oneToOneCardinalityNotNull: false
    });
    // Rename ID
    DatabaseUtils.pushRenameDatabaseIDToNumber(aggregation);
    // Convert Object ID to string
    DatabaseUtils.pushConvertObjectIDToString(aggregation, 'userID');
    // Project
    DatabaseUtils.projectFields(aggregation, projectFields);
    // Read DB
    const reportsMDB = await global.database.getCollection<RefundReport>(tenantID, 'transactions')
      .aggregate(aggregation, {
        allowDiskUse: true
      })
      .toArray();
    // Debug
    Logging.traceEnd(tenantID, MODULE_NAME, 'getRefundReports', uniqueTimerID, reportsMDB);
    return {
      count: reportCountMDB ? (reportCountMDB.count === Constants.DB_RECORD_COUNT_CEIL ? -1 : reportCountMDB.count) : 0,
      result: reportsMDB
    };
  }

  static async getTransactionsInError(tenantID: string,
    params: {
      search?: string; issuer?: boolean; userIDs?: string[]; chargeBoxIDs?: string[];
      siteAreaIDs?: string[]; siteIDs?: string[]; startDateTime?: Date; endDateTime?: Date;
      withChargeBoxes?: boolean; errorType?: TransactionInErrorType[];
    }, projectFields?: string[]): Promise<DataResult<TransactionInError>> {
    // Debug
    const uniqueTimerID = Logging.traceStart(tenantID, MODULE_NAME, 'getTransactionsInError');
    // Check
    await DatabaseUtils.checkTenant(tenantID);
    // Build filters
    const match: any = { stop: { $exists: true } };
    // Filter?
    if (params.search) {
      match.$or = [
        { '_id': Utils.convertToInt(params.search) },
        { 'tagID': { $regex: params.search, $options: 'i' } },
        { 'chargeBoxID': { $regex: params.search, $options: 'i' } }
      ];
    }
    // Issuer
    if (Utils.objectHasProperty(params, 'issuer') && Utils.isBooleanValue(params.issuer)) {
      match.issuer = params.issuer;
    }
    // User / Site Admin
    if (params.userIDs) {
      match.userID = { $in: params.userIDs.map((user) => Utils.convertToObjectID(user)) };
    }
    // Charge Box
    if (params.chargeBoxIDs) {
      match.chargeBoxID = { $in: params.chargeBoxIDs };
    }
    // Date provided?
    if (params.startDateTime || params.endDateTime) {
      match.timestamp = {};
    }
    // Start date
    if (params.startDateTime) {
      match.timestamp.$gte = Utils.convertToDate(params.startDateTime);
    }
    // End date
    if (params.endDateTime) {
      match.timestamp.$lte = Utils.convertToDate(params.endDateTime);
    }
    // Site Areas
    if (params.siteAreaIDs) {
      match.siteAreaID = {
        $in: params.siteAreaIDs.map((area) => Utils.convertToObjectID(area))
      };
    }
    // Sites
    if (params.siteIDs) {
      match.siteID = {
        $in: params.siteIDs.map((site) => Utils.convertToObjectID(site))
      };
    }
    // Create Aggregation
    const aggregation = [];
    aggregation.push({
      $match: match
    });
    // Charging Station?
    if (params.withChargeBoxes ||
      (params.errorType && params.errorType.includes(TransactionInErrorType.OVER_CONSUMPTION))) {
      // Add Charge Box
      DatabaseUtils.pushChargingStationLookupInAggregation({
        tenantID, aggregation: aggregation, localField: 'chargeBoxID', foreignField: '_id', asField: 'chargeBox',
        oneToOneCardinality: true, oneToOneCardinalityNotNull: false, pipelineMatch: { 'issuer': true }
      });
      DatabaseUtils.pushConvertObjectIDToString(aggregation, 'chargeBox.siteAreaID');
    }
    // Add respective users
    DatabaseUtils.pushUserLookupInAggregation({
      tenantID, aggregation: aggregation, asField: 'user', localField: 'userID',
      foreignField: '_id', oneToOneCardinality: true, oneToOneCardinalityNotNull: false
    });
    // Used only in the error type : missing_user
    if (params.errorType && params.errorType.includes(TransactionInErrorType.MISSING_USER)) {
      // Site Area
      DatabaseUtils.pushSiteAreaLookupInAggregation({
        tenantID, aggregation: aggregation, localField: 'siteAreaID', foreignField: '_id',
        asField: 'siteArea', oneToOneCardinality: true
      });
    }
    // Build facets for each type of error if any
    if (!Utils.isEmptyArray(params.errorType)) {
      const facets: any = { $facet: {} };
      const array = [];
      for (const type of params.errorType) {
        array.push(`$${type}`);
        facets.$facet[type] = this.getTransactionsInErrorFacet(type);
      }
      aggregation.push(facets);
      // Manipulate the results to convert it to an array of document on root level
      aggregation.push({ $project: { 'allItems': { $setUnion: array } } });
      aggregation.push({ $unwind: { 'path': '$allItems' } });
      aggregation.push({ $replaceRoot: { newRoot: '$allItems' } });
      // Add a unique identifier as we may have the same Charging Station several time
      aggregation.push({ $addFields: { 'uniqueId': { $concat: [{ $substr: ['$_id', 0, -1] }, '#', '$errorCode'] } } });
    }
    // Users
    DatabaseUtils.pushUserLookupInAggregation({
      tenantID, aggregation: aggregation, asField: 'stop.user', localField: 'stop.userID',
      foreignField: '_id', oneToOneCardinality: true, oneToOneCardinalityNotNull: false
    });
    // Rename ID
    DatabaseUtils.pushRenameDatabaseIDToNumber(aggregation);
    // Convert Object ID to string
    DatabaseUtils.pushConvertObjectIDToString(aggregation, 'userID');
    DatabaseUtils.pushConvertObjectIDToString(aggregation, 'siteID');
    DatabaseUtils.pushConvertObjectIDToString(aggregation, 'siteAreaID');
    DatabaseUtils.pushConvertObjectIDToString(aggregation, 'stop.userID');
    DatabaseUtils.pushConvertObjectIDToString(aggregation, 'remotestop.userID');
    // Set to null
    DatabaseUtils.clearFieldValueIfSubFieldIsNull(aggregation, 'stop', 'timestamp');
    DatabaseUtils.clearFieldValueIfSubFieldIsNull(aggregation, 'remotestop', 'timestamp');
    // Project
    DatabaseUtils.projectFields(aggregation, projectFields);
    // Read DB
    const transactionsMDB = await global.database.getCollection<TransactionInError>(tenantID, 'transactions')
      .aggregate(aggregation, {
        allowDiskUse: true
      })
      .toArray();
    // Debug
    Logging.traceEnd(tenantID, MODULE_NAME, 'getTransactionsInError', uniqueTimerID, transactionsMDB);
    return {
      count: transactionsMDB.length,
      result: transactionsMDB
    };
  }

  public static async getTransaction(tenantID: string, id: number = Constants.UNKNOWN_NUMBER_ID,
    projectFields?: string[]): Promise<Transaction> {
    const transactionsMDB = await TransactionStorage.getTransactions(tenantID, {
      transactionIDs: [id]
    }, Constants.DB_PARAMS_SINGLE_RECORD, projectFields);
    return transactionsMDB.count === 1 ? transactionsMDB.result[0] : null;
  }

  public static async getOCPITransaction(tenantID: string, sessionID: string): Promise<Transaction> {
    const transactionsMDB = await TransactionStorage.getTransactions(tenantID, { ocpiSessionID: sessionID }, Constants.DB_PARAMS_SINGLE_RECORD);
    return transactionsMDB.count === 1 ? transactionsMDB.result[0] : null;
  }

  public static async getActiveTransaction(tenantID: string, chargeBoxID: string, connectorId: number): Promise<Transaction> {
    // Debug
    const uniqueTimerID = Logging.traceStart(tenantID, MODULE_NAME, 'getActiveTransaction');
    // Check
    await DatabaseUtils.checkTenant(tenantID);
    const aggregation = [];
    // Filters
    aggregation.push({
      $match: {
        'chargeBoxID': chargeBoxID,
        'connectorId': Utils.convertToInt(connectorId),
        'stop': { $exists: false }
      }
    });
    // Add User
    DatabaseUtils.pushUserLookupInAggregation({
      tenantID, aggregation, localField: 'userID', foreignField: '_id', asField: 'user',
      oneToOneCardinality: true, oneToOneCardinalityNotNull: false
    });
    // Rename ID
    DatabaseUtils.pushRenameDatabaseIDToNumber(aggregation);
    // Convert Object ID to string
    DatabaseUtils.pushConvertObjectIDToString(aggregation, 'userID');
    DatabaseUtils.pushConvertObjectIDToString(aggregation, 'siteID');
    DatabaseUtils.pushConvertObjectIDToString(aggregation, 'siteAreaID');
    DatabaseUtils.pushConvertObjectIDToString(aggregation, 'stop.userID');
    DatabaseUtils.pushConvertObjectIDToString(aggregation, 'remotestop.userID');
    // Set to null
    DatabaseUtils.clearFieldValueIfSubFieldIsNull(aggregation, 'stop', 'timestamp');
    DatabaseUtils.clearFieldValueIfSubFieldIsNull(aggregation, 'remotestop', 'timestamp');
    // Read DB
    const transactionsMDB = await global.database.getCollection<Transaction>(tenantID, 'transactions')
      .aggregate(aggregation, { allowDiskUse: true })
      .toArray();
    // Debug
    Logging.traceEnd(tenantID, MODULE_NAME, 'getActiveTransaction', uniqueTimerID, transactionsMDB);
    return transactionsMDB.length === 1 ? transactionsMDB[0] : null;
  }

  public static async getLastTransaction(tenantID: string, chargeBoxID: string, connectorId: number,
    params: { withChargingStation?: boolean; withUser?: boolean; }): Promise<Transaction> {
    // Debug
    const uniqueTimerID = Logging.traceStart(tenantID, MODULE_NAME, 'getLastTransaction');
    // Check
    await DatabaseUtils.checkTenant(tenantID);
    const aggregation = [];
    // Filters
    aggregation.push({
      $match: {
        'chargeBoxID': chargeBoxID,
        'connectorId': Utils.convertToInt(connectorId)
      }
    });
    // Sort
    aggregation.push({
      $sort: {
        timestamp: -1
      }
    });
    // The last one
    aggregation.push({
      $limit: 1
    });
    // Add Charging Station
    if (params.withChargingStation) {
      DatabaseUtils.pushChargingStationLookupInAggregation({
        tenantID, aggregation: aggregation, localField: 'chargeBoxID', foreignField: '_id',
        asField: 'chargeBox', oneToOneCardinality: true, oneToOneCardinalityNotNull: false
      });
    }
    // Add User
    if (params.withUser) {
      DatabaseUtils.pushUserLookupInAggregation({
        tenantID, aggregation: aggregation, localField: 'userID', foreignField: '_id',
        asField: 'user', oneToOneCardinality: true, oneToOneCardinalityNotNull: false
      });
    }
    // Rename ID
    DatabaseUtils.pushRenameDatabaseIDToNumber(aggregation);
    // Convert Object ID to string
    DatabaseUtils.pushConvertObjectIDToString(aggregation, 'userID');
    DatabaseUtils.pushConvertObjectIDToString(aggregation, 'siteID');
    DatabaseUtils.pushConvertObjectIDToString(aggregation, 'siteAreaID');
    DatabaseUtils.pushConvertObjectIDToString(aggregation, 'stop.userID');
    DatabaseUtils.pushConvertObjectIDToString(aggregation, 'remotestop.userID');
    DatabaseUtils.pushConvertObjectIDToString(aggregation, 'chargeBox.siteAreaID');
    // Set to null
    DatabaseUtils.clearFieldValueIfSubFieldIsNull(aggregation, 'stop', 'timestamp');
    DatabaseUtils.clearFieldValueIfSubFieldIsNull(aggregation, 'remotestop', 'timestamp');
    // Read DB
    const transactionsMDB = await global.database.getCollection<Transaction>(tenantID, 'transactions')
      .aggregate(aggregation, { allowDiskUse: true })
      .toArray();
    // Debug
    Logging.traceEnd(tenantID, MODULE_NAME, 'getLastTransaction', uniqueTimerID, transactionsMDB);
    return transactionsMDB.length === 1 ? transactionsMDB[0] : null;
  }

  public static async _findAvailableID(tenantID: string): Promise<number> {
    // Debug
    const uniqueTimerID = Logging.traceStart(tenantID, MODULE_NAME, '_findAvailableID');
    // Check
    await DatabaseUtils.checkTenant(tenantID);
    let existingTransaction: Transaction;
    do {
      // Generate new transaction ID
      const id = Utils.getRandomIntSafe();
      existingTransaction = await TransactionStorage.getTransaction(tenantID, id);
      if (existingTransaction) {
        Logging.logWarning({
          tenantID: tenantID,
          module: MODULE_NAME, method: '_findAvailableID',
          action: ServerAction.TRANSACTION_STARTED,
          message: `Transaction ID '${id}' already exists, generating a new one...`
        });
      } else {
        return id;
      }
    } while (existingTransaction);
    // Debug
    Logging.traceEnd(tenantID, MODULE_NAME, '_findAvailableID', uniqueTimerID);
  }

  public static async getNotStartedTransactions(tenantID: string,
    params: { checkPastAuthorizeMins: number; sessionShouldBeStartedAfterMins: number }): Promise<DataResult<NotifySessionNotStarted>> {
    // Debug
    const uniqueTimerID = Logging.traceStart(tenantID, MODULE_NAME, 'getNotStartedTransactions');
    // Check Tenant
    await DatabaseUtils.checkTenant(tenantID);
    // Compute the date some minutes ago
    const authorizeStartDate = moment().subtract(params.checkPastAuthorizeMins, 'minutes').toDate();
    const authorizeEndDate = moment().subtract(params.sessionShouldBeStartedAfterMins, 'minutes').toDate();
    // Create Aggregation
    const aggregation = [];
    // Authorization window
    aggregation.push({
      $match: {
        timestamp: {
          $gt: Utils.convertToDate(authorizeStartDate),
          $lt: Utils.convertToDate(authorizeEndDate)
        }
      }
    });
    // Group by tagID
    aggregation.push({
      $group: {
        _id: '$tagID',
        authDate: {
          $last: '$timestamp'
        },
        chargeBoxID: {
          $last: '$chargeBoxID'
        },
        userID: {
          $last: '$userID'
        }
      }
    });
    // Add number of mins
    aggregation.push({
      $addFields: {
        dateStart: {
          $toDate: { $subtract: [{ $toLong: '$authDate' }, 5 * 60 * 1000] }
        },
        dateEnd: {
          $toDate: { $add: [{ $toLong: '$authDate' }, params.sessionShouldBeStartedAfterMins * 60 * 1000] }
        }
      }
    });
    // Lookup for transactions
    aggregation.push({
      $lookup: {
        from: DatabaseUtils.getCollectionName(tenantID, 'transactions'),
        let: { tagID: '$_id', dateStart: '$dateStart', dateEnd: '$dateEnd' },
        pipeline: [{
          $match: {
            $or: [
              {
                $and: [
                  { $expr: { $eq: ['$tagID', '$$tagID'] } },
                  { $expr: { $gt: ['$timestamp', '$$dateStart'] } },
                  { $expr: { $lt: ['$timestamp', '$$dateEnd'] } }
                ]
              },
              {
                $and: [
                  { $expr: { $eq: ['$stop.tagID', '$$tagID'] } },
                  { $expr: { $gt: ['$stop.timestamp', '$$dateStart'] } },
                  { $expr: { $lt: ['$stop.timestamp', '$$dateEnd'] } }
                ]
              },
            ]
          }
        }],
        as: 'transaction'
      }
    });
    // Get only authorize with no transactions
    aggregation.push({
      $match: {
        transaction: { $size: 0 }
      }
    });
    // Lookup for users
    DatabaseUtils.pushUserLookupInAggregation({
      tenantID, aggregation, localField: 'userID', foreignField: '_id',
      asField: 'user', oneToOneCardinality: true, oneToOneCardinalityNotNull: true
    });
    // Lookup for charging station
    DatabaseUtils.pushChargingStationLookupInAggregation({
      tenantID, aggregation, localField: 'chargeBoxID', foreignField: '_id',
      asField: 'chargingStation', oneToOneCardinality: true, oneToOneCardinalityNotNull: true
    });
    DatabaseUtils.pushConvertObjectIDToString(aggregation, 'chargingStation.siteAreaID');
    // Format Data
    aggregation.push({
      $project: {
        _id: 0,
        tagID: '$_id',
        authDate: '$dateStart',
        chargingStation: 1,
        user: 1
      }
    });
    // Read DB
    const notifySessionNotStartedMDB: NotifySessionNotStarted[] =
      await global.database.getCollection<NotifySessionNotStarted>(tenantID, 'authorizes')
        .aggregate(aggregation, {
          allowDiskUse: true
        })
        .toArray();
    // Debug
    Logging.traceEnd(tenantID, MODULE_NAME, 'getNotStartedTransactions', uniqueTimerID, notifySessionNotStartedMDB);
    return {
      count: notifySessionNotStartedMDB.length,
      result: notifySessionNotStartedMDB
    };
  }

  private static getTransactionsInErrorFacet(errorType: string) {
    switch (errorType) {
      case TransactionInErrorType.LONG_INACTIVITY:
        return [
          { $addFields: { 'totalInactivity': { $add: ['$stop.totalInactivitySecs', '$stop.extraInactivitySecs'] } } },
          { $match: { 'totalInactivity': { $gte: 86400 } } },
          { $addFields: { 'errorCode': TransactionInErrorType.LONG_INACTIVITY } }
        ];
      case TransactionInErrorType.NO_CONSUMPTION:
        return [
          { $match: { 'stop.totalConsumptionWh': { $lte: 0 } } },
          { $addFields: { 'errorCode': TransactionInErrorType.NO_CONSUMPTION } }
        ];
      case TransactionInErrorType.NEGATIVE_ACTIVITY:
        return [
          {
            $match: {
              $or: [
                { 'stop.totalInactivitySecs': { $lt: 0 } },
                { 'stop.extraInactivitySecs': { $lt: 0 } },
              ]
            }
          },
          { $addFields: { 'errorCode': TransactionInErrorType.NEGATIVE_ACTIVITY } }
        ];
      case TransactionInErrorType.NEGATIVE_DURATION:
        return [
          { $match: { 'stop.totalDurationSecs': { $lt: 0 } } },
          { $addFields: { 'errorCode': TransactionInErrorType.NEGATIVE_DURATION } }
        ];
      case TransactionInErrorType.INVALID_START_DATE:
        return [
          { $match: { 'timestamp': { $lte: Utils.convertToDate('2017-01-01 00:00:00.000Z') } } },
          { $addFields: { 'errorCode': TransactionInErrorType.INVALID_START_DATE } }
        ];
      case TransactionInErrorType.OVER_CONSUMPTION:
        return [
          { $addFields: { activeDuration: { $subtract: ['$stop.totalDurationSecs', '$stop.totalInactivitySecs'] } } },
          { $match: { 'activeDuration': { $gt: 0 } } },
          { $addFields: { connector: { $arrayElemAt: ['$chargeBox.connectors', { $subtract: ['$connectorId', 1] }] } } },
          { $addFields: { averagePower: { $abs: { $multiply: [{ $divide: ['$stop.totalConsumptionWh', '$activeDuration'] }, 3600] } } } },
          { $addFields: { impossiblePower: { $lte: [{ $subtract: [{ $multiply: ['$connector.power', 1.10] }, '$averagePower'] }, 0] } } },
          { $match: { 'impossiblePower': { $eq: true } } },
          { $addFields: { 'errorCode': TransactionInErrorType.OVER_CONSUMPTION } }
        ];
      case TransactionInErrorType.MISSING_PRICE:
        return [
          { $match: { 'stop.price': { $lte: 0 } } },
          { $match: { 'stop.totalConsumptionWh': { $gt: 0 } } },
          { $addFields: { 'errorCode': TransactionInErrorType.MISSING_PRICE } }
        ];
      case TransactionInErrorType.MISSING_USER:
        return [
          {
            $match: {
              $and: [
                {
                  $or: [
                    { 'userID': null },
                    { 'user': null },
                  ]
                },
                { 'siteArea.accessControl': { '$eq': true } }
              ]
            }
          },
          { $addFields: { 'errorCode': TransactionInErrorType.MISSING_USER } }
        ];
      case TransactionInErrorType.NO_BILLING_DATA:
        return [
          {
            $match: {
              $or: [
                { 'billingData': { $exists: false } },
                { 'billingData.invoiceID': { $exists: false } },
                { 'billingData.invoiceID': { $eq: null } }
              ]
            }
          },
          { $addFields: { 'errorCode': TransactionInErrorType.NO_BILLING_DATA } }
        ];
      default:
        return [];
    }
  }
}<|MERGE_RESOLUTION|>--- conflicted
+++ resolved
@@ -57,10 +57,7 @@
       connectorId: Utils.convertToInt(transactionToSave.connectorId),
       tagID: transactionToSave.tagID,
       carID: transactionToSave.carID ? Utils.convertToObjectID(transactionToSave.carID) : null,
-<<<<<<< HEAD
-=======
       carCatalogID: transactionToSave.carCatalogID ? Utils.convertToInt(transactionToSave.carCatalogID) : null,
->>>>>>> 4dece64a
       userID: Utils.convertToObjectID(transactionToSave.userID),
       chargeBoxID: transactionToSave.chargeBoxID,
       meterStart: Utils.convertToInt(transactionToSave.meterStart),
@@ -606,16 +603,10 @@
     });
     // Car Catalog
     DatabaseUtils.pushCarCatalogLookupInAggregation({
-<<<<<<< HEAD
-      tenantID: Constants.DEFAULT_TENANT, aggregation: aggregation, asField: 'car.carCatalog', localField: 'car.carCatalogID',
-      foreignField: '_id', oneToOneCardinality: true
-    });
-=======
       tenantID: Constants.DEFAULT_TENANT, aggregation: aggregation, asField: 'carCatalog', localField: 'carCatalogID',
       foreignField: '_id', oneToOneCardinality: true
     });
     // User
->>>>>>> 4dece64a
     DatabaseUtils.pushUserLookupInAggregation({
       tenantID, aggregation: aggregation, asField: 'stop.user', localField: 'stop.userID',
       foreignField: '_id', oneToOneCardinality: true, oneToOneCardinalityNotNull: false
