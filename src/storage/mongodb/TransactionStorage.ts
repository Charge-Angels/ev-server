import Constants from '../../utils/Constants';
import Database from '../../utils/Database';
import DatabaseUtils from './DatabaseUtils';
import DbParams from '../../types/database/DbParams';
import global from './../../types/GlobalType';
import Logging from '../../utils/Logging';
import PricingStorage from './PricingStorage';
import Transaction from '../../types/Transaction';
import Utils from '../../utils/Utils';
import DbLookup from '../../types/database/DBLookup';
import DbParams from '../../types/database/DbParams';

export default class TransactionStorage {
  public static async deleteTransaction(tenantID: string, transaction: Transaction) {
    // Debug
    const uniqueTimerID = Logging.traceStart('TransactionStorage', 'deleteTransaction');
    // Check
    await Utils.checkTenant(tenantID);
    // Delete
    await global.database.getCollection<any>(tenantID, 'transactions')
      .findOneAndDelete({ '_id': transaction.id });
    // Delete Meter Values
    await global.database.getCollection<any>(tenantID, 'metervalues')
      .deleteMany({ 'transactionId': transaction.id });
    // Delete Consumptions
    await global.database.getCollection<any>(tenantID, 'consumptions')
      .deleteMany({ 'transactionId': transaction.id });
    // Debug
    Logging.traceEnd('TransactionStorage', 'deleteTransaction', uniqueTimerID, { transaction });
  }

  public static async saveTransaction(tenantID: string, transactionToSave: Partial<Transaction>): Promise<number> {
    // Debug
    const uniqueTimerID = Logging.traceStart('TransactionStorage', 'saveTransaction');
    // Check
    await Utils.checkTenant(tenantID);
    // ID not provided?
    if (!transactionToSave.id) {
      // No: Check for a new ID
      transactionToSave.id = await TransactionStorage._findAvailableID(tenantID);
    }
    // Transfer
    const transactionMDB: any = {
      _id: transactionToSave.id,
      siteID: Utils.convertToObjectID(transactionToSave.siteID),
      siteAreaID: Utils.convertToObjectID(transactionToSave.siteAreaID),
      userID: Utils.convertToObjectID(transactionToSave.userID),
      ... transactionToSave
    };
    // Clean up mongo save object
    delete transactionMDB.id;
    if(transactionMDB.stop){
      delete transactionMDB.stop.user;
    }
    delete transactionMDB.chargeBox;
    delete transactionMDB.user;
    delete transactionMDB.lastUpdate;
    delete transactionMDB.currentConsumptionWh;

    // Modify
    await global.database.getCollection<any>(tenantID, 'transactions').findOneAndReplace(
      { '_id': Utils.convertToInt(transactionToSave.id) },
      transactionMDB,
      { upsert: true, returnOriginal: false });
    // Debug
    Logging.traceEnd('TransactionStorage', 'saveTransaction', uniqueTimerID, { transactionToSave });
    // Return
    return transactionToSave.id;
  }

  public static async getTransactionYears(tenantID: string) {
    // Debug
    const uniqueTimerID = Logging.traceStart('TransactionStorage', 'getTransactionYears');
    // Check
    await Utils.checkTenant(tenantID);
    const firstTransactionsMDB = await global.database.getCollection<any>(tenantID, 'transactions')
      .find({})
      .sort({ timestamp: 1 })
      .limit(1)
      .toArray();
    // Found?
    if (!firstTransactionsMDB || firstTransactionsMDB.length === 0) {
      return null;
    }
    const transactionYears = [];
    // Push the rest of the years up to now
    for (let i = new Date(firstTransactionsMDB[0].timestamp).getFullYear(); i <= new Date().getFullYear(); i++) {
      // Add
      transactionYears.push(i);
    }
    // Debug
    Logging.traceEnd('TransactionStorage', 'getTransactionYears', uniqueTimerID);
    return transactionYears;
  }

<<<<<<< HEAD
  public static async getTransactions(tenantID: string, 
    params:{search?:string,userId?:string,chargeBoxID?:string,siteAreaID?:string,siteID?:string,connectorId?:number,startTime?:Date,endTime?:Date,stop?:any,type?:'refunded'|'notRefunded',minimalPrice?:boolean,withChargeBoxes?:boolean,statistics?:'refund'|'history'},//TODO change the any
    dbParams: DbParams): 
  Promise<{count: number, stats: {
    totalConsumptionWattHours?: number,
    totalPriceRefund?: number,
    totalPricePending?: number,
    countRefundTransactions?: number,
    countPendingTransactions?: number,
    countRefundedReports?: number,
    totalDurationSecs?: number,
    totalPrice?: number,
    currency?: string,
    totalInactivitySecs?: number,
    count: number
  }, result: Transaction[]}> {
=======
  static async getTransactions(tenantID, params: any = {}, dbParams: DbParams, projectFields?: string[]) {
>>>>>>> a069537b
    // Debug
    const uniqueTimerID = Logging.traceStart('TransactionStorage', 'getTransactions');
    // Check
    await Utils.checkTenant(tenantID);
    // Check Limit
    dbParams.limit = Utils.checkRecordLimit(dbParams.limit);
    // Check Skip
    dbParams.skip = Utils.checkRecordSkip(dbParams.skip);
    // Build filter
    const match: any = {};
    // Filter?
    if (params.search) {
      // Build filter
      match.$or = [
        { '_id': parseInt(params.search) },
        { 'tagID': { $regex: params.search, $options: 'i' } },
        { 'chargeBoxID': { $regex: params.search, $options: 'i' } }
      ];
    }
    // User
    if (params.userIDs) {
      match.userID = {
        $in: params.userIDs.map((user) => {
          return Utils.convertToObjectID(user);
        })
      };
    }
    // Charge Box
    if (params.chargeBoxIDs) {
      match.chargeBoxID = { $in : params.chargeBoxIDs };
    }
    // Connector
    if (params.connectorId) {
      match.connectorId = Utils.convertToInt(params.connectorId);
    }
    // Date provided?
    if (params.startTime || params.endTime) {
      match.timestamp = {};
      // Start date
      if (params.startTime) {
        match.timestamp.$gte = Utils.convertToDate(params.startTime);
      }
      // End date
      if (params.endTime) {
        match.timestamp.$lte = Utils.convertToDate(params.endTime);
      }
    }
    // Check stop transaction
    if (params.stop) {
      match.stop = params.stop;
    }
    if (params.siteAreaIDs) {
      match.siteAreaID = {
        $in: params.siteAreaIDs.map((area) => {
          return Utils.convertToObjectID(area);
        })
      };
    }
    if (params.siteID) {
      match.siteID = Utils.convertToObjectID(params.siteID);
    }
    if (params.refundType) {
      switch (params.refundType) {
        case Constants.REFUND_TYPE_REFUNDED:
          match.refundData = { $exists: true };
          if (params.refundStatus) {
            match['refundData.status'] = params.refundStatus;
          }
          break;
        case Constants.REFUND_TYPE_NOT_REFUNDED:
          match.refundData = { $exists: false };
          break;
      }
    }
    if (params.minimalPrice) {
      match['stop.price'] = { $gt: 0 };
    }
    // Create Aggregation
    const aggregation = [];
    // Filters
    if (match) {
      aggregation.push({
        $match: match
      });
    }
    // Charger?
    if (params.withChargeBoxes) {
      // Add Charge Box
      DatabaseUtils.pushChargingStationLookupInAggregation(
        { tenantID, aggregation, localField: 'chargeBoxID', foreignField: '_id',
          asField: 'chargeBox', oneToOneCardinality: true, oneToOneCardinalityNotNull: false });
    }
    // Limit records?
    if (!dbParams.onlyRecordCount) {
      // Always limit the nbr of record to avoid perfs issues
      aggregation.push({ $limit: Constants.DB_RECORD_COUNT_CEIL });
    }
    // Prepare statistics query
    let statsQuery = null;
    switch (params.statistics) {
      case 'history': // For historical case
        statsQuery = {
          $group: {
            _id: null,
            totalConsumptionWattHours: { $sum: '$stop.totalConsumption' },
            totalDurationSecs: { $sum: '$stop.totalDurationSecs' },
            totalPrice: { $sum: '$stop.price' },
            totalInactivitySecs: { '$sum': { $add: ['$stop.totalInactivitySecs', '$stop.extraInactivitySecs'] } },
            count: { $sum: 1 }
          }
        };
        break;
      case 'refund': // For refund case
        statsQuery = {
          $group: {
            _id: null,
            totalConsumptionWattHours: { $sum: '$stop.totalConsumption' },
            totalPriceRefund: { $sum: { $cond: [ { '$eq': [ { $type : '$refundData' }, 'missing' ] }, 0, '$stop.price' ] } },
            totalPricePending: { $sum: { $cond: [ { '$eq': [ { $type : '$refundData' }, 'missing' ] }, '$stop.price', 0 ] } },
            countRefundTransactions: { $sum: { $cond: [ { '$eq': [ { $type : '$refundData' }, 'missing' ] }, 0, 1 ] } },
            countPendingTransactions: { $sum: { $cond: [ { '$eq': [ { $type : '$refundData' }, 'missing' ] }, 1, 0 ] } },
            currency: { $addToSet: '$stop.priceUnit' },
            countRefundedReports: { $addToSet: '$refundData.reportId' },
            count: { $sum: 1 }
          }
        };
        break;
      default: // Default case only count
        statsQuery = {
          $group: {
            _id: null,
            count: { $sum: 1 }
          }
        };
        break;
    }
    // Count Records
    const transactionsCountMDB = await global.database.getCollection<any>(tenantID, 'transactions')
      .aggregate([...aggregation, statsQuery],
        {
          allowDiskUse: true
        })
      .toArray();
    let transactionCountMDB = (transactionsCountMDB && transactionsCountMDB.length > 0) ? transactionsCountMDB[0] : null;
    // Initialize statistics
    if (!transactionCountMDB) {
      switch (params.statistics) {
        case 'history':
          transactionCountMDB = {
            totalConsumptionWattHours: 0,
            totalDurationSecs: 0,
            totalPrice: 0,
            totalInactivitySecs: 0,
            count: 0
          };
          break;
        case 'refund':
          transactionCountMDB = {
            totalConsumptionWattHours: 0,
            totalPriceRefund: 0,
            totalPricePending: 0,
            countRefundTransactions: 0,
            countPendingTransactions: 0,
            countRefundedReports: 0,
            count: 0
          };
          break;
        default:
          transactionCountMDB = {
            count: 0
          };
          break;
      }
    }
    if (transactionCountMDB && transactionCountMDB.countRefundedReports) {
      // Translate array response to number
      transactionCountMDB.countRefundedReports = transactionCountMDB.countRefundedReports.length;
    }
    if (transactionCountMDB && transactionCountMDB.currency) {
      // Take first entry as reference currency. Expectation is that we have only one currency for all transaction
      transactionCountMDB.currency = transactionCountMDB.currency[0];
    }
    // Check if only the total count is requested
    if (dbParams.onlyRecordCount) {
      return {
        count: transactionCountMDB ? transactionCountMDB.count : 0,
        stats: transactionCountMDB ? transactionCountMDB : {},
        result: []
      };
    }
    // Remove the limit
    aggregation.pop();
    // Sort
    if (dbParams.sort) {
      if (!dbParams.sort.timestamp) {
        aggregation.push({
          $sort: { ...dbParams.sort, timestamp: -1 }
        });
      } else {
        aggregation.push({
          $sort: dbParams.sort
        });
      }
      // Sort
    } else {
      // Default
      aggregation.push({
        $sort: { timestamp: -1 }
      });
    }
    // Skip
    aggregation.push({
      $skip: dbParams.skip
    });
    // Limit
    aggregation.push({
      $limit: dbParams.limit
    });
    // Add User that started the transaction
<<<<<<< HEAD
    DatabaseUtils.pushUserLookupInAggregation({ tenantID, aggregation, localField: 'userID', foreignField: '_id', asField: 'user',
      oneToOneCardinality: true, oneToOneCardinalityNotNull: false});
    // Add stop User
    DatabaseUtils.pushUserLookupInAggregation({ tenantID, aggregation, localField: 'stop.userID', foreignField: '_id', asField: 'stop.user',
      oneToOneCardinality: true, oneToOneCardinalityNotNull: false});
=======
    aggregation.push({
      $lookup: {
        from: DatabaseUtils.getCollectionName(tenantID, 'users'),
        localField: 'userID',
        foreignField: '_id',
        as: 'user'
      }
    });
    // Single Record
    aggregation.push({
      $unwind: { 'path': '$user', 'preserveNullAndEmptyArrays': true }
    });
    // Add User that stopped the transaction
    aggregation.push({
      $lookup: {
        from: DatabaseUtils.getCollectionName(tenantID, 'users'),
        localField: 'stop.userID',
        foreignField: '_id',
        as: 'stop.user'
      }
    });
    // Single Record
    aggregation.push({
      $unwind: { 'path': '$stop.user', 'preserveNullAndEmptyArrays': true }
    });
    // Project
    DatabaseUtils.projectFields(aggregation, projectFields);
>>>>>>> a069537b
    // Read DB
    const transactionsMDB = await global.database.getCollection<Transaction>(tenantID, 'transactions')
      .aggregate(aggregation, { collation: { locale: Constants.DEFAULT_LOCALE, strength: 2 }, allowDiskUse: true })
      .toArray();
    // Set
    const transactions = [];
    // Create
    if (transactionsMDB && transactionsMDB.length > 0) {
      // Create
      for (const transactionMDB of transactionsMDB) {
        transactions.push(transactionMDB);
      }
    }
    // Debug
    Logging.traceEnd('TransactionStorage', 'getTransactions', uniqueTimerID, { params, dbParams });
    return {
      count: transactionCountMDB ? (transactionCountMDB.count === Constants.DB_RECORD_COUNT_CEIL ? -1 : transactionCountMDB.count) : 0,
      stats: transactionCountMDB ? transactionCountMDB : {},
      result: transactions
    };
  }

  static async getTransactionsInError(tenantID, params: any = {}, dbParams: DbParams) {
    // Debug
    const uniqueTimerID = Logging.traceStart('TransactionStorage', 'getTransactionsInError');
    // Check
    await Utils.checkTenant(tenantID);
    const pricing = await PricingStorage.getPricing(tenantID);

    // Check Limit
    dbParams.limit = Utils.checkRecordLimit(dbParams.limit);
    // Check Skip
    dbParams.skip = Utils.checkRecordSkip(dbParams.skip);
    // Create Aggregation
    const aggregation = [];
    const toSubRequests = [];
    // Build filter
    const match: any = {};
    // Filter?
    if (params.search) {
      // Build filter
      match.$or = [
        { '_id': parseInt(params.search) },
        { 'tagID': { $regex: params.search, $options: 'i' } },
        { 'chargeBoxID': { $regex: params.search, $options: 'i' } }
      ];
    }
    // User
    if (params.userIDs) {
      match.userID = {
        $in: params.userIDs.map((user) => {
          return Utils.convertToObjectID(user);
        })
      };
    }
    // Charge Box
    if (params.chargeBoxIDs) {
      match.chargeBoxID = { $in : params.chargeBoxIDs };
    }
    // Connector
    if (params.connectorId) {
      match.connectorId = Utils.convertToInt(params.connectorId);
    }
    // Date provided?
    if (params.startDateTime || params.endDateTime) {
      match.timestamp = {};
    }
    // Start date
    if (params.startDateTime) {
      match.timestamp.$gte = Utils.convertToDate(params.startDateTime);
    }
    // End date
    if (params.endDateTime) {
      match.timestamp.$lte = Utils.convertToDate(params.endDateTime);
    }
    if (params.siteAreaIDs) {
      match.siteAreaID = {
        $in: params.siteAreaIDs.map((area) => {
          return Utils.convertToObjectID(area);
        })
      };
    }
    if (params.siteID) {
      match.siteID = Utils.convertToObjectID(params.siteID);
    }
    // Filters
    if (match) {
      aggregation.push({
        $match: match
      });
    }
    // Transaction Duration Secs
    toSubRequests.push({
      $addFields: {
        'totalDurationSecs': { $divide: [{ $subtract: ['$stop.timestamp', '$timestamp'] }, 1000] },
        'idAsString': { $substr: ['$_id', 0, -1] }
      }
    });
    // Charger?
    if (params.withChargeBoxes) {
      // Add Charge Box
      toSubRequests.push({
        $lookup: {
          from: DatabaseUtils.getCollectionName(tenantID, 'chargingstations'),
          localField: 'chargeBoxID',
          foreignField: '_id',
          as: 'chargeBox'
        }
      });
      // Single Record
      toSubRequests.push({
        $unwind: { 'path': '$chargeBox', 'preserveNullAndEmptyArrays': true }
      });
    }
    // Add User that started the transaction
    toSubRequests.push({
      $lookup: {
        from: DatabaseUtils.getCollectionName(tenantID, 'users'),
        localField: 'userID',
        foreignField: '_id',
        as: 'user'
      }
    });
    // Single Record
    toSubRequests.push({
      $unwind: { 'path': '$user', 'preserveNullAndEmptyArrays': true }
    });
    // Add User that stopped the transaction
    toSubRequests.push({
      $lookup: {
        from: DatabaseUtils.getCollectionName(tenantID, 'users'),
        localField: 'stop.userID',
        foreignField: '_id',
        as: 'stop.user'
      }
    });
    // Single Record
    toSubRequests.push({
      $unwind: { 'path': '$stop.user', 'preserveNullAndEmptyArrays': true }
    });

    const facets = {
      '$facet':
      {
        'no_consumption':
          [
            {
              $match: {
                $and: [
                  { 'stop': { $exists: true } },
                  { 'stop.totalConsumption': { $lte: 0 } }
                ]
              }
            },
            { $addFields: { 'errorCode': 'no_consumption' } }
          ],
        'average_consumption_greater_than_connector_capacity':
          [
            { $match: { 'stop': { $exists: true } } },
            { $addFields: { activeDuration: { $subtract: ['$stop.totalDurationSecs', '$stop.totalInactivitySecs'] } } },
            { $match: { 'activeDuration': { $gt: 0 } } },
            {
              $lookup: {
                'from': DatabaseUtils.getCollectionName(tenantID, 'chargingstations'),
                'localField': 'chargeBoxID',
                'foreignField': '_id',
                'as': 'chargeBox'
              }
            },
            { $unwind: { 'path': '$chargeBox', 'preserveNullAndEmptyArrays': true } },
            { $addFields: { connector: { $arrayElemAt: ['$chargeBox.connectors', { $subtract: ['$connectorId', 1] }] } } },
            { $addFields: { averagePower: { $multiply: [{ $divide: ['$stop.totalConsumption', '$activeDuration'] }, 3600] } } },
            { $addFields: { impossiblePower: { $lte: [{ $subtract: ['$connector.power', '$averagePower'] }, 0] } } },
            { $match: { 'impossiblePower': { $eq: true } } },
            { $addFields: { 'errorCode': 'average_consumption_greater_than_connector_capacity' } }
          ]
      }
    };
    if (params.errorType) {
      const newFacet: any = {};
      newFacet[params.errorType] = facets.$facet[params.errorType];
      facets.$facet = newFacet;
    }

    // Merge in each facet the join for sitearea and siteareaid
    const facetNames = [];
    for (const facet in facets.$facet) {
      facets.$facet[facet] = [...facets.$facet[facet], ...toSubRequests];
      facetNames.push(`$${facet}`);
    }
    aggregation.push(facets);
    // Manipulate the results to convert it to an array of document on root level
    aggregation.push({ $project: { 'allItems': { $concatArrays: facetNames } } });
    aggregation.push({ $unwind: { 'path': '$allItems' } });
    aggregation.push({ $replaceRoot: { newRoot: '$allItems' } });
    // Add a unique identifier as we may have the same charger several time
    aggregation.push({ $addFields: { 'uniqueId': { $concat: ['$idAsString', '#', '$errorCode'] } } });
    // Limit records?
    if (!dbParams.onlyRecordCount) {
      // Always limit the nbr of record to avoid perfs issues
      aggregation.push({ $limit: Constants.DB_RECORD_COUNT_CEIL });
    }
    // Count Records
    const transactionsCountMDB = await global.database.getCollection<any>(tenantID, 'transactions')
      .aggregate([...aggregation, { $count: 'count' }], { allowDiskUse: true })
      .toArray();
    // Check if only the total count is requested
    const transactionCountMDB = (transactionsCountMDB && transactionsCountMDB.length > 0) ? transactionsCountMDB[0] : null;
    if (dbParams.onlyRecordCount) {
      // Return only the count
      return {
        count: (transactionCountMDB ? transactionCountMDB.count : 0),
        result: []
      };
    }
    // Remove the limit
    aggregation.pop();
    // Sort
    if (dbParams.sort) {
      // Sort
      aggregation.push({
        $sort: dbParams.sort
      });
    } else {
      // Default
      aggregation.push({
        $sort: { timestamp: -1 }
      });
    }
    // Skip
    aggregation.push({
      $skip: dbParams.skip
    });
    // Limit
    aggregation.push({
      $limit: dbParams.limit
    });
    // Read DB
    const transactionsMDB = await global.database.getCollection<any>(tenantID, 'transactions')
      .aggregate(aggregation, { collation: { locale: Constants.DEFAULT_LOCALE, strength: 2 }, allowDiskUse: true })
      .toArray();
    // Set
    const transactions = [];
    // Create
    if (transactionsMDB && transactionsMDB.length > 0) {
      // Create
      for (const transactionMDB of transactionsMDB) {
        const transaction = new Transaction(tenantID, { ...transactionMDB, pricing: pricing });
        transaction.getModel().errorCode = transactionMDB.errorCode;
        transaction.getModel().uniqueId = transactionMDB.uniqueId;
        transactions.push(transaction);
      }
    }
    // Debug
    Logging.traceEnd('TransactionStorage', 'getTransactionsInError', uniqueTimerID, { params, dbParams });
    // Ok
    return {
      count: (transactionCountMDB ? (transactionCountMDB.count === Constants.DB_RECORD_COUNT_CEIL ? -1 : transactionCountMDB.count) : 0),
      result: transactions
    };
  }

  public static async getTransaction(tenantID: string, id: number): Promise<{count: number, result: Transaction[]}> {
    // Debug
    const uniqueTimerID = Logging.traceStart('TransactionStorage', 'getTransaction');
    // Check
    await Utils.checkTenant(tenantID);
    // Create Aggregation
    const aggregation = [];
    // Filters
    aggregation.push({
      $match: { _id: Utils.convertToInt(id) }
    });
    // Add User
    DatabaseUtils.pushUserLookupInAggregation(
      { tenantID, aggregation, localField: 'userID', foreignField: '_id',
        asField: 'user', oneToOneCardinality: true, oneToOneCardinalityNotNull: false });
    // Add Stop User
    DatabaseUtils.pushUserLookupInAggregation(
      { tenantID, aggregation, localField: 'stop.userID', foreignField: '_id',
        asField: 'stop.user', oneToOneCardinality: true, oneToOneCardinalityNotNull: false });
    // Charging Station
    DatabaseUtils.pushChargingStationLookupInAggregation({ tenantID, aggregation, localField: 'chargeBoxID', foreignField: '_id', 
        asField: 'chargeBox', oneToOneCardinality: true, oneToOneCardinalityNotNull: false })
    // Read DB
    const transactionsMDB = await global.database.getCollection<any>(tenantID, 'transactions')
      .aggregate(aggregation, { allowDiskUse: true })
      .toArray();

    // Debug
    Logging.traceEnd('TransactionStorage', 'getTransaction', uniqueTimerID, { id });
    // Found?
    if (transactionsMDB && transactionsMDB.length > 0) {
      return new Transaction(tenantID, transactionsMDB[0]);
    }
    return null;
  }

  static async getActiveTransaction(tenantID, chargeBoxID, connectorId) {
    // Debug
    const uniqueTimerID = Logging.traceStart('TransactionStorage', 'getActiveTransaction');
    // Check
    await Utils.checkTenant(tenantID);
    const aggregation = [];
    // Filters
    aggregation.push({
      $match: {
        'chargeBoxID': chargeBoxID,
        'connectorId': Utils.convertToInt(connectorId),
        'stop': { $exists: false }
      }
    });
    // Add User
    aggregation.push({
      $lookup: {
        from: DatabaseUtils.getCollectionName(tenantID, 'users'),
        localField: 'userID',
        foreignField: '_id',
        as: 'user'
      }
    });
    // Add
    aggregation.push({
      $unwind: { 'path': '$user', 'preserveNullAndEmptyArrays': true }
    });
    // Read DB
    const transactionsMDB = await global.database.getCollection<any>(tenantID, 'transactions')
      .aggregate(aggregation, { allowDiskUse: true })
      .toArray();
    // Debug
    Logging.traceEnd('TransactionStorage', 'getActiveTransaction', uniqueTimerID, { chargeBoxID, connectorId });
    // Found?
    if (transactionsMDB && transactionsMDB.length > 0) {
      return new Transaction(tenantID, transactionsMDB[0]);
    }
    return null;
  }

  public static async getLastTransaction(tenantID: string, chargeBoxID: string, connectorId: number): Promise<Transaction> {
    // Debug
    const uniqueTimerID = Logging.traceStart('TransactionStorage', 'getLastTransaction');
    // Check
    await Utils.checkTenant(tenantID);
    const aggregation = [];
    // Filters
    aggregation.push({
      $match: {
        'chargeBoxID': chargeBoxID,
        'connectorId': Utils.convertToInt(connectorId)
      }
    });
    aggregation.push({ $sort: { timestamp: -1 } });
    // The last one
    aggregation.push({ $limit: 1 }); // TODO Use getTransactions so that I dont need to query charging stations etc here as well oof
    // Read DB
    const transactionsMDB = await global.database.getCollection<any>(tenantID, 'transactions')
      .aggregate(aggregation, { allowDiskUse: true })
      .toArray();
    // Debug
    Logging.traceEnd('TransactionStorage', 'getLastTransaction', uniqueTimerID, { chargeBoxID, connectorId });
    // Found?
    if (transactionsMDB && transactionsMDB.length > 0) {
      return transactionsMDB[0];
    }
    return null;
  }

  static async _findAvailableID(tenantID) { //TODO ...Why not just increment it??
    // Debug
    const uniqueTimerID = Logging.traceStart('TransactionStorage', '_findAvailableID');
    // Check
    await Utils.checkTenant(tenantID);
    let existingTransaction;
    do {
      // Generate new transaction ID
      const id = Utils.getRandomInt();
      existingTransaction = await TransactionStorage.getTransaction(tenantID, id);
      if (existingTransaction) {
        Logging.logWarning({
          tenantID: tenantID,
          module: 'TransactionStorage',
          method: '_findAvailableID', action: 'nextID',
          message: `Transaction ID '${id}' already exists, generating a new one...`
        });
      } else {
        return id;
      }
    } while (existingTransaction);
    // Debug
    Logging.traceEnd('TransactionStorage', '_findAvailableID', uniqueTimerID);
  }
}<|MERGE_RESOLUTION|>--- conflicted
+++ resolved
@@ -8,7 +8,6 @@
 import Transaction from '../../types/Transaction';
 import Utils from '../../utils/Utils';
 import DbLookup from '../../types/database/DBLookup';
-import DbParams from '../../types/database/DbParams';
 
 export default class TransactionStorage {
   public static async deleteTransaction(tenantID: string, transaction: Transaction) {
@@ -93,10 +92,9 @@
     return transactionYears;
   }
 
-<<<<<<< HEAD
-  public static async getTransactions(tenantID: string, 
+  public static async getTransactions(tenantID: string,
     params:{search?:string,userId?:string,chargeBoxID?:string,siteAreaID?:string,siteID?:string,connectorId?:number,startTime?:Date,endTime?:Date,stop?:any,type?:'refunded'|'notRefunded',minimalPrice?:boolean,withChargeBoxes?:boolean,statistics?:'refund'|'history'},//TODO change the any
-    dbParams: DbParams): 
+    dbParams: DbParams, projectFields?: string[]):
   Promise<{count: number, stats: {
     totalConsumptionWattHours?: number,
     totalPriceRefund?: number,
@@ -110,9 +108,6 @@
     totalInactivitySecs?: number,
     count: number
   }, result: Transaction[]}> {
-=======
-  static async getTransactions(tenantID, params: any = {}, dbParams: DbParams, projectFields?: string[]) {
->>>>>>> a069537b
     // Debug
     const uniqueTimerID = Logging.traceStart('TransactionStorage', 'getTransactions');
     // Check
@@ -332,41 +327,13 @@
       $limit: dbParams.limit
     });
     // Add User that started the transaction
-<<<<<<< HEAD
     DatabaseUtils.pushUserLookupInAggregation({ tenantID, aggregation, localField: 'userID', foreignField: '_id', asField: 'user',
       oneToOneCardinality: true, oneToOneCardinalityNotNull: false});
     // Add stop User
     DatabaseUtils.pushUserLookupInAggregation({ tenantID, aggregation, localField: 'stop.userID', foreignField: '_id', asField: 'stop.user',
       oneToOneCardinality: true, oneToOneCardinalityNotNull: false});
-=======
-    aggregation.push({
-      $lookup: {
-        from: DatabaseUtils.getCollectionName(tenantID, 'users'),
-        localField: 'userID',
-        foreignField: '_id',
-        as: 'user'
-      }
-    });
-    // Single Record
-    aggregation.push({
-      $unwind: { 'path': '$user', 'preserveNullAndEmptyArrays': true }
-    });
-    // Add User that stopped the transaction
-    aggregation.push({
-      $lookup: {
-        from: DatabaseUtils.getCollectionName(tenantID, 'users'),
-        localField: 'stop.userID',
-        foreignField: '_id',
-        as: 'stop.user'
-      }
-    });
-    // Single Record
-    aggregation.push({
-      $unwind: { 'path': '$stop.user', 'preserveNullAndEmptyArrays': true }
-    });
     // Project
     DatabaseUtils.projectFields(aggregation, projectFields);
->>>>>>> a069537b
     // Read DB
     const transactionsMDB = await global.database.getCollection<Transaction>(tenantID, 'transactions')
       .aggregate(aggregation, { collation: { locale: Constants.DEFAULT_LOCALE, strength: 2 }, allowDiskUse: true })
@@ -649,7 +616,7 @@
       { tenantID, aggregation, localField: 'stop.userID', foreignField: '_id',
         asField: 'stop.user', oneToOneCardinality: true, oneToOneCardinalityNotNull: false });
     // Charging Station
-    DatabaseUtils.pushChargingStationLookupInAggregation({ tenantID, aggregation, localField: 'chargeBoxID', foreignField: '_id', 
+    DatabaseUtils.pushChargingStationLookupInAggregation({ tenantID, aggregation, localField: 'chargeBoxID', foreignField: '_id',
         asField: 'chargeBox', oneToOneCardinality: true, oneToOneCardinalityNotNull: false })
     // Read DB
     const transactionsMDB = await global.database.getCollection<any>(tenantID, 'transactions')
