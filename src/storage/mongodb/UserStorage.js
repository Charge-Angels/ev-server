--- conflicted
+++ resolved
@@ -40,7 +40,6 @@
     let eula = null;
     const supportLanguages = Configuration.getLocalesConfig().supported;
 
-<<<<<<< HEAD
     // Search for language
     for (const supportLanguage of supportLanguages) {
       if (language == supportLanguage.substring(0, 2)) {
@@ -63,76 +62,6 @@
       // Get
       const eulaMDB = eulasMDB[0];
       // Check if eula has changed
-      console.log(currentEula);
-=======
-		// Search for language
-		for (const supportLanguage of supportLanguages) {
-			if (language == supportLanguage.substring(0, 2)) {
-				languageFound = true;
-			}
-		}
-		if (!languageFound) {
-			language = "en";
-		}
-		// Get current eula
-		currentEula = await UserStorage.getLatestEndUserLicenseAgreement(language);
-		// Read DB
-		let eulasMDB = await global.db.collection('eulas')
-			.find({'language':language})
-			.sort({'version': -1})
-			.limit(1)
-			.toArray();
-		// Found?
-		if (eulasMDB && eulasMDB.length > 0) {
-			// Get
-			let eulaMDB = eulasMDB[0];
-			// Check if eula has changed
-			currentEulaHash = crypto.createHash('sha256')
-				.update(currentEula)
-				.digest("hex");
-			if (currentEulaHash != eulaMDB.hash) {
-				// New Version
-				eula = {};
-				eula.timestamp = new Date();
-				eula.language = eulaMDB.language;
-				eula.version = eulaMDB.version + 1;
-				eula.text = currentEula;
-				eula.hash = currentEulaHash;
-				// Create
-				let result = await global.db.collection('eulas')
-					.insertOne(eula);
-				// Update object
-				eula = {};
-				Database.updateEula(result.ops[0], eula);
-				// Return
-				return eula;
-			} else {
-				// Ok: Transfer
-				eula = {};
-				Database.updateEula(eulaMDB, eula);
-				return eula;
-			}
-		} else {
-			// Create Default
-			eula = {};
-			eula.timestamp = new Date();
-			eula.language = language;
-			eula.version = 1;
-			eula.text = currentEula;
-			eula.hash = crypto.createHash('sha256')
-				.update(currentEula)
-				.digest("hex");
-			// Create
-			let result = await global.db.collection('eulas').insertOne(eula);
-			// Update object
-			eula = {};
-			Database.updateEula(result.ops[0], eula);
-			// Return
-			return eula;
-		}
-	}
->>>>>>> f098741c
-
       currentEulaHash = crypto.createHash('sha256')
         .update(currentEula)
         .digest("hex");
