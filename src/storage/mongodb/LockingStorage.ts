import cfenv from 'cfenv';
import os from 'os';
import global from '../../types/GlobalType';
import Lock from '../../types/Lock';
import Configuration from '../../utils/Configuration';
import Constants from '../../utils/Constants';
import DatabaseUtils from './DatabaseUtils';
import Logging from '../../utils/Logging';
import { ObjectID } from 'mongodb';
import Utils from '../../utils/Utils';

const MODULE_NAME = 'LockingStorage';

export default class LockingStorage {
  public static async getLocks(): Promise<Lock[]> {
    // Debug
    const uniqueTimerID = Logging.traceStart(MODULE_NAME, 'getLocks');
    const aggregation = [];
    // Handle the ID
    DatabaseUtils.pushRenameDatabaseID(aggregation);
    // Read DB
    const locksMDB = await global.database.getCollection<Lock>(Constants.DEFAULT_TENANT, 'locks')
      .aggregate(aggregation)
      .toArray();
    // Debug
    Logging.traceEnd(MODULE_NAME, 'getLocks', uniqueTimerID);
    // Ok
    return locksMDB;
  }

  public static async getLockStatus(lockToTest: Lock, lockOnMultipleHosts = true): Promise<boolean> {
    //  Check
    const locks = await LockingStorage.getLocks();
    const lockFound: Lock = locks.find((lock: Lock): boolean => {
      if (lockOnMultipleHosts) {
        // Same keyHash
        return (lockToTest.keyHash === lock.keyHash);
      }
      // Same keyHash and hostname
      return ((lockToTest.keyHash === lock.keyHash) &&
          (lockToTest.hostname === lock.hostname));
    });
    if (lockFound) {
      return true;
    }
    return false;
  }

  public static async cleanLocks(hostname = Configuration.isCloudFoundry() ? cfenv.getAppEnv().name : os.hostname()): Promise<void> {
    // Debug
    const uniqueTimerID = Logging.traceStart(MODULE_NAME, 'cleanLocks');
    // Delete
    await global.database.getCollection<any>(Constants.DEFAULT_TENANT, 'locks')
      .deleteMany({ hostname: hostname });
    // Debug
    Logging.traceEnd(MODULE_NAME, 'cleanLocks', uniqueTimerID);
  }

<<<<<<< HEAD
  public static async saveRunLock(runLockToSave: Lock): Promise<void> {
=======
  // pragma static async getRunLocks() {
  //   // Debug
  //   const uniqueTimerID = Logging.traceStart(MODULE_NAME, 'getRunLocks');
  //   // Read DB
  //   const runLocksMDB = await global.database.getCollection<any>(Constants.DEFAULT_TENANT, 'locks')
  //     .find({ type: 'runLock' })
  //     .toArray();
  //   const runLocks = [];
  //   // Check
  //   if (runLocksMDB && runLocksMDB.length > 0) {
  //     for (const runLockMDB of runLocksMDB) {
  //       const runLock = {};
  //       // Set values
  //       Database.updateRunLock(runLockMDB, runLock, false);
  //       // Add
  //       runLocks.push(runLock);
  //     }
  //   }
  //   // Debug
  //   Logging.traceEnd(MODULE_NAME, 'getRunLocks', uniqueTimerID);
  //   // Ok
  //   return runLocks;
  // }

  public static async saveRunLock(runLockToSave: Lock): Promise<string> {
>>>>>>> a6982771
    // Debug
    const uniqueTimerID = Logging.traceStart(MODULE_NAME, 'saveRunLock');
    // Transfer
    const runLockMDB = {
      _id: runLockToSave.id ? Utils.convertToObjectID(runLockToSave.id) : new ObjectID(),
      keyHash: runLockToSave.keyHash,
      name: runLockToSave.name,
      type: runLockToSave.type,
      timestamp: Utils.convertToDate(runLockToSave.timestamp),
      hostname: runLockToSave.hostname
    };
    // Create
    await global.database.getCollection<any>(Constants.DEFAULT_TENANT, 'locks')
      .insertOne(runLockMDB);
    // Debug
<<<<<<< HEAD
    Logging.traceEnd('LockingStorage', 'saveRunLock', uniqueTimerID, { runLock: runLockToSave });
=======
    Logging.traceEnd(MODULE_NAME, 'saveRunningMigration', uniqueTimerID, { runLock: runLockToSave });
    return runLockMDB._id;
>>>>>>> a6982771
  }

  public static async deleteRunLock(keyHash: string): Promise<void> {
    // Debug
    const uniqueTimerID = Logging.traceStart(MODULE_NAME, 'deleteRunLock');
    // Delete
    await global.database.getCollection<any>(Constants.DEFAULT_TENANT, 'locks')
      .findOneAndDelete({ 'keyHash': keyHash });
    // Debug
<<<<<<< HEAD
    Logging.traceEnd('LockingStorage', 'deleteRunLock', uniqueTimerID, { keyHash });
=======
    Logging.traceEnd(MODULE_NAME, 'deleteRunLock', uniqueTimerID, { id });
>>>>>>> a6982771
  }
}<|MERGE_RESOLUTION|>--- conflicted
+++ resolved
@@ -56,35 +56,7 @@
     Logging.traceEnd(MODULE_NAME, 'cleanLocks', uniqueTimerID);
   }
 
-<<<<<<< HEAD
   public static async saveRunLock(runLockToSave: Lock): Promise<void> {
-=======
-  // pragma static async getRunLocks() {
-  //   // Debug
-  //   const uniqueTimerID = Logging.traceStart(MODULE_NAME, 'getRunLocks');
-  //   // Read DB
-  //   const runLocksMDB = await global.database.getCollection<any>(Constants.DEFAULT_TENANT, 'locks')
-  //     .find({ type: 'runLock' })
-  //     .toArray();
-  //   const runLocks = [];
-  //   // Check
-  //   if (runLocksMDB && runLocksMDB.length > 0) {
-  //     for (const runLockMDB of runLocksMDB) {
-  //       const runLock = {};
-  //       // Set values
-  //       Database.updateRunLock(runLockMDB, runLock, false);
-  //       // Add
-  //       runLocks.push(runLock);
-  //     }
-  //   }
-  //   // Debug
-  //   Logging.traceEnd(MODULE_NAME, 'getRunLocks', uniqueTimerID);
-  //   // Ok
-  //   return runLocks;
-  // }
-
-  public static async saveRunLock(runLockToSave: Lock): Promise<string> {
->>>>>>> a6982771
     // Debug
     const uniqueTimerID = Logging.traceStart(MODULE_NAME, 'saveRunLock');
     // Transfer
@@ -100,12 +72,7 @@
     await global.database.getCollection<any>(Constants.DEFAULT_TENANT, 'locks')
       .insertOne(runLockMDB);
     // Debug
-<<<<<<< HEAD
-    Logging.traceEnd('LockingStorage', 'saveRunLock', uniqueTimerID, { runLock: runLockToSave });
-=======
-    Logging.traceEnd(MODULE_NAME, 'saveRunningMigration', uniqueTimerID, { runLock: runLockToSave });
-    return runLockMDB._id;
->>>>>>> a6982771
+    Logging.traceEnd(MODULE_NAME, 'saveRunLock', uniqueTimerID, { runLock: runLockToSave });
   }
 
   public static async deleteRunLock(keyHash: string): Promise<void> {
@@ -115,10 +82,6 @@
     await global.database.getCollection<any>(Constants.DEFAULT_TENANT, 'locks')
       .findOneAndDelete({ 'keyHash': keyHash });
     // Debug
-<<<<<<< HEAD
-    Logging.traceEnd('LockingStorage', 'deleteRunLock', uniqueTimerID, { keyHash });
-=======
-    Logging.traceEnd(MODULE_NAME, 'deleteRunLock', uniqueTimerID, { id });
->>>>>>> a6982771
+    Logging.traceEnd(MODULE_NAME, 'deleteRunLock', uniqueTimerID, { keyHash });
   }
 }