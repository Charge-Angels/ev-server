const Constants = require('../../utils/Constants');
const Database = require('../../utils/Database');
const DatabaseUtils = require('./DatabaseUtils');
const Utils = require('../../utils/Utils');
const crypto = require('crypto');
const Logging = require('../../utils/Logging');
const PricingStorage = require('./PricingStorage');

class TransactionStorage {
  static async deleteTransaction(tenantID, transaction) {
    // Debug
    const uniqueTimerID = Logging.traceStart('TransactionStorage', 'deleteTransaction');
    // Check
    await Utils.checkTenant(tenantID);
    // Delete
    await global.database.getCollection(tenantID, 'transactions')
      .findOneAndDelete({ '_id': transaction.getID() });
    // Delete Meter Values
    await global.database.getCollection(tenantID, 'metervalues')
      .deleteMany({ 'transactionId': transaction.getID() });
    // Delete Consumptions
    await global.database.getCollection(tenantID, 'consumptions')
      .deleteMany({ 'transactionId': transaction.getID() });
    // Debug
    Logging.traceEnd('TransactionStorage', 'deleteTransaction', uniqueTimerID, { transaction });
  }

  static async saveTransaction(tenantID, transactionToSave) {
    const Transaction = require('../../entity/Transaction');
    // Debug
    const uniqueTimerID = Logging.traceStart('TransactionStorage', 'saveTransaction');
    // Check
    await Utils.checkTenant(tenantID);
    // ID not provided?
    if (!transactionToSave.id) {
      // No: Check for a new ID
      transactionToSave.id = await TransactionStorage._findAvailableID(tenantID);
    }
    // Transfer
    const transactionMDB = {};
    Database.updateTransaction(transactionToSave, transactionMDB, false);
    // Modify
    const result = await global.database.getCollection(tenantID, 'transactions').findOneAndReplace(
      { "_id": Utils.convertToInt(transactionToSave.id) },
      transactionMDB,
      { upsert: true, new: true, returnOriginal: false });
    // Debug
    Logging.traceEnd('TransactionStorage', 'saveTransaction', uniqueTimerID, { transactionToSave });
    // Return
    return new Transaction(tenantID, result.value);
  }

<<<<<<< HEAD
=======
  static async saveMeterValues(tenantID, meterValuesToSave) {
    // Debug
    const uniqueTimerID = Logging.traceStart('TransactionStorage', 'saveMeterValues');
    // Check
    await Utils.checkTenant(tenantID);
    const meterValuesMDB = [];
    // Save all
    for (const meterValueToSave of meterValuesToSave.values) {
      const meterValue = {};
      // Id
      meterValue._id = crypto.createHash('sha256')
        .update(`${meterValueToSave.chargeBoxID}~${meterValueToSave.connectorId}~${meterValueToSave.timestamp}~${meterValueToSave.value}~${JSON.stringify(meterValueToSave.attribute)}`)
        .digest("hex");
      // Set
      Database.updateMeterValue(meterValueToSave, meterValue, false);
      // Add
      meterValuesMDB.push(meterValue);
    }
    // Execute
    await global.database.getCollection(tenantID, 'metervalues').insertMany(meterValuesMDB);
    // Debug
    Logging.traceEnd('TransactionStorage', 'saveMeterValues', uniqueTimerID, { meterValuesToSave });
  }

>>>>>>> f9aaacfe
  static async getTransactionYears(tenantID) {
    // Debug
    const uniqueTimerID = Logging.traceStart('TransactionStorage', 'getTransactionYears');
    // Check
    await Utils.checkTenant(tenantID);
    const firstTransactionsMDB = await global.database.getCollection(tenantID, 'transactions')
      .find({})
      .sort({ timestamp: 1 })
      .limit(1)
      .toArray();
    // Found?
    if (!firstTransactionsMDB || firstTransactionsMDB.length == 0) {
      return null;
    }
    const transactionYears = [];
    // Push the rest of the years up to now
    for (let i = new Date(firstTransactionsMDB[0].timestamp).getFullYear(); i <= new Date().getFullYear(); i++) {
      // Add
      transactionYears.push(i);
    }
    // Debug
    Logging.traceEnd('TransactionStorage', 'getTransactionYears', uniqueTimerID);
    return transactionYears;
  }

  static async getTransactions(tenantID, params = {}, limit, skip, sort) {
    const Transaction = require('../../entity/Transaction');
    // Debug
    const uniqueTimerID = Logging.traceStart('TransactionStorage', 'getTransactions');
    // Check
    await Utils.checkTenant(tenantID);
    // Check Limit
    limit = Utils.checkRecordLimit(limit);
    // Check Skip
    skip = Utils.checkRecordSkip(skip);
    // Build filter
    const match = {};
    // Filter?
    if (params.search) {
      // Build filter
      match.$or = [
        { "_id": parseInt(params.search) },
        { "tagID": { $regex: params.search, $options: 'i' } },
        { "chargeBoxID": { $regex: params.search, $options: 'i' } }
      ];
    }
    // User
    if (params.userId) {
      match.userID = Utils.convertToObjectID(params.userId);
    }
    // Charge Box
    if (params.chargeBoxID) {
      match.chargeBoxID = params.chargeBoxID;
    }
    // Connector
    if (params.connectorId) {
      match.connectorId = Utils.convertToInt(params.connectorId);
    }
    // Date provided?
    if (params.startDateTime || params.endDateTime) {
      match.timestamp = {};
    }
    // Start date
    if (params.startDateTime) {
      match.timestamp.$gte = Utils.convertToDate(params.startDateTime);
    }
    // End date
    if (params.endDateTime) {
      match.timestamp.$lte = Utils.convertToDate(params.endDateTime);
    }
    // Check stop tr
    if (params.stop) {
      match.stop = params.stop;
    }
    if (params.type) {
      switch (params.type) {
        case 'refunded':
          match.refundData = { $exists: true };
          break;
        case 'notRefunded':
          match.refundData = { $exists: false };
          break;
      }
    }
    // Create Aggregation
    const aggregation = [];
    // Filters
    if (match) {
      aggregation.push({
        $match: match
      });
    }
    // Transaction Duration Secs
    aggregation.push({
      $addFields: {
        "totalDurationSecs": { $divide: [{ $subtract: ["$stop.timestamp", "$timestamp"] }, 1000] }
      }
    });
    // Charger?
    if (params.withChargeBoxes || params.siteID || params.siteAreaID) {
      // Add Charge Box
      aggregation.push({
        $lookup: {
          from: DatabaseUtils.getCollectionName(tenantID, 'chargingstations'),
          localField: 'chargeBoxID',
          foreignField: '_id',
          as: 'chargeBox'
        }
      });
      // Single Record
      aggregation.push({
        $unwind: { "path": "$chargeBox", "preserveNullAndEmptyArrays": true }
      });
    }
    if (params.siteAreaID) {
      aggregation.push({
        $match: { "chargeBox.siteAreaID": Utils.convertToObjectID(params.siteAreaID) }
      });
    }
    if (params.siteID) {
      // Add Site Area
      aggregation.push({
        $lookup: {
          from: DatabaseUtils.getCollectionName(tenantID, 'siteareas'),
          localField: 'chargeBox.siteAreaID',
          foreignField: '_id',
          as: 'siteArea'
        }
      });
      // Single Record
      aggregation.push({
        $unwind: { "path": "$siteArea", "preserveNullAndEmptyArrays": true }
      });
      // Filter
      aggregation.push({
        $match: { "siteArea.siteID": Utils.convertToObjectID(params.siteID) }
      });
    }
    // Count Records
    const transactionsCountMDB = await global.database.getCollection(tenantID, 'transactions')
      .aggregate([...aggregation, { $count: "count" }])
      .toArray();
    // Sort
    if (sort) {
      if (!sort.hasOwnProperty('timestamp')) {
        aggregation.push({
          $sort: { ...sort, timestamp: -1 }
        });
      } else {
        aggregation.push({
          $sort: sort
        });
      }
      // Sort
    } else {
      // Default
      aggregation.push({
        $sort: { timestamp: -1 }
      });
    }
    // Skip
    aggregation.push({
      $skip: skip
    });
    // Limit
    aggregation.push({
      $limit: limit
    });
    // Add User that started the transaction
    aggregation.push({
      $lookup: {
        from: DatabaseUtils.getCollectionName(tenantID, 'users'),
        localField: 'userID',
        foreignField: '_id',
        as: 'user'
      }
    });
    // Single Record
    aggregation.push({
      $unwind: { "path": "$user", "preserveNullAndEmptyArrays": true }
    });
    // Add User that stopped the transaction
    aggregation.push({
      $lookup: {
        from: DatabaseUtils.getCollectionName(tenantID, 'users'),
        localField: 'stop.userID',
        foreignField: '_id',
        as: 'stop.user'
      }
    });
    // Single Record
    aggregation.push({
      $unwind: { "path": "$stop.user", "preserveNullAndEmptyArrays": true }
    });
    // Read DB
    const transactionsMDB = await global.database.getCollection(tenantID, 'transactions')
      .aggregate(aggregation, { collation: { locale: Constants.DEFAULT_LOCALE, strength: 2 } })
      .toArray();
    // Set
    const transactions = [];
    // Create
    if (transactionsMDB && transactionsMDB.length > 0) {
      // Create
      for (const transactionMDB of transactionsMDB) {
        transactions.push(new Transaction(tenantID, transactionMDB));
      }
    }
    // Debug
    Logging.traceEnd('TransactionStorage', 'getTransactions', uniqueTimerID, { params, limit, skip, sort });
    // Ok
    return {
      count: (transactionsCountMDB.length > 0 ? transactionsCountMDB[0].count : 0),
      result: transactions
    };
  }

  static async getTransactionsInError(tenantID, params = {}, limit, skip, sort) {
    const Transaction = require('../../entity/Transaction');
    // Debug
    const uniqueTimerID = Logging.traceStart('TransactionStorage', 'getTransactions');
    // Check
    await Utils.checkTenant(tenantID);
    const pricing = await PricingStorage.getPricing(tenantID);

    // Check Limit
    limit = Utils.checkRecordLimit(limit);
    // Check Skip
    skip = Utils.checkRecordSkip(skip);
    // Create Aggregation
    const aggregation = [];
    const toSubRequests = [];
    // Build filter
    const match = {};
    // Filter?
    if (params.search) {
      // Build filter
      match.$or = [
        { "_id": parseInt(params.search) },
        { "tagID": { $regex: params.search, $options: 'i' } },
        { "chargeBoxID": { $regex: params.search, $options: 'i' } }
      ];
    }
    // User
    if (params.userId) {
      match.userID = Utils.convertToObjectID(params.userId);
    }
    // Charge Box
    if (params.chargeBoxID) {
      match.chargeBoxID = params.chargeBoxID;
    }
    // Connector
    if (params.connectorId) {
      match.connectorId = Utils.convertToInt(params.connectorId);
    }
    // Date provided?
    if (params.startDateTime || params.endDateTime) {
      match.timestamp = {};
    }
    // Start date
    if (params.startDateTime) {
      match.timestamp.$gte = Utils.convertToDate(params.startDateTime);
    }
    // End date
    if (params.endDateTime) {
      match.timestamp.$lte = Utils.convertToDate(params.endDateTime);
    }
    // Filters
    if (match) {
      aggregation.push({
        $match: match
      });
    }
    // Transaction Duration Secs
    toSubRequests.push({
      $addFields: {
        "totalDurationSecs": { $divide: [{ $subtract: ["$stop.timestamp", "$timestamp"] }, 1000] },
        "idAsString": { $substr: ["$_id", 0, -1] }
      }
    });
    // Charger?
    if (params.withChargeBoxes || params.siteID) {
      // Add Charge Box
      toSubRequests.push({
        $lookup: {
          from: DatabaseUtils.getCollectionName(tenantID, 'chargingstations'),
          localField: 'chargeBoxID',
          foreignField: '_id',
          as: 'chargeBox'
        }
      });
      // Single Record
      toSubRequests.push({
        $unwind: { "path": "$chargeBox", "preserveNullAndEmptyArrays": true }
      });
    }
    if (params.siteID) {
      // Add Site Area
      toSubRequests.push({
        $lookup: {
          from: DatabaseUtils.getCollectionName(tenantID, 'siteareas'),
          localField: 'chargeBox.siteAreaID',
          foreignField: '_id',
          as: 'siteArea'
        }
      });
      // Single Record
      toSubRequests.push({
        $unwind: { "path": "$siteArea", "preserveNullAndEmptyArrays": true }
      });
      // Filter
      toSubRequests.push({
        $match: { "siteArea.siteID": Utils.convertToObjectID(params.siteID) }
      });
    }

    // Add User that started the transaction
    toSubRequests.push({
      $lookup: {
        from: DatabaseUtils.getCollectionName(tenantID, 'users'),
        localField: 'userID',
        foreignField: '_id',
        as: 'user'
      }
    });
    // Single Record
    toSubRequests.push({
      $unwind: { "path": "$user", "preserveNullAndEmptyArrays": true }
    });
    // Add User that stopped the transaction
    toSubRequests.push({
      $lookup: {
        from: DatabaseUtils.getCollectionName(tenantID, 'users'),
        localField: 'stop.userID',
        foreignField: '_id',
        as: 'stop.user'
      }
    });
    // Single Record
    toSubRequests.push({
      $unwind: { "path": "$stop.user", "preserveNullAndEmptyArrays": true }
    });

    const facets = {
      "$facet":
      {
        "no_consumption":
          [
            {
              $match: {
                $and: [
                  { "stop": { $exists: true } },
                  { "stop.totalConsumption": { $lte: 0 } }
                ]
              }
            },
            { $addFields: { "errorCode": "no_consumption" } }
          ],
        "average_consumption_greater_than_connector_capacity":
          [
            { $match: { "stop": { $exists: true } } },
            { $addFields: { activeDuration: { $subtract: ["$stop.totalDurationSecs", "$stop.totalInactivitySecs"] } } },
            { $match: { "activeDuration": { $gt: 0 } } },
            {
              $lookup: {
                "from": DatabaseUtils.getCollectionName(tenantID, "chargingstations"),
                "localField": "chargeBoxID",
                "foreignField": "_id",
                "as": "chargeBox"
              }
            },
            { $unwind: { "path": "$chargeBox", "preserveNullAndEmptyArrays": true } },
            { $addFields: { connector: { $arrayElemAt: ["$chargeBox.connectors", { $subtract: ["$connectorId", 1] }] } } },
            { $addFields: { averagePower: { $multiply: [{ $divide: ["$stop.totalConsumption", "$activeDuration"] }, 3600] } } },
            { $addFields: { impossiblePower: { $lte: [{ $subtract: ["$connector.power", "$averagePower"] }, 0] } } },
            { $match: { "impossiblePower": { $eq: true } } },
            { $addFields: { "errorCode": "average_consumption_greater_than_connector_capacity" } }
          ]
      }
    };
    if (params.errorType) {
      const newFacet = {};
      newFacet[params.errorType] = facets.$facet[params.errorType];
      facets.$facet = newFacet;
    }

    // merge in each facet the join for sitearea and siteareaid
    const facetNames = [];
    for (const facet in facets.$facet) {
      // for(const subRequest of toSubRequests){
      facets.$facet[facet] = [...facets.$facet[facet], ...toSubRequests];
      // }
      facetNames.push(`$${facet}`);
    }
    aggregation.push(facets);
    // Manipulate the results to convert it to an array of document on root level
    aggregation.push({ $project: { "allItems": { $concatArrays: facetNames } } });
    aggregation.push({ "$unwind": { "path": "$allItems" } });
    aggregation.push({ $replaceRoot: { newRoot: "$allItems" } });
    // Add a unique identifier as we may have the same charger several time
    aggregation.push({ $addFields: { "uniqueId": { $concat: ["$idAsString", "#", "$errorCode"] } } });
    // Count Records
    const transactionsCountMDB = await global.database.getCollection(tenantID, 'transactions')
      .aggregate([...aggregation, { $count: "count" }])
      .toArray();
    // Sort
    if (sort) {
      // Sort
      aggregation.push({
        $sort: sort
      });
    } else {
      // Default
      aggregation.push({
        $sort: { timestamp: -1 }
      });
    }
    // Skip
    aggregation.push({
      $skip: skip
    });
    // Limit
    aggregation.push({
      $limit: limit
    });
    // Read DB
    const transactionsMDB = await global.database.getCollection(tenantID, 'transactions')
      .aggregate(aggregation, { collation: { locale: Constants.DEFAULT_LOCALE, strength: 2 } })
      .toArray();
    // Set
    const transactions = [];
    // Create
    if (transactionsMDB && transactionsMDB.length > 0) {
      // Create
      for (const transactionMDB of transactionsMDB) {
        const transaction = new Transaction(tenantID, { ...transactionMDB, pricing: pricing });
        transaction.getModel().errorCode = transactionMDB.errorCode;
        transaction.getModel().uniqueId = transactionMDB.uniqueId;
        transactions.push(transaction);
      }
    }
    // Debug
    Logging.traceEnd('TransactionStorage', 'getTransactions', uniqueTimerID, { params, limit, skip, sort });
    // Ok
    return {
      count: (transactionsCountMDB.length > 0 ? transactionsCountMDB[0].count : 0),
      result: transactions
    };
  }

  /**
   *
   * @param tenantID
   * @param id
   * @param withMeterValues
   * @returns {Promise<Transaction>}
   */
  static async getTransaction(tenantID, id) {
    const Transaction = require('../../entity/Transaction');
    // Debug
    const uniqueTimerID = Logging.traceStart('TransactionStorage', 'getTransaction');
    // Check
    await Utils.checkTenant(tenantID);
    // Create Aggregation
    const aggregation = [];
    // Filters
    aggregation.push({
      $match: { _id: Utils.convertToInt(id) }
    });
    // Add User
    aggregation.push({
      $lookup: {
        from: DatabaseUtils.getCollectionName(tenantID, 'users'),
        localField: "userID",
        foreignField: "_id",
        as: "user"
      }
    });
    // Add
    aggregation.push({
      $unwind: { "path": "$user", "preserveNullAndEmptyArrays": true }
    });
    // Add Stop User
    aggregation.push({
      $lookup: {
        from: DatabaseUtils.getCollectionName(tenantID, 'users'),
        localField: "stop.userID",
        foreignField: "_id",
        as: "stop.user"
      }
    });
    // Add
    aggregation.push({
      $unwind: { "path": "$stop.user", "preserveNullAndEmptyArrays": true }
    });
    // Charging Station
    aggregation.push({
      $lookup: {
        from: DatabaseUtils.getCollectionName(tenantID, 'chargingstations'),
        localField: 'chargeBoxID',
        foreignField: '_id',
        as: 'chargeBox'
      }
    });
    // Single Record
    aggregation.push({
      $unwind: { "path": "$chargeBox", "preserveNullAndEmptyArrays": true }
    });
    // Read DB
    const transactionsMDB = await global.database.getCollection(tenantID, 'transactions')
      .aggregate(aggregation)
      .toArray();
    // Debug
    Logging.traceEnd('TransactionStorage', 'getTransaction', uniqueTimerID, { id });
    // Found?
    if (transactionsMDB && transactionsMDB.length > 0) {
      return new Transaction(tenantID, transactionsMDB[0]);
    }
    return null;
  }

<<<<<<< HEAD
=======
  /**
   *
   * @param tenantID
   * @param transactionID
   * @returns {Promise<Array>}
   */
  static async getMeterValues(tenantID, transactionID) {
    // Debug
    const uniqueTimerID = Logging.traceStart('TransactionStorage', 'getMeterValues');
    // Check
    await Utils.checkTenant(tenantID);
    // Create Aggregation
    const aggregation = [];
    // Filters
    aggregation.push({
      $match: { transactionId: Utils.convertToInt(transactionID) }
    });
    // Read DB
    const meterValuesMDB = await global.database.getCollection(tenantID, 'metervalues')
      .aggregate(aggregation)
      .toArray();
    // Convert to date
    for (const meterValueMDB of meterValuesMDB) {
      meterValueMDB.timestamp = new Date(meterValueMDB.timestamp);
    }
    // Sort
    meterValuesMDB.sort((meterValue1, meterValue2) => meterValue1.timestamp.getTime() - meterValue2.timestamp.getTime());
    // Create
    const meterValues = [];
    for (const meterValueMDB of meterValuesMDB) {
      const meterValue = {};
      // Copy
      Database.updateMeterValue(meterValueMDB, meterValue);
      // Add
      meterValues.push(meterValue);
    }
    // Debug
    Logging.traceEnd('TransactionStorage', 'getMeterValues', uniqueTimerID, { transactionID });
    return meterValues;
  }

>>>>>>> f9aaacfe
  static async getActiveTransaction(tenantID, chargeBoxID, connectorId) {
    const Transaction = require('../../entity/Transaction');
    // Debug
    const uniqueTimerID = Logging.traceStart('TransactionStorage', 'getActiveTransaction');
    // Check
    await Utils.checkTenant(tenantID);
    const aggregation = [];
    // Filters
    aggregation.push({
      $match: {
        "chargeBoxID": chargeBoxID,
        "connectorId": Utils.convertToInt(connectorId),
        "stop": { $exists: false }
      }
    });
    // Add User
    aggregation.push({
      $lookup: {
        from: DatabaseUtils.getCollectionName(tenantID, 'users'),
        localField: "userID",
        foreignField: "_id",
        as: "user"
      }
    });
    // Add
    aggregation.push({
      $unwind: { "path": "$user", "preserveNullAndEmptyArrays": true }
    });
    // Read DB
    const transactionsMDB = await global.database.getCollection(tenantID, 'transactions')
      .aggregate(aggregation)
      .toArray();
    // Debug
    Logging.traceEnd('TransactionStorage', 'getActiveTransaction', uniqueTimerID, { chargeBoxID, connectorId });
    // Found?
    if (transactionsMDB && transactionsMDB.length > 0) {
      return new Transaction(tenantID, transactionsMDB[0]);
    }
    return null;
  }

  static async _findAvailableID(tenantID) {
    // Debug
    const uniqueTimerID = Logging.traceStart('TransactionStorage', '_findAvailableID');
    // Check
    await Utils.checkTenant(tenantID);
    let existingTransaction;
    do {
      // Generate new transaction ID
      const id = Utils.getRandomInt();
      existingTransaction = await TransactionStorage.getTransaction(tenantID, id);
      if (existingTransaction) {
        Logging.logWarning({
          tenantID: tenantID,
          module: "TransactionStorage",
          method: "_findAvailableID", action: `nextID`,
          message: `Transaction ID '${id}' already exists, generating a new one...`
        });
      } else {
        return id;
      }
    } while (existingTransaction);
    // Debug
    Logging.traceEnd('TransactionStorage', '_findAvailableID', uniqueTimerID);
  }

  static async stopOrDeleteActiveTransactions(tenantID, chargeBoxId, connectorId) {
    // Debug
    const uniqueTimerID = Logging.traceStart('TransactionStorage', 'cleanupRemainingActiveTransactions');
    // Check
    await Utils.checkTenant(tenantID);
    let activeTransaction;
    do {
      // Check if the charging station has already a transaction
      activeTransaction = await TransactionStorage.getActiveTransaction(tenantID, chargeBoxId, connectorId);
      // Exists already?
      if (activeTransaction) {
        // Has consumption?
        if (activeTransaction.getCurrentTotalConsumption() <= 0) {
          // No consumption: delete
          Logging.logWarning({
            tenantID: tenantID,
            source: chargeBoxId, module: 'ChargingStation', method: 'cleanupRemainingActiveTransactions',
            action: 'StartTransaction', actionOnUser: activeTransaction.getUserID(),
            message: `Pending Transaction ID '${activeTransaction.getID()}' has been deleted on Connector '${activeTransaction.getConnectorId()}'`
          });
          // Delete
          await this.deleteTransaction(tenantID, activeTransaction);
        } else {
          // Has consumption: close it!
          Logging.logWarning({
            tenantID: tenantID,
            source: chargeBoxId, module: 'ChargingStation', method: 'cleanupRemainingActiveTransactions',
            action: 'StartTransaction', actionOnUser: activeTransaction.getUserID(),
            message: `Pending Transaction ID '${activeTransaction.getID()}' has been stopped on Connector '${activeTransaction.getConnectorId()}'`
          });
          // Stop
          await activeTransaction.stopTransaction(activeTransaction.getUserID(), activeTransaction.getTagID(),
            activeTransaction.getLastMeterValue().value + 1, new Date(), activeTransaction.timezone);
          // Save Transaction
          await TransactionStorage.saveTransaction(activeTransaction.getTenantID(), activeTransaction.getModel());
        }
      }
    } while (activeTransaction);
    // Debug
    Logging.traceEnd('TransactionStorage', 'cleanupRemainingActiveTransactions', uniqueTimerID, {
      chargeBoxId,
      connectorId
    });
  }
}

module.exports = TransactionStorage;<|MERGE_RESOLUTION|>--- conflicted
+++ resolved
@@ -50,33 +50,6 @@
     return new Transaction(tenantID, result.value);
   }
 
-<<<<<<< HEAD
-=======
-  static async saveMeterValues(tenantID, meterValuesToSave) {
-    // Debug
-    const uniqueTimerID = Logging.traceStart('TransactionStorage', 'saveMeterValues');
-    // Check
-    await Utils.checkTenant(tenantID);
-    const meterValuesMDB = [];
-    // Save all
-    for (const meterValueToSave of meterValuesToSave.values) {
-      const meterValue = {};
-      // Id
-      meterValue._id = crypto.createHash('sha256')
-        .update(`${meterValueToSave.chargeBoxID}~${meterValueToSave.connectorId}~${meterValueToSave.timestamp}~${meterValueToSave.value}~${JSON.stringify(meterValueToSave.attribute)}`)
-        .digest("hex");
-      // Set
-      Database.updateMeterValue(meterValueToSave, meterValue, false);
-      // Add
-      meterValuesMDB.push(meterValue);
-    }
-    // Execute
-    await global.database.getCollection(tenantID, 'metervalues').insertMany(meterValuesMDB);
-    // Debug
-    Logging.traceEnd('TransactionStorage', 'saveMeterValues', uniqueTimerID, { meterValuesToSave });
-  }
-
->>>>>>> f9aaacfe
   static async getTransactionYears(tenantID) {
     // Debug
     const uniqueTimerID = Logging.traceStart('TransactionStorage', 'getTransactionYears');
@@ -597,50 +570,6 @@
     return null;
   }
 
-<<<<<<< HEAD
-=======
-  /**
-   *
-   * @param tenantID
-   * @param transactionID
-   * @returns {Promise<Array>}
-   */
-  static async getMeterValues(tenantID, transactionID) {
-    // Debug
-    const uniqueTimerID = Logging.traceStart('TransactionStorage', 'getMeterValues');
-    // Check
-    await Utils.checkTenant(tenantID);
-    // Create Aggregation
-    const aggregation = [];
-    // Filters
-    aggregation.push({
-      $match: { transactionId: Utils.convertToInt(transactionID) }
-    });
-    // Read DB
-    const meterValuesMDB = await global.database.getCollection(tenantID, 'metervalues')
-      .aggregate(aggregation)
-      .toArray();
-    // Convert to date
-    for (const meterValueMDB of meterValuesMDB) {
-      meterValueMDB.timestamp = new Date(meterValueMDB.timestamp);
-    }
-    // Sort
-    meterValuesMDB.sort((meterValue1, meterValue2) => meterValue1.timestamp.getTime() - meterValue2.timestamp.getTime());
-    // Create
-    const meterValues = [];
-    for (const meterValueMDB of meterValuesMDB) {
-      const meterValue = {};
-      // Copy
-      Database.updateMeterValue(meterValueMDB, meterValue);
-      // Add
-      meterValues.push(meterValue);
-    }
-    // Debug
-    Logging.traceEnd('TransactionStorage', 'getMeterValues', uniqueTimerID, { transactionID });
-    return meterValues;
-  }
-
->>>>>>> f9aaacfe
   static async getActiveTransaction(tenantID, chargeBoxID, connectorId) {
     const Transaction = require('../../entity/Transaction');
     // Debug
