--- conflicted
+++ resolved
@@ -2,14 +2,9 @@
 import Constants from '../../utils/Constants';
 import Database from '../../utils/Database';
 import DatabaseUtils from './DatabaseUtils';
-<<<<<<< HEAD
 import Logging from '../../utils/Logging';
 import global from '../../types/GlobalType';
-=======
-import TSGlobal from '../../types/GlobalType';
-import Logging from '../../utils/Logging';
 import Utils from '../../utils/Utils';
->>>>>>> 4b7d5a22
 
 
 export default class OCPPStorage {
