--- conflicted
+++ resolved
@@ -8,12 +8,9 @@
 import Tenant from '../../types/Tenant';
 import Utils from '../../utils/Utils';
 import Connector from '../../types/Connector';
-<<<<<<< HEAD
 import TenantStorage from './TenantStorage';
-=======
 import { ObjectID } from 'bson';
 import UtilsService from '../../server/rest/service/UtilsService';
->>>>>>> 947c9155
 
 export default class ChargingStationStorage {
 
