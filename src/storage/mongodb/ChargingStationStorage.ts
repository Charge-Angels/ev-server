import BackendError from '../../exception/BackendError';
import ChargingStation from '../../entity/ChargingStation';
import Constants from '../../utils/Constants';
import Database from '../../utils/Database';
import DatabaseUtils from './DatabaseUtils';
import TSGlobal from '../../types/GlobalType';
import Logging from '../../utils/Logging';
<<<<<<< HEAD
import BackendError from '../../exception/BackendError';
import ChargingStation from '../../entity/ChargingStation';
import SiteArea from '../../types/SiteArea';
import Site from '../../types/Site';
import Tenant from '../../entity/Tenant';
import global from '../../types/GlobalType';
=======
import Site from '../../entity/Site';
import SiteArea from '../../types/SiteArea';
import Tenant from '../../entity/Tenant';
import Utils from '../../utils/Utils';
declare const global: TSGlobal;
>>>>>>> 4b7d5a22

export default class ChargingStationStorage {

  private static _chargingStationFields = [ 'siteAreaID', 'chargePointSerialNumber', 'chargePointModel', 'chargeBoxSerialNumber', 'chargePointVendor', 'iccid', 'imsi', 'meterType', 'firmwareVersion',
  'meterSerialNumber', 'endpoint', 'ocppVersion', 'ocppProtocol', 'lastHeartBeat', 'deleted', 'lastReboot', 'chargingStationURL', 'connectors', 'firmwareVersion', 'maximumPower', 'latitude', 'longitude', 'powerLimitUnit', 'cannotChargeInParallel', 'numberOfConnectedPhase', 'cfApplicationIDAndInstanceIndex'];

  static async getChargingStation(tenantID, id): Promise<ChargingStation> {
    // Debug
    const uniqueTimerID = Logging.traceStart('ChargingStationStorage', 'getChargingStation');
    // Check Tenant
    await Utils.checkTenant(tenantID);

    // Create Aggregation
    const aggregation = [];
    // Filters
    aggregation.push({
      $match: {
        _id: id
      }
    });
    // With Site Area, TODO make sure this works
    DatabaseUtils.pushSiteAreaJoinInAggregation(tenantID, aggregation, 'siteAreaID', '_id', 'siteArea', this._chargingStationFields, 'include', true);

    // Read DB
    const chargingStationMDB = await global.database.getCollection<any>(tenantID, 'chargingstations')
      .aggregate(aggregation)
      .limit(1)
      .toArray();

    let chargingStation: ChargingStation = null;
    // Found
    if (chargingStationMDB && chargingStationMDB.length > 0) {
      // Create
      chargingStation = new ChargingStation(tenantID, chargingStationMDB[0]);
      // Set Site Area
      if (chargingStationMDB[0].siteArea) {
        chargingStation.setSiteArea(chargingStationMDB[0].siteArea);
      }
    }

    // Debug
    Logging.traceEnd('ChargingStationStorage', 'getChargingStation', uniqueTimerID);
    return chargingStation;
  }

  static async getChargingStations(tenantID, params: any = {}, limit?, skip?, sort?): Promise<{count: number; result: ChargingStation[]}> {
    // Debug
    const uniqueTimerID = Logging.traceStart('ChargingStationStorage', 'getChargingStations');
    // Check Tenant
    await Utils.checkTenant(tenantID);

    // Check Limit
    limit = Utils.checkRecordLimit(limit);
    // Check Skip
    skip = Utils.checkRecordSkip(skip);
    // Create Aggregation
    const aggregation = [];
    // Set the filters
    const filters: any = {
      '$and': [{
        '$or': [
          { 'deleted': { $exists: false } },
          { 'deleted': null },
          { 'deleted': false }
        ]
      }]
    };
    // Include deleted charging stations if requested
    if (params.includeDeleted) {
      filters.$and[0].$or.push({
        'deleted': true
      });
    }
    // Source?
    if (params.search) {
      // Build filter
      filters.$and.push({
        '$or': [
          { '_id': { $regex: params.search, $options: 'i' } },
          { 'chargePointModel': { $regex: params.search, $options: 'i' } },
          { 'chargePointVendor': { $regex: params.search, $options: 'i' } }
        ]
      });
    }
    // Site Area
    if (params.siteAreaID) {
      filters.$and.push({
        'siteAreaID': Utils.convertToObjectID(params.siteAreaID)
      });
    }
    // No Site Area
    if (params.withNoSiteArea) {
      // Build filter
      filters.$and.push({
        'siteAreaID': null
      });
    } else {
      // With Site Area, TODO make sure this works
      DatabaseUtils.pushSiteAreaJoinInAggregation(tenantID, aggregation, 'siteAreaID', '_id', 'siteArea', this._chargingStationFields, 'manual', true);

<<<<<<< HEAD
=======
      // Single Record
      aggregation.push({
        $unwind: {
          'path': '$siteArea',
          'preserveNullAndEmptyArrays': true
        }
      });
>>>>>>> 4b7d5a22
      // With sites
      if (params.siteIDs && params.siteIDs.length > 0) {
        // Build filter
        filters.$and.push({
          'siteArea.siteID': {
            $in: params.siteIDs.map((siteID) => {
              return Utils.convertToObjectID(siteID);
            })
          }
        });
      }
      if (params.withSite) {
<<<<<<< HEAD
        DatabaseUtils.pushBasicSiteJoinInAggregation(tenantID, aggregation, 'siteArea.siteID', '_id', 'site', ['siteArea', ...this._chargingStationFields], 'manual', true);
=======
        // Get the site from the sitearea
        aggregation.push({
          $lookup: {
            from: DatabaseUtils.getCollectionName(tenantID, 'sites'),
            localField: 'siteArea.siteID',
            foreignField: '_id',
            as: 'site'
          }
        });
        // Single Record
        aggregation.push({
          $unwind: {
            'path': '$site',
            'preserveNullAndEmptyArrays': true
          }
        });
>>>>>>> 4b7d5a22
      }
    }
    if (params.chargeBoxID) {
      // Build filter
      filters.$and.push({
        '_id': params.chargeBoxID
      });
    }
    // Filters
    aggregation.push({
      $match: filters
    });
    // Limit records?
    if (!params.onlyRecordCount) {
      // Always limit the nbr of record to avoid perfs issues
      aggregation.push({ $limit: Constants.MAX_DB_RECORD_COUNT });
    }
    // Count Records
    const chargingStationsCountMDB = await global.database.getCollection<any>(tenantID, 'chargingstations')
      .aggregate([...aggregation, { $count: 'count' }], { allowDiskUse: true })
      .toArray();
    // Check if only the total count is requested
    if (params.onlyRecordCount) {
      // Return only the count
      return {
        count: (chargingStationsCountMDB.length > 0 ? chargingStationsCountMDB[0].count : 0),
        result: []
      };
    }
    // Remove the limit
    aggregation.pop();
    // Add Created By / Last Changed By
    DatabaseUtils.pushCreatedLastChangedInAggregation(tenantID, aggregation);
    // Sort
    if (sort) {
      // Sort
      aggregation.push({
        $sort: sort
      });
    } else {
      // Default
      aggregation.push({
        $sort: {
          _id: 1
        }
      });
    }
    // Skip
    aggregation.push({
      $skip: skip
    });
    // Limit
    aggregation.push({
      $limit: limit
    });
    // Read DB
    const chargingStationsMDB = await global.database.getCollection<any>(tenantID, 'chargingstations')
      .aggregate(aggregation, { collation: { locale: Constants.DEFAULT_LOCALE, strength: 2 }, allowDiskUse: true })
      .toArray();
    const chargingStations = [];
    // Create
    for (const chargingStationMDB of chargingStationsMDB) {
      // Create the Charger
      const chargingStation = new ChargingStation(tenantID, chargingStationMDB);
      // Add the Site Area?
      if (chargingStationMDB.siteArea) {
        const siteArea: SiteArea = chargingStationMDB.siteArea;

        // Set
        chargingStation.setSiteArea(siteArea);
        if (chargingStationMDB.site) {
          // Add site
          siteArea.site = chargingStationMDB.site;
        }
      }
      // Add
      chargingStations.push(chargingStation);
    }
    // Debug
    Logging.traceEnd('ChargingStationStorage', 'getChargingStations', uniqueTimerID);
    // Ok
    return {
      count: (chargingStationsCountMDB.length > 0 ?
        (chargingStationsCountMDB[0].count === Constants.MAX_DB_RECORD_COUNT ? -1 : chargingStationsCountMDB[0].count) : 0),
      result: chargingStations
    };
  }

  static async getChargingStationsInError(tenantID, params: any = {}, limit?, skip?, sort?) {
    // Debug
    const uniqueTimerID = Logging.traceStart('ChargingStationStorage', 'getChargingStations');
    // Check Tenant
    await Utils.checkTenant(tenantID);
    // Check Limit
    limit = Utils.checkRecordLimit(limit);
    // Check Skip
    skip = Utils.checkRecordSkip(skip);
    // Create Aggregation
    const aggregation = [];
    const siteAreaIdJoin = null;
    let siteAreaJoin = null;
    // Set the filters
    const basicFilters: any = {
      $and: [{
        $or: [
          { 'deleted': { $exists: false } },
          { 'deleted': null },
          { 'deleted': false }
        ]
      }]
    };
    // Source?
    if (params.search) {
      // Build filter
      basicFilters.$and.push({
        '$or': [
          { '_id': { $regex: params.search, $options: 'i' } },
          { 'chargePointModel': { $regex: params.search, $options: 'i' } },
          { 'chargePointVendor': { $regex: params.search, $options: 'i' } }
        ]
      });
    }
    // Source?
    if (params.siteAreaID) {
      // Build filter
      basicFilters.$and.push({
        'siteAreaID': Utils.convertToObjectID(params.siteAreaID)
      });
    }
    // With no Site Area
    if (params.withNoSiteArea) {
      // Build filter
      basicFilters.$and.push({
        'siteAreaID': null
      });
    } else {
      // Always get the Site Area
      const siteAreaIdJoin = [];
      // With Site Area, TODO make sure this works
      DatabaseUtils.pushSiteAreaJoinInAggregation(tenantID, siteAreaIdJoin, 'siteAreaID', '_id', 'siteArea', this._chargingStationFields, 'manual', true);

    }
    // Check Site ID
    if (params.siteID) {
      // Build filter
      basicFilters.$and.push({
        'siteArea.siteID': Utils.convertToObjectID(params.siteID)
      });
    }
    if (params.withSite) {
      // Get the site from the sitearea
<<<<<<< HEAD
      siteAreaJoin = [];
      DatabaseUtils.pushBasicSiteJoinInAggregation(tenantID, siteAreaJoin, 'siteArea.siteID', '_id', 'site', ['siteArea', ...this._chargingStationFields], 'manual', true);
=======
      siteAreaJoin = [{
        $lookup: {
          from: DatabaseUtils.getCollectionName(tenantID, 'sites'),
          localField: 'siteArea.siteID',
          foreignField: '_id',
          as: 'site'
        }
      }, {
        $unwind: {
          'path': '$site',
          'preserveNullAndEmptyArrays': true
        }
      }
      ];
>>>>>>> 4b7d5a22
    }
    // Charger
    if (params.chargeBoxID) {
      basicFilters.$and.push({
        '_id': params.chargeBoxId
      });
    }
    // Build facets meaning each different error scenario
    let facets: any = {};
    if (params.errorType) {
      // Check allowed
      if (!(await Tenant.getTenant(tenantID)).isComponentActive(Constants.COMPONENTS.ORGANIZATION) && params.errorType === 'missingSiteArea') {
        throw new BackendError(null, 'Organization is not active whereas filter is on missing site.',
          'ChargingStationStorage', 'getChargingStationsInError');
      }
      // Build facet only for one error type
      facets.$facet = {};
      facets.$facet[params.errorType] = ChargingStationStorage.builChargerInErrorFacet(params.errorType);
    } else {
      facets = {
        '$facet':
        {
          'missingSettings': ChargingStationStorage.builChargerInErrorFacet('missingSettings'),
          'connectionBroken': ChargingStationStorage.builChargerInErrorFacet('connectionBroken'),
          'connectorError': ChargingStationStorage.builChargerInErrorFacet('connectorError'),
        }
      };
      if ((await Tenant.getTenant(tenantID)).isComponentActive(Constants.COMPONENTS.ORGANIZATION)) {
        // Add facet for missing Site Area ID
        facets.$facet.missingSiteArea = ChargingStationStorage.builChargerInErrorFacet('missingSiteArea');
      }
    }
    // Merge in each facet the join for sitearea and siteareaid
    const project = [];
    for (const facet in facets.$facet) {
      if (siteAreaIdJoin) {
        facets.$facet[facet] = [...facets.$facet[facet], ...siteAreaIdJoin];
      }
      if (siteAreaJoin) {
        facets.$facet[facet] = [...facets.$facet[facet], ...siteAreaJoin];
        // Filters
        facets.$facet[facet].push({
          $match: basicFilters
        });
      }
      project.push(`$${facet}`);
    }
    aggregation.push(facets);
    // Manipulate the results to convert it to an array of document on root level
    aggregation.push({ $project: { 'allItems': { $concatArrays: project } } });
    aggregation.push({ $unwind: { 'path': '$allItems' } });
    aggregation.push({ $replaceRoot: { newRoot: '$allItems' } });
    // Add a unique identifier as we may have the same charger several time
    aggregation.push({ $addFields: { 'uniqueId': { $concat: ['$_id', '#', '$errorCode'] } } });

    // Limit records?
    if (!params.onlyRecordCount) {
      // Always limit the nbr of record to avoid perfs issues
      aggregation.push({ $limit: Constants.MAX_DB_RECORD_COUNT });
    }
    // Count Records
    const chargingStationsCountMDB = await global.database.getCollection<any>(tenantID, 'chargingstations')
      .aggregate([...aggregation, { $count: 'count' }])
      .toArray();
    // Check if only the total count is requested
    if (params.onlyRecordCount) {
      // Return only the count
      return {
        count: (chargingStationsCountMDB.length > 0 ? chargingStationsCountMDB[0].count : 0),
        result: []
      };
    }
    // Remove the limit
    aggregation.pop();
    // Add Created By / Last Changed By
    DatabaseUtils.pushCreatedLastChangedInAggregation(tenantID, aggregation);
    // Sort
    if (sort) {
      // Sort
      aggregation.push({
        $sort: sort
      });
    } else {
      // Default
      aggregation.push({
        $sort: {
          _id: 1
        }
      });
    }
    // Skip
    aggregation.push({
      $skip: skip
    });
    // Limit
    aggregation.push({
      $limit: limit
    });
    // Read DB
    const chargingStationsFacetMDB = await global.database.getCollection<any>(tenantID, 'chargingstations')
      .aggregate(aggregation, {
        collation: {
          locale: Constants.DEFAULT_LOCALE,
          strength: 2
        }
      })
      .toArray();
    const chargingStations = [];
    // Create
    for (const chargingStationMDB of chargingStationsFacetMDB) {
      // Create the Charger
      const chargingStation = new ChargingStation(tenantID, chargingStationMDB);
      // Enhance model with error info
      chargingStation.getModel().errorCode = chargingStationMDB.errorCode;
      chargingStation.getModel().uniqueId = chargingStationMDB.uniqueId;
      // Add the Site Area?
      if (chargingStationMDB.siteArea) {
        const siteArea = chargingStationMDB.siteArea;
        // Set
        chargingStation.setSiteArea(siteArea);
        if (chargingStationMDB.site) {
          // Add site
          siteArea.site = chargingStationMDB.site;
        }
      }
      // Add
      chargingStations.push(chargingStation);
    }
    // Debug
    Logging.traceEnd('ChargingStationStorage', 'getChargingStations', uniqueTimerID);
    // Ok
    return {
      count: (chargingStationsCountMDB.length > 0 ?
        (chargingStationsCountMDB[0].count === Constants.MAX_DB_RECORD_COUNT ? -1 : chargingStationsCountMDB[0].count) : 0),
      result: chargingStations
    };
  }

  static builChargerInErrorFacet(errorType) {
    switch (errorType) {
      case 'missingSettings':
        return [{
          $match: {
            $or: [
              { 'maximumPower': { $exists: false } }, { 'maximumPower': { $lte: 0 } }, { 'maximumPower': null },
              { 'chargePointModel': { $exists: false } }, { 'chargePointModel': { $eq: '' } },
              { 'chargePointVendor': { $exists: false } }, { 'chargePointVendor': { $eq: '' } },
              { 'numberOfConnectedPhase': { $exists: false } }, { 'numberOfConnectedPhase': null }, { 'numberOfConnectedPhase': { $nin: [0, 1, 3] } },
              { 'powerLimitUnit': { $exists: false } }, { 'powerLimitUnit': null }, { 'powerLimitUnit': { $nin: ['A', 'W'] } },
              { 'chargingStationURL': { $exists: false } }, { 'chargingStationURL': null }, { 'chargingStationURL': { $eq: '' } },
              { 'cannotChargeInParallel': { $exists: false } }, { 'cannotChargeInParallel': null },
              { 'connectors.type': { $exists: false } }, { 'connectors.type': null }, { 'connectors.type': { $eq: '' } },
              { 'connectors.power': { $exists: false } }, { 'connectors.power': null }, { 'connectors.power': { $lte: 0 } }
            ]
          }
        },
        { $addFields: { 'errorCode': 'missingSettings' } }
        ];
      case 'connectionBroken': {
        const inactiveDate = new Date(new Date().getTime() - 3 * 60 * 1000);
        return [
          { $match: { 'lastHeartBeat': { $lte: inactiveDate } } },
          { $addFields: { 'errorCode': 'connectionBroken' } }
        ];
      }
      case 'connectorError':
        return [
          { $match: { $or: [{ 'connectors.errorCode': { $ne: 'NoError' } }, { 'connectors.status': { $eq: 'Faulted' } }] } },
          { $addFields: { 'errorCode': 'connectorError' } }
        ];
      case 'missingSiteArea':
        return [
          { $match: { $or: [{ 'siteAreaID': { $exists: false } }, { 'siteAreaID': null }] } },
          { $addFields: { 'errorCode': 'missingSiteArea' } }
        ];
      default:
        return [];
    }
  }

  static async saveChargingStation(tenantID, chargingStationToSave) {
    // Debug
    const uniqueTimerID = Logging.traceStart('ChargingStationStorage', 'saveChargingStation');
    // Check Tenant
    await Utils.checkTenant(tenantID);
    // Check Site Area
    chargingStationToSave.siteAreaID = null;
    if (chargingStationToSave.siteArea && chargingStationToSave.siteArea.id) {
      // Set the ID
      chargingStationToSave.siteAreaID = chargingStationToSave.siteArea.id;
    }
    // Check Created By/On
    chargingStationToSave.createdBy = Utils.convertUserToObjectID(chargingStationToSave.createdBy);
    chargingStationToSave.lastChangedBy = Utils.convertUserToObjectID(chargingStationToSave.lastChangedBy);
    // Transfer
    const chargingStation: any = {};
    Database.updateChargingStation(chargingStationToSave, chargingStation, false);
    // Modify and return the modified document
    const result = await global.database.getCollection<any>(tenantID, 'chargingstations').findOneAndUpdate({
      '_id': chargingStationToSave.id
    }, {
      $set: chargingStation
    }, {
      upsert: true,
      returnOriginal: false
    });
    // Debug
    Logging.traceEnd('ChargingStationStorage', 'saveChargingStation', uniqueTimerID);
    return new ChargingStation(tenantID, result.value);
  }

  static async saveChargingStationConnector(tenantID, chargingStation, connector) {
    // Debug
    const uniqueTimerID = Logging.traceStart('ChargingStationStorage', 'saveChargingStationConnector');
    // Check Tenant
    await Utils.checkTenant(tenantID);
    const updatedFields: any = {};
    updatedFields['connectors.' + (connector.connectorId - 1)] = connector;
    // Modify and return the modified document
    const result = await global.database.getCollection<any>(tenantID, 'chargingstations').findOneAndUpdate({
      '_id': chargingStation.id
    }, {
      $set: updatedFields
    }, {
      upsert: true,
      returnOriginal: false
    });
    // Debug
    Logging.traceEnd('ChargingStationStorage', 'saveChargingStationConnector', uniqueTimerID);
    return new ChargingStation(tenantID, result.value);
  }

  static async saveChargingStationHeartBeat(tenantID, chargingStation) {
    // Debug
    const uniqueTimerID = Logging.traceStart('ChargingStationStorage', 'saveChargingStationHeartBeat');
    // Check Tenant
    await Utils.checkTenant(tenantID);
    const updatedFields: any = {};
    updatedFields['lastHeartBeat'] = Utils.convertToDate(chargingStation.lastHeartBeat);
    // Modify and return the modified document
    const result = await global.database.getCollection<any>(tenantID, 'chargingstations').findOneAndUpdate({
      '_id': chargingStation.id
    }, {
      $set: updatedFields
    }, {
      upsert: true,
      returnOriginal: false
    });
    // Debug
    Logging.traceEnd('ChargingStationStorage', 'saveChargingStationHeartBeat', uniqueTimerID);
    return new ChargingStation(tenantID, result.value);
  }

  static async saveChargingStationSiteArea(tenantID, chargingStation) {
    // Debug
    const uniqueTimerID = Logging.traceStart('ChargingStationStorage', 'saveChargingStationSiteArea');
    // Check Tenant
    await Utils.checkTenant(tenantID);
    const updatedFields: any = {};
    updatedFields['siteAreaID'] = (chargingStation.siteArea ? Utils.convertToObjectID(chargingStation.siteArea.id) : null);
    // Check Last Changed By
    if (chargingStation.lastChangedBy && typeof chargingStation.lastChangedBy === 'object') {
      // This is the User Model
      updatedFields['lastChangedBy'] = Utils.convertToObjectID(chargingStation.lastChangedBy.id);
      updatedFields['lastChangedOn'] = Utils.convertToDate(chargingStation.lastChangedOn);
    }
    // Modify and return the modified document
    const result = await global.database.getCollection<any>(tenantID, 'chargingstations').findOneAndUpdate({
      '_id': chargingStation.id
    }, {
      $set: updatedFields
    }, {
      upsert: true,
      returnOriginal: false
    });
    // Debug
    Logging.traceEnd('ChargingStationStorage', 'saveChargingStationSiteArea', uniqueTimerID);
    // Create
    return new ChargingStation(tenantID, result.value);
  }

  static async deleteChargingStation(tenantID, id) {
    // Debug
    const uniqueTimerID = Logging.traceStart('ChargingStationStorage', 'deleteChargingStation');
    // Check Tenant
    await Utils.checkTenant(tenantID);
    // Delete Configuration
    await global.database.getCollection<any>(tenantID, 'configurations')
      .findOneAndDelete({ '_id': id });
    // Delete Charger
    await global.database.getCollection<any>(tenantID, 'chargingstations')
      .findOneAndDelete({ '_id': id });
    // Keep the rest (bootnotif, authorize...)
    // Debug
    Logging.traceEnd('ChargingStationStorage', 'deleteChargingStation', uniqueTimerID);
  }

  static async getConfigurationParamValue(tenantID, chargeBoxID, paramName) {
    // Debug
    const uniqueTimerID = Logging.traceStart('ChargingStationStorage', 'getConfigurationParamValue');
    // Check Tenant
    await Utils.checkTenant(tenantID);
    // Get the config
    const configuration = await ChargingStationStorage.getConfiguration(tenantID, chargeBoxID);
    let value = null;
    if (configuration) {
      // Get the value
      configuration.configuration.every((param) => {
        // Check
        if (param.key === paramName) {
          // Found!
          value = param.value;
          // Break
          return false;
        }
        // Continue
        return true;

      });
    }
    // Debug
    Logging.traceEnd('ChargingStationStorage', 'getConfigurationParamValue', uniqueTimerID);
    return value;
  }

  static async getConfiguration(tenantID, chargeBoxID) {
    // Debug
    const uniqueTimerID = Logging.traceStart('ChargingStationStorage', 'getConfiguration');
    // Check Tenant
    await Utils.checkTenant(tenantID);
    // Read DB
    const configurationsMDB = await global.database.getCollection<any>(tenantID, 'configurations')
      .find({
        '_id': chargeBoxID
      })
      .limit(1)
      .toArray();
    // Found?
    let configuration = null;
    if (configurationsMDB && configurationsMDB.length > 0) {
      // Set values
      configuration = {};
      Database.updateConfiguration(configurationsMDB[0], configuration);
    }
    // Debug
    Logging.traceEnd('ChargingStationStorage', 'getConfiguration', uniqueTimerID);
    return configuration;
  }

  static async removeChargingStationsFromSiteArea(tenantID, siteAreaID, chargingStationIDs) {
    // Debug
    const uniqueTimerID = Logging.traceStart('ChargingStationStorage', 'removeChargingStationsFromSiteArea');
    // Check Tenant
    await Utils.checkTenant(tenantID);
    // Site provided?
    if (siteAreaID) {
      // At least one User
      if (chargingStationIDs && chargingStationIDs.length > 0) {
        // Update all chargers
        await global.database.getCollection<any>(tenantID, 'chargingstations').updateMany({
          $and: [
            { '_id': { $in: chargingStationIDs } },
            { 'siteAreaID': Utils.convertToObjectID(siteAreaID) }
          ]
        }, {
          $set: { siteAreaID: null }
        }, {
          upsert: false
        });
      }
    }
    // Debug
    Logging.traceEnd('ChargingStationStorage', 'removeChargingStationsFromSiteArea', uniqueTimerID, {
      siteAreaID,
      chargingStationIDs
    });
  }

  static async addChargingStationsToSiteArea(tenantID, siteAreaID, chargingStationIDs) {
    // Debug
    const uniqueTimerID = Logging.traceStart('ChargingStationStorage', 'addChargingStationsToSiteArea');
    // Check Tenant
    await Utils.checkTenant(tenantID);
    // Site provided?
    if (siteAreaID) {
      // At least one User
      if (chargingStationIDs && chargingStationIDs.length > 0) {
        // Update all chargers
        await global.database.getCollection<any>(tenantID, 'chargingstations').updateMany({
          $and: [
            { '_id': { $in: chargingStationIDs } },
            { 'siteAreaID': null }
          ]
        }, {
          $set: { siteAreaID: Utils.convertToObjectID(siteAreaID) }
        }, {
          upsert: false
        });
      }
    }
    // Debug
    Logging.traceEnd('ChargingStationStorage', 'addChargingStationsToSiteArea', uniqueTimerID, {
      siteAreaID,
      chargingStationIDs
    });
  }
}<|MERGE_RESOLUTION|>--- conflicted
+++ resolved
@@ -5,20 +5,11 @@
 import DatabaseUtils from './DatabaseUtils';
 import TSGlobal from '../../types/GlobalType';
 import Logging from '../../utils/Logging';
-<<<<<<< HEAD
-import BackendError from '../../exception/BackendError';
-import ChargingStation from '../../entity/ChargingStation';
 import SiteArea from '../../types/SiteArea';
 import Site from '../../types/Site';
 import Tenant from '../../entity/Tenant';
 import global from '../../types/GlobalType';
-=======
-import Site from '../../entity/Site';
-import SiteArea from '../../types/SiteArea';
-import Tenant from '../../entity/Tenant';
 import Utils from '../../utils/Utils';
-declare const global: TSGlobal;
->>>>>>> 4b7d5a22
 
 export default class ChargingStationStorage {
 
@@ -119,16 +110,6 @@
       // With Site Area, TODO make sure this works
       DatabaseUtils.pushSiteAreaJoinInAggregation(tenantID, aggregation, 'siteAreaID', '_id', 'siteArea', this._chargingStationFields, 'manual', true);
 
-<<<<<<< HEAD
-=======
-      // Single Record
-      aggregation.push({
-        $unwind: {
-          'path': '$siteArea',
-          'preserveNullAndEmptyArrays': true
-        }
-      });
->>>>>>> 4b7d5a22
       // With sites
       if (params.siteIDs && params.siteIDs.length > 0) {
         // Build filter
@@ -141,26 +122,7 @@
         });
       }
       if (params.withSite) {
-<<<<<<< HEAD
         DatabaseUtils.pushBasicSiteJoinInAggregation(tenantID, aggregation, 'siteArea.siteID', '_id', 'site', ['siteArea', ...this._chargingStationFields], 'manual', true);
-=======
-        // Get the site from the sitearea
-        aggregation.push({
-          $lookup: {
-            from: DatabaseUtils.getCollectionName(tenantID, 'sites'),
-            localField: 'siteArea.siteID',
-            foreignField: '_id',
-            as: 'site'
-          }
-        });
-        // Single Record
-        aggregation.push({
-          $unwind: {
-            'path': '$site',
-            'preserveNullAndEmptyArrays': true
-          }
-        });
->>>>>>> 4b7d5a22
       }
     }
     if (params.chargeBoxID) {
@@ -312,25 +274,8 @@
     }
     if (params.withSite) {
       // Get the site from the sitearea
-<<<<<<< HEAD
       siteAreaJoin = [];
       DatabaseUtils.pushBasicSiteJoinInAggregation(tenantID, siteAreaJoin, 'siteArea.siteID', '_id', 'site', ['siteArea', ...this._chargingStationFields], 'manual', true);
-=======
-      siteAreaJoin = [{
-        $lookup: {
-          from: DatabaseUtils.getCollectionName(tenantID, 'sites'),
-          localField: 'siteArea.siteID',
-          foreignField: '_id',
-          as: 'site'
-        }
-      }, {
-        $unwind: {
-          'path': '$site',
-          'preserveNullAndEmptyArrays': true
-        }
-      }
-      ];
->>>>>>> 4b7d5a22
     }
     // Charger
     if (params.chargeBoxID) {
