--- conflicted
+++ resolved
@@ -7,34 +7,21 @@
 import Logging from '../../utils/Logging';
 import Setting from '../../types/Setting';
 import Utils from '../../utils/Utils';
-import DbParams from '../../types/database/DbParams';
 
 export default class SettingStorage {
   public static async getSetting(tenantID: string, id: string): Promise<Setting> {
     // Debug
     const uniqueTimerID = Logging.traceStart('SettingStorage', 'getSetting');
-<<<<<<< HEAD
     // Delegate querying
-    const settingMDB = await SettingStorage.getSettings(tenantID, { id: id }, Constants.DB_PARAMS_SINGLE_RECORD);
-    // Debug
-    Logging.traceEnd('SettingStorage', 'getSetting', uniqueTimerID, { id });
-
-=======
-     // Delegate querying
      let settingMDB = await SettingStorage.getSettings(tenantID, { settingID: id }, Constants.DB_PARAMS_SINGLE_RECORD);
     // Debug
     Logging.traceEnd('SettingStorage', 'getSetting', uniqueTimerID, { id });
->>>>>>> d47aa18b
     return settingMDB.count > 0 ? settingMDB.result[0] : null;
   }
 
   public static async getSettingByIdentifier(tenantID: string, identifier: string): Promise<Setting> {
-<<<<<<< HEAD
-    const settingResult = await SettingStorage.getSettings(tenantID, { identifier: identifier }, Constants.DB_PARAMS_SINGLE_RECORD);
-=======
     let settingResult = await SettingStorage.getSettings(
       tenantID, {identifier: identifier}, Constants.DB_PARAMS_SINGLE_RECORD);
->>>>>>> d47aa18b
     return settingResult.count > 0 ? settingResult.result[0] : null;
   }
 
@@ -64,11 +51,7 @@
       identifier: settingToSave.identifier,
       content: settingToSave.content,
       sensitiveData: settingToSave.sensitiveData
-<<<<<<< HEAD
     };
-=======
-    }
->>>>>>> d47aa18b
     DatabaseUtils.addLastChangedCreatedProps(settingMDB, settingToSave);
     // Modify
     const result = await global.database.getCollection<any>(tenantID, 'settings').findOneAndUpdate(
@@ -87,13 +70,9 @@
     return settingFilter._id.toHexString();
   }
 
-<<<<<<< HEAD
-  public static async getSettings(tenantID: string, params: {identifier?: string; id?: string}, dbParams: DbParams, projectFields?: string[]) {
-=======
   public static async getSettings(tenantID: string,
       params: {identifier?:string, settingID?:string},
       dbParams: DbParams, projectFields?: string[]) {
->>>>>>> d47aa18b
     // Debug
     const uniqueTimerID = Logging.traceStart('SettingStorage', 'getSettings');
     // Check Tenant
@@ -105,13 +84,8 @@
     // Set the filters
     const filters: any = {};
     // Source?
-<<<<<<< HEAD
-    if (params.id) {
-      filters._id = Utils.convertToObjectID(params.id);
-=======
     if (params.settingID) {
       filters._id = Utils.convertToObjectID(params.settingID);
->>>>>>> d47aa18b
     }
     // Identifier
     if (params.identifier) {
@@ -135,10 +109,6 @@
     DatabaseUtils.renameDatabaseID(aggregation);
     // Sort
     if (dbParams.sort) {
-<<<<<<< HEAD
-      // Sort
-=======
->>>>>>> d47aa18b
       aggregation.push({
         $sort: dbParams.sort
       });
@@ -157,11 +127,6 @@
     aggregation.push({
       $limit: dbParams.limit
     });
-<<<<<<< HEAD
-    // Rename ID
-    DatabaseUtils.renameDatabaseID(aggregation);
-=======
->>>>>>> d47aa18b
     // Project
     DatabaseUtils.projectFields(aggregation, projectFields);
     // Read DB
