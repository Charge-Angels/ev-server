--- conflicted
+++ resolved
@@ -331,15 +331,9 @@
   }
 
   public static async getUsers(tenantID: string,
-<<<<<<< HEAD
-      params: {notificationsActive?: boolean, sites?: string[], excludeSiteID?: string, search?: string, userID?: string, email?: string,
-        roles?: string[], statuses?: string[], withImage?: boolean},
-        {limit, skip, onlyRecordCount, sort}: DbParams) {
-=======
-    params: {notificationsActive?: boolean; siteID?: string; excludeSiteID?: string; search?: string; userID?: string; email?: string;
-      role?: string; statuses?: string[]; withImage?: boolean; },
+    params: {notificationsActive?: boolean; siteIDs?: string; excludeSiteID?: string; search?: string; userID?: string; email?: string;
+      roles?: string; statuses?: string[]; withImage?: boolean; },
     { limit, skip, onlyRecordCount, sort }: DbParams, projectFields?: string[]) {
->>>>>>> 7671e5e0
     // Debug
     const uniqueTimerID = Logging.traceStart('UserStorage', 'getUsers');
     // Check Tenant
