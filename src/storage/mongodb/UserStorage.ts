--- conflicted
+++ resolved
@@ -930,11 +930,6 @@
         ];
       case 'unassigned_user': {
         return [
-<<<<<<< HEAD
-          //          { $match : { status: Constants.USER_STATUS_ACTIVE } },
-=======
-          // { $match : { status: Constants.USER_STATUS_ACTIVE } },
->>>>>>> e38fc941
           {
             $lookup: {
               from: DatabaseUtils.getCollectionName(tenantID, 'siteusers'),
