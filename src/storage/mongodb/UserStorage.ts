import fs from 'fs';
import moment from 'moment';
import { ObjectID } from 'mongodb';
import Mustache from 'mustache';
import BackendError from '../../exception/BackendError';
import { BillingUserData } from '../../types/Billing';
import DbParams from '../../types/database/DbParams';
import { DataResult, ImageResult } from '../../types/DataResult';
import Eula from '../../types/Eula';
import global from '../../types/GlobalType';
import { UserInError, UserInErrorType } from '../../types/InError';
import Site, { SiteUser } from '../../types/Site';
import Tag from '../../types/Tag';
import TenantComponents from '../../types/TenantComponents';
import User, { UserRole, UserStatus } from '../../types/User';
import UserNotifications from '../../types/UserNotifications';
import Configuration from '../../utils/Configuration';
import Constants from '../../utils/Constants';
import Cypher from '../../utils/Cypher';
import Logging from '../../utils/Logging';
import Utils from '../../utils/Utils';
import DatabaseUtils from './DatabaseUtils';
import TenantStorage from './TenantStorage';

export default class UserStorage {


  public static async getEndUserLicenseAgreement(tenantID: string, language = 'en'): Promise<Eula> {
    // Debug
    const uniqueTimerID = Logging.traceStart('UserStorage', 'getEndUserLicenseAgreement');
    // Check Tenant
    await Utils.checkTenant(tenantID);
    let languageFound = false;
    let currentEulaHash: string;
    const supportLanguages = Configuration.getLocalesConfig().supported;
    // Search for language
    for (const supportLanguage of supportLanguages) {
      if (language === supportLanguage.substring(0, 2)) {
        languageFound = true;
      }
    }
    if (!languageFound) {
      language = 'en';
    }
    // Get current eula
    const currentEula = UserStorage.getEndUserLicenseAgreementFromFile(language);
    // Read DB
    const eulasMDB = await global.database.getCollection<Eula>(tenantID, 'eulas')
      .find({ 'language': language })
      .sort({ 'version': -1 })
      .limit(1)
      .toArray();
    // Found?
    if (eulasMDB && eulasMDB.length > 0) {
      // Get
      const eulaMDB = eulasMDB[0];
      // Check if eula has changed
      currentEulaHash = Cypher.hash(currentEula);
      if (currentEulaHash !== eulaMDB.hash) {
        // New Version
        const eula = {
          timestamp: new Date(),
          language: eulaMDB.language,
          version: eulaMDB.version + 1,
          text: currentEula,
          hash: currentEulaHash
        };
        // Create
        await global.database.getCollection<Eula>(tenantID, 'eulas')
          .insertOne(eula);
        // Debug
        Logging.traceEnd('UserStorage', 'getEndUserLicenseAgreement', uniqueTimerID, { language });
        return eula;
      }
      // Debug
      Logging.traceEnd('UserStorage', 'getEndUserLicenseAgreement', uniqueTimerID, { language });
      return eulaMDB;
    }
    // Create Default
    const eula = {
      timestamp: new Date(),
      language: language,
      version: 1,
      text: currentEula,
      hash: Cypher.hash(currentEula)
    };
    // Create
    await global.database.getCollection<Eula>(tenantID, 'eulas').insertOne(eula);
    // Debug
    Logging.traceEnd('UserStorage', 'getEndUserLicenseAgreement', uniqueTimerID, { language });
    // Return
    return eula;
  }

  public static async getUserByTagId(tenantID: string, tagID: string): Promise<User> {
    let user: User;
    // Debug
    const uniqueTimerID = Logging.traceStart('UserStorage', 'getUserByTagId');
    // Check Tenant
    await Utils.checkTenant(tenantID);
    // Read DB
    const tagsMDB = await global.database.getCollection<Tag>(tenantID, 'tags')
      .aggregate([
        {
          $match: {
            '_id': tagID,
            'deleted': false
          }
        },
        {
          $project: {
            id: '$_id',
            _id: 0,
            userID: { $toString: '$userID' }
          }
        }
      ])
      .limit(1)
      .toArray();
    // Check
    if (tagsMDB && tagsMDB.length > 0) {
      if (tagsMDB[0].userID) {
        user = await UserStorage.getUser(tenantID, tagsMDB[0].userID);
      }

      if (!user) {
        Logging.logError({
          tenantID: tenantID,
          module: 'UserStorage',
          method: 'getUserByTagId',
          message: `No user with id ${tagsMDB[0].userID}  was found but a tag with id '${tagID}' exists`,
          detailedMessages: tagsMDB[0]
        });
      }
    }
    // Debug
    Logging.traceEnd('UserStorage', 'getUserByTagId', uniqueTimerID, { tagID });
    return user;
  }

  public static async getUserByEmail(tenantID: string, email: string): Promise<User> {
    // Check
    if (!email) {
      return null;
    }
    // Debug
    const uniqueTimerID = Logging.traceStart('UserStorage', 'getUserByEmail');
    // Get user
    const user = await UserStorage.getUsers(tenantID, { email: email }, Constants.DB_PARAMS_SINGLE_RECORD);
    // Debug
    Logging.traceEnd('UserStorage', 'getUserByEmail', uniqueTimerID, { email });
    return user.count > 0 ? user.result[0] : null;
  }

  public static async getUserByPasswordResetHash(tenantID: string, passwordResetHash: string): Promise<User> {
    // Debug
    const uniqueTimerID = Logging.traceStart('UserStorage', 'getUserByPasswordResetHash');
    // Get user
    const user = await UserStorage.getUsers(tenantID, { passwordResetHash: passwordResetHash }, Constants.DB_PARAMS_SINGLE_RECORD);
    // Debug
    Logging.traceEnd('UserStorage', 'getUserByPasswordResetHash', uniqueTimerID, { passwordResetHash });
    return user.count > 0 ? user.result[0] : null;
  }

  public static async getUser(tenantID: string, id: string): Promise<User> {
    // Debug
    const uniqueTimerID = Logging.traceStart('UserStorage', 'getUser');
    // Get user
    const user = await UserStorage.getUsers(tenantID, { userID: id }, Constants.DB_PARAMS_SINGLE_RECORD);
    // Debug
    Logging.traceEnd('UserStorage', 'getUser', uniqueTimerID, { id });
    return user.count > 0 ? user.result[0] : null;
  }

  public static async getUserByBillingID(tenantID: string, billingID: string): Promise<User> {
    // Debug
    const uniqueTimerID = Logging.traceStart('UserStorage', 'getUserByBillingID');
    // Get user
    const user = await UserStorage.getUsers(tenantID, { billingCustomer: billingID }, Constants.DB_PARAMS_SINGLE_RECORD);
    // Debug
    Logging.traceEnd('UserStorage', 'getUserByBillingID', uniqueTimerID, { customerID: billingID });
    return user.count > 0 ? user.result[0] : null;
  }

  public static async getUserImage(tenantID: string, id: string): Promise<ImageResult> {
    // Debug
    const uniqueTimerID = Logging.traceStart('UserStorage', 'getUserImage');
    // Check Tenant
    await Utils.checkTenant(tenantID);
    // Read DB
    const userImageMDB: { _id: string; image: string } = await global.database.getCollection(tenantID, 'userimages')
      .findOne({ _id: Utils.convertToObjectID(id) });
    // Debug
    Logging.traceEnd('UserStorage', 'getUserImage', uniqueTimerID, { id });
    return {
      id: id, image: (userImageMDB ? userImageMDB.image : null)
    };
  }

  public static async removeSitesFromUser(tenantID: string, userID: string, siteIDs: string[]): Promise<void> {
    // Debug
    const uniqueTimerID = Logging.traceStart('UserStorage', 'removeSitesFromUser');
    // Check Tenant
    await Utils.checkTenant(tenantID);
    // User provided?
    if (userID) {
      // At least one Site
      if (siteIDs && siteIDs.length > 0) {
        // Create the lis
        await global.database.getCollection<any>(tenantID, 'siteusers').deleteMany({
          'userID': Utils.convertToObjectID(userID),
          'siteID': { $in: siteIDs.map((siteID) => Utils.convertToObjectID(siteID)) }
        });
      }
    }
    // Debug
    Logging.traceEnd('UserStorage', 'removeSitesFromUser', uniqueTimerID, { userID, siteIDs });
  }

  public static async addSitesToUser(tenantID: string, userID: string, siteIDs: string[]): Promise<void> {
    // Debug
    const uniqueTimerID = Logging.traceStart('UserStorage', 'addSitesToUser');
    // Check Tenant
    await Utils.checkTenant(tenantID);
    // User provided?
    if (userID) {
      // At least one Site
      if (siteIDs && siteIDs.length > 0) {
        const siteUsers = [];
        // Create the list
        for (const siteID of siteIDs) {
          // Add
          siteUsers.push({
            '_id': Cypher.hash(`${siteID}~${userID}`),
            'userID': Utils.convertToObjectID(userID),
            'siteID': Utils.convertToObjectID(siteID),
            'siteAdmin': false
          });
        }
        // Execute
        await global.database.getCollection<any>(tenantID, 'siteusers').insertMany(siteUsers);
      }
    }
    // Debug
    Logging.traceEnd('UserStorage', 'addSitesToUser', uniqueTimerID, { userID, siteIDs });
  }

  public static async saveUser(tenantID: string, userToSave: Partial<User>, saveImage = false): Promise<string> {
    // Debug
    const uniqueTimerID = Logging.traceStart('UserStorage', 'saveUser');
    // Check Tenant
    await Utils.checkTenant(tenantID);
    // Check if ID or email is provided
    if (!userToSave.id && !userToSave.email) {
      throw new BackendError({
        source: Constants.CENTRAL_SERVER,
        module: 'UserStorage',
        method: 'saveUser',
        message: 'User has no ID and no Email'
      });
    }
    // Build Request
    const userFilter: any = {};
    if (userToSave.id) {
      userFilter._id = Utils.convertToObjectID(userToSave.id);
    } else {
      userFilter.email = userToSave.email;
    }
    // Properties to save
    // eslint-disable-next-line prefer-const
    let userMDB = {
      _id: userToSave.id ? Utils.convertToObjectID(userToSave.id) : new ObjectID(),
      issuer: userToSave.issuer,
      name: userToSave.name,
      firstName: userToSave.firstName,
      email: userToSave.email,
      phone: userToSave.phone,
      mobile: userToSave.mobile,
      locale: userToSave.locale,
      address: userToSave.address,
      iNumber: userToSave.iNumber,
      costCenter: userToSave.costCenter,
      notifications: {
        sendSessionStarted: userToSave.notifications ? Utils.convertToBoolean(userToSave.notifications.sendSessionStarted) : false,
        sendOptimalChargeReached: userToSave.notifications ? Utils.convertToBoolean(userToSave.notifications.sendOptimalChargeReached) : false,
        sendEndOfCharge: userToSave.notifications ? Utils.convertToBoolean(userToSave.notifications.sendEndOfCharge) : false,
        sendEndOfSession: userToSave.notifications ? Utils.convertToBoolean(userToSave.notifications.sendEndOfSession) : false,
        sendUserAccountStatusChanged: userToSave.notifications ? Utils.convertToBoolean(userToSave.notifications.sendUserAccountStatusChanged) : false,
        sendNewRegisteredUser: userToSave.notifications ? Utils.convertToBoolean(userToSave.notifications.sendNewRegisteredUser) : false,
        sendUnknownUserBadged: userToSave.notifications ? Utils.convertToBoolean(userToSave.notifications.sendUnknownUserBadged) : false,
        sendChargingStationStatusError: userToSave.notifications ? Utils.convertToBoolean(userToSave.notifications.sendChargingStationStatusError) : false,
        sendChargingStationRegistered: userToSave.notifications ? Utils.convertToBoolean(userToSave.notifications.sendChargingStationRegistered) : false,
        sendOcpiPatchStatusError: userToSave.notifications ? Utils.convertToBoolean(userToSave.notifications.sendOcpiPatchStatusError) : false,
        sendSmtpAuthError: userToSave.notifications ? Utils.convertToBoolean(userToSave.notifications.sendSmtpAuthError) : false,
        sendUserAccountInactivity: userToSave.notifications ? Utils.convertToBoolean(userToSave.notifications.sendUserAccountInactivity) : false,
        sendPreparingSessionNotStarted: userToSave.notifications ? Utils.convertToBoolean(userToSave.notifications.sendPreparingSessionNotStarted) : false,
        sendOfflineChargingStations: userToSave.notifications ? Utils.convertToBoolean(userToSave.notifications.sendOfflineChargingStations) : false,
        sendBillingUserSynchronizationFailed: userToSave.notifications ? Utils.convertToBoolean(userToSave.notifications.sendBillingUserSynchronizationFailed) : false,
        sendSessionNotStarted: userToSave.notifications ? Utils.convertToBoolean(userToSave.notifications.sendSessionNotStarted) : false,
      },
      deleted: Utils.objectHasProperty(userToSave, 'deleted') ? userToSave.deleted : false
    };
    // Check Created/Last Changed By
    DatabaseUtils.addLastChangedCreatedProps(userMDB, userToSave);
    // Modify and return the modified document
    await global.database.getCollection<any>(tenantID, 'users').findOneAndUpdate(
      userFilter,
      { $set: userMDB },
      { upsert: true, returnOriginal: false });
    // Delegate saving image as well if specified
    if (saveImage) {
      await UserStorage.saveUserImage(tenantID, userMDB._id.toHexString(), userToSave.image);
    }
    // Debug
    Logging.traceEnd('UserStorage', 'saveUser', uniqueTimerID, { userToSave });
    return userMDB._id.toHexString();
  }

  public static async saveUserTags(tenantID: string, userID: string, userTags: Tag[]): Promise<void> {
    // Debug
    const uniqueTimerID = Logging.traceStart('UserStorage', 'saveUserTags');
    // Check Tenant
    await Utils.checkTenant(tenantID);
    // Cleanup Tags
    const userTagsToSave = userTags ? userTags.filter((tag) => tag && tag.id !== '') : [];

    if (userTagsToSave.length > 0) {
      const tagCollection = global.database.getCollection<any>(tenantID, 'tags');
      await tagCollection.deleteMany({ '_id': { $in: userTags.map((tag) => tag.id) } });
      await tagCollection.deleteMany({ 'userID': Utils.convertToObjectID(userID) });
      await tagCollection.insertMany(userTagsToSave.map((tag) => {
        const tagMDB = {
          _id: tag.id,
          userID: Utils.convertToObjectID(userID),
          issuer: tag.issuer,
          description: tag.description,
          deleted: tag.deleted,
          ocpiToken: tag.ocpiToken
        };
        // Check Created/Last Changed By
        DatabaseUtils.addLastChangedCreatedProps(tagMDB, tag);
        return tagMDB;
      }));
    }
    // Debug
    Logging.traceEnd('UserStorage', 'saveUserTags', uniqueTimerID, { id: userID, tags: userTags });
  }

  public static async saveUserPassword(tenantID: string, userID: string,
    params: {
      password?: string; passwordResetHash?: string; passwordWrongNbrTrials?: number;
      passwordBlockedUntil?: Date;
    }): Promise<void> {
    // Debug
    const uniqueTimerID = Logging.traceStart('UserStorage', 'saveUserPassword');
    // Check Tenant
    await Utils.checkTenant(tenantID);
    // Modify and return the modified document
    await global.database.getCollection<any>(tenantID, 'users').findOneAndUpdate(
      { '_id': Utils.convertToObjectID(userID) },
      { $set: params });
    // Debug
    Logging.traceEnd('UserStorage', 'saveUserPassword', uniqueTimerID);
  }

  public static async saveUserStatus(tenantID: string, userID: string, status: string): Promise<void> {
    // Debug
    const uniqueTimerID = Logging.traceStart('UserStorage', 'saveUserStatus');
    // Check Tenant
    await Utils.checkTenant(tenantID);
    // Modify and return the modified document
    await global.database.getCollection<any>(tenantID, 'users').findOneAndUpdate(
      { '_id': Utils.convertToObjectID(userID) },
      { $set: { status } });
    // Debug
    Logging.traceEnd('UserStorage', 'saveUserStatus', uniqueTimerID);
  }

  public static async saveUserMobileToken(tenantID: string, userID: string,
    mobileToken: string, mobileOs: string, mobileLastChangedOn: Date): Promise<void> {
    // Debug
    const uniqueTimerID = Logging.traceStart('UserStorage', 'saveUserMobileToken');
    // Check Tenant
    await Utils.checkTenant(tenantID);
    // Modify and return the modified document
    await global.database.getCollection<any>(tenantID, 'users').findOneAndUpdate(
      { '_id': Utils.convertToObjectID(userID) },
      { $set: { mobileToken, mobileOs, mobileLastChangedOn } });
    // Debug
    Logging.traceEnd('UserStorage', 'saveUserMobileToken', uniqueTimerID);
  }

  public static async saveUserRole(tenantID: string, userID: string, role: string): Promise<void> {
    // Debug
    const uniqueTimerID = Logging.traceStart('UserStorage', 'saveUserRole');
    // Check Tenant
    await Utils.checkTenant(tenantID);
    // Modify and return the modified document
    await global.database.getCollection<any>(tenantID, 'users').findOneAndUpdate(
      { '_id': Utils.convertToObjectID(userID) },
      { $set: { role } });
    // Debug
    Logging.traceEnd('UserStorage', 'saveUserRole', uniqueTimerID);
  }

  public static async saveUserEULA(tenantID: string, userID: string,
    params: { eulaAcceptedHash: string; eulaAcceptedOn: Date; eulaAcceptedVersion: number }): Promise<void> {
    // Debug
    const uniqueTimerID = Logging.traceStart('UserStorage', 'saveUserRole');
    // Check Tenant
    await Utils.checkTenant(tenantID);
    // Modify and return the modified document
    await global.database.getCollection<any>(tenantID, 'users').findOneAndUpdate(
      { '_id': Utils.convertToObjectID(userID) },
      { $set: params });
    // Debug
    Logging.traceEnd('UserStorage', 'saveUserRole', uniqueTimerID);
  }

  public static async saveUserAccountVerification(tenantID: string, userID: string,
    params: { verificationToken?: string; verifiedAt?: Date }): Promise<void> {
    // Debug
    const uniqueTimerID = Logging.traceStart('UserStorage', 'saveUserAccountVerification');
    // Check Tenant
    await Utils.checkTenant(tenantID);
    // Modify and return the modified document
    await global.database.getCollection<any>(tenantID, 'users').findOneAndUpdate(
      { '_id': Utils.convertToObjectID(userID) },
      { $set: params });
    // Debug
    Logging.traceEnd('UserStorage', 'saveUserAccountVerification', uniqueTimerID);
  }

  public static async saveUserAdminData(tenantID: string, userID: string,
    params: { plateID?: string; notificationsActive?: boolean; notifications?: UserNotifications }): Promise<void> {
    // Debug
    const uniqueTimerID = Logging.traceStart('UserStorage', 'saveUserAdminData');
    // Check Tenant
    await Utils.checkTenant(tenantID);
    // Set data
    const updatedUserMDB: any = {};
    // Set only provided values
    if (params.plateID) {
      updatedUserMDB.plateID = params.plateID;
    }
    if (Utils.objectHasProperty(params, 'notificationsActive')) {
      updatedUserMDB.notificationsActive = params.notificationsActive;
    }
    if (params.notifications) {
      updatedUserMDB.notifications = params.notifications;
    }
    // Modify and return the modified document
    await global.database.getCollection<any>(tenantID, 'users').findOneAndUpdate(
      { '_id': Utils.convertToObjectID(userID) },
      { $set: updatedUserMDB });
    // Debug
    Logging.traceEnd('UserStorage', 'saveUserAdminData', uniqueTimerID);
  }

  public static async saveUserBillingData(tenantID: string, userID: string,
    billingData: BillingUserData): Promise<void> {
    // Debug
    const uniqueTimerID = Logging.traceStart('UserStorage', 'saveUserBillingData');
    // Check Tenant
    await Utils.checkTenant(tenantID);
    // Set data
    const updatedUserMDB: any = {};
    // Set only provided values
    if (billingData && billingData.customerID) {
      updatedUserMDB.billingData = {} as BillingUserData;
      updatedUserMDB.billingData.customerID = billingData.customerID;
      updatedUserMDB.billingData.method = billingData.method;
      updatedUserMDB.billingData.cardID = billingData.cardID;
      updatedUserMDB.billingData.hasSynchroError = billingData.hasSynchroError;
      if (!updatedUserMDB.billingData.cardID) {
        delete updatedUserMDB.billingData.cardID;
      }
      updatedUserMDB.billingData.subscriptionID = billingData.subscriptionID;
      if (!updatedUserMDB.billingData.subscriptionID) {
        delete updatedUserMDB.billingData.subscriptionID;
      }
      const lastChangedOn = Utils.convertToDate(billingData.lastChangedOn);
      if (lastChangedOn) {
        await global.database.getCollection<any>(tenantID, 'users').findOneAndUpdate(
          { '_id': Utils.convertToObjectID(userID) },
          { $set: { lastChangedOn } });
      }
      updatedUserMDB.billingData.lastChangedOn = lastChangedOn;
      // Modify and return the modified document
      await global.database.getCollection<any>(tenantID, 'users').findOneAndUpdate(
        { '_id': Utils.convertToObjectID(userID) },
        { $set: updatedUserMDB });
      // Debug
      Logging.traceEnd('UserStorage', 'saveUserBillingData', uniqueTimerID);
    }
  }

  public static async saveUserImage(tenantID: string, userID: string, userImageToSave: string): Promise<void> {
    // Debug
    const uniqueTimerID = Logging.traceStart('UserStorage', 'saveUserImage');
    // Check Tenant
    await Utils.checkTenant(tenantID);
    // Check if ID is provided
    if (!userID) {
      // ID must be provided!
      throw new BackendError({
        source: Constants.CENTRAL_SERVER,
        module: 'UserStorage',
        method: 'saveUserImage',
        message: 'User Image has no ID'
      });
    }
    // Modify and return the modified document
    await global.database.getCollection<any>(tenantID, 'userimages').findOneAndUpdate(
      { '_id': Utils.convertToObjectID(userID) },
      { $set: { image: userImageToSave } },
      { upsert: true, returnOriginal: false });
    // Debug
    Logging.traceEnd('UserStorage', 'saveUserImage', uniqueTimerID, { userID });
  }

  public static async getUsers(tenantID: string,
    params: {
      notificationsActive?: boolean; siteIDs?: string[]; excludeSiteID?: string; search?: string;
      userID?: string; email?: string; issuer?: boolean; passwordResetHash?: string; roles?: string[];
      statuses?: string[]; withImage?: boolean; billingCustomer?: string; notSynchronizedBillingData?: boolean;
      notifications?: any; noLoginSince?: Date;
    },
    dbParams: DbParams, projectFields?: string[]): Promise<DataResult<User>> {
    // Debug
    const uniqueTimerID = Logging.traceStart('UserStorage', 'getUsers');
    // Check Tenant
    await Utils.checkTenant(tenantID);
    // Check Limit
    const limit = Utils.checkRecordLimit(dbParams.limit);
    // Check Skip
    const skip = Utils.checkRecordSkip(dbParams.skip);
    const filters: any = {
      '$and': [{
        '$or': DatabaseUtils.getNotDeletedFilter()
      }]
    };
    // Filter by ID
    if (params.userID) {
      filters.$and.push({ _id: Utils.convertToObjectID(params.userID) });
      // Filter by other properties
    } else if (params.search) {
      const searchRegex = Utils.escapeSpecialCharsInRegex(params.search);
      filters.$and.push({
        '$or': [
          { 'name': { $regex: searchRegex, $options: 'i' } },
          { 'firstName': { $regex: searchRegex, $options: 'i' } },
          { 'tags.id': { $regex: searchRegex, $options: 'i' } },
          { 'email': { $regex: searchRegex, $options: 'i' } },
          { 'plateID': { $regex: searchRegex, $options: 'i' } }
        ]
      });
    }
    // Email
    if (params.email) {
      filters.$and.push({
        'email': params.email
      });
    }
    // Password Reset Hash
    if (params.passwordResetHash) {
      filters.$and.push({
        'passwordResetHash': params.passwordResetHash
      });
    }
    // Role
    if (params.roles && Array.isArray(params.roles) && params.roles.length > 0) {
      filters.role = { $in: params.roles };
    }
    // Billing Customer
    if (params.billingCustomer) {
      filters.$and.push(
        { 'billingData': { '$exists': true } },
        { 'billingData.customerID': { '$exists': true } },
        { 'billingData.customerID': params.billingCustomer }
      );
    }
    // Status (Previously getUsersInError)
    if (params.statuses && Array.isArray(params.statuses) && params.statuses.length > 0) {
      filters.status = { $in: params.statuses };
    }
    // Notifications
    if (params.notificationsActive) {
      filters.$and.push({
        'notificationsActive': params.notificationsActive
      });
    }
    // Filter on last login to detect inactive user accounts
    if (params.noLoginSince && moment(params.noLoginSince).isValid()) {
      filters.$and.push({
        'eulaAcceptedOn': { $lte: params.noLoginSince },
        'role': 'B'
      });
    }
    if (params.notifications) {
      for (const key in params.notifications) {
        const notificationFilter = {};
        notificationFilter[`notifications.${key}`] = params.notifications[key];
        filters.$and.push(notificationFilter);
      }
    }
    // Create Aggregation
    const aggregation = [];

    // Add Tags
    DatabaseUtils.pushTagLookupInAggregation({
      tenantID, aggregation, localField: '_id', foreignField: 'userID', asField: 'tags'
    });

    // Select non-synchronized billing data
    if (params.notSynchronizedBillingData) {
      filters.$and.push({
        '$or': [
          { 'billingData': { '$exists': false } },
          { 'billingData.lastChangedOn': { '$exists': false } },
          { 'billingData.lastChangedOn': null },
          { 'lastChangedOn': { '$exists': false } },
          { 'lastChangedOn': null },
          { $expr: { $gt: ['$lastChangedOn', '$billingData.lastChangedOn'] } }
        ]
      });
    }
    // Filters
    if (filters) {
      aggregation.push({
        $match: filters
      });
    }
    // Add Site
    if (params.siteIDs || params.excludeSiteID) {
      DatabaseUtils.pushSiteUserLookupInAggregation({
        tenantID, aggregation, localField: '_id', foreignField: 'userID',
        asField: 'siteusers'
      });
      if (params.siteIDs) {
        aggregation.push({
          $match: {
            'siteusers.siteID': {
              $in: params.siteIDs.map((site) => Utils.convertToObjectID(site))
            }
          }
        });
      } else if (params.excludeSiteID) {
        aggregation.push({
          $match: { 'siteusers.siteID': { $ne: Utils.convertToObjectID(params.excludeSiteID) } }
        });
      }
    }
    // Change ID
    DatabaseUtils.renameDatabaseID(aggregation);
    // Limit records?
    if (!dbParams.onlyRecordCount) {
      // Always limit the nbr of record to avoid perfs issues
      aggregation.push({ $limit: Constants.DB_RECORD_COUNT_CEIL });
    }
    // Count Records
    const usersCountMDB = await global.database.getCollection<any>(tenantID, 'users')
      .aggregate([...aggregation, { $count: 'count' }], { allowDiskUse: true })
      .toArray();
    // Check if only the total count is requested
    if (dbParams.onlyRecordCount) {
      // Return only the count
      return {
        count: (usersCountMDB.length > 0 ? usersCountMDB[0].count : 0),
        result: []
      };
    }
    // Remove the limit
    aggregation.pop();
    // Add Created By / Last Changed By
    DatabaseUtils.pushCreatedLastChangedInAggregation(tenantID, aggregation);
    // Sort
    if (dbParams.sort) {
      aggregation.push({
        $sort: dbParams.sort
      });
    } else {
      aggregation.push({
        $sort: { status: -1, name: 1, firstName: 1 }
      });
    }
    // Skip
    aggregation.push({
      $skip: skip
    });
    // Limit
    aggregation.push({
      $limit: limit
    });
    // Project
    DatabaseUtils.projectFields(aggregation, projectFields);
    // Read DB
    const usersMDB = await global.database.getCollection<User>(tenantID, 'users')
      .aggregate(aggregation, {
        collation: { locale: Constants.DEFAULT_LOCALE, strength: 2 },
        allowDiskUse: true
      })
      .toArray();
    // Clean user object
    for (const userMDB of usersMDB) {
      delete (userMDB as any).siteusers;
    }
    // Debug
    Logging.traceEnd('UserStorage', 'getUsers', uniqueTimerID, {
      params,
      limit,
      skip,
      sort: dbParams.sort
    });
    // Ok
    return {
      count: (usersCountMDB.length > 0 ?
        (usersCountMDB[0].count === Constants.DB_RECORD_COUNT_CEIL ? -1 : usersCountMDB[0].count) : 0),
      result: usersMDB
    };
  }

  public static async getTags(tenantID: string, params: { issuer?: boolean; userID?: string; dateFrom?: Date; dateTo?: Date }, dbParams: DbParams): Promise<DataResult<Tag>> {
    const uniqueTimerID = Logging.traceStart('UserStorage', 'getTags');
    // Check Tenant
    await Utils.checkTenant(tenantID);
    // Check Limit
    const limit = Utils.checkRecordLimit(dbParams.limit);
    // Check Skip
    const skip = Utils.checkRecordSkip(dbParams.skip);


    // Create Aggregation
    const aggregation = [];
    if (params) {
      const filters = [];
      if (params.userID) {
        filters.push({ userID: Utils.convertToObjectID(params.userID) });
      }
      if (params.issuer === true || params.issuer === false) {
        filters.push({ issuer: params.issuer });
      }
      if (params.dateFrom && moment(params.dateFrom).isValid()) {
        filters.push({ lastChangedOn: { $gte: new Date(params.dateFrom) } });
      }
      if (params.dateTo && moment(params.dateTo).isValid()) {
        filters.push({ lastChangedOn: { $lte: new Date(params.dateTo) } });
      }

      if (filters.length > 0) {
        aggregation.push({ $match: { $and: filters } });
      }
    }

    // Limit records?
    if (!dbParams.onlyRecordCount) {
      // Always limit the nbr of record to avoid perfs issues
      aggregation.push({ $limit: Constants.DB_RECORD_COUNT_CEIL });
    }
    // Count Records
    const tagsCountMDB = await global.database.getCollection<any>(tenantID, 'tags')
      .aggregate([...aggregation, { $count: 'count' }], { allowDiskUse: true })
      .toArray();
    // Check if only the total count is requested
    if (dbParams.onlyRecordCount) {
      // Return only the count
      return {
        count: (tagsCountMDB.length > 0 ? tagsCountMDB[0].count : 0),
        result: []
      };
    }
    // Remove the limit
    aggregation.pop();

    if (dbParams.sort) {
      aggregation.push({
        $sort: dbParams.sort
      });
    } else {
      aggregation.push({
        $sort: { lastChangedOn: 1 }
      });
    }
    // Skip
    aggregation.push({
      $skip: skip
    });
    // Limit
    aggregation.push({
      $limit: limit
    });

    aggregation.push({
      $project: {
        id: '$_id',
        _id: 0,
        userID: { $toString: '$userID' },
        lastChangedOn: 1,
        deleted: 1,
        ocpiToken: 1,
        description: 1,
        issuer: 1
      }
    });
    // Read DB
    const tagsMDB = await global.database.getCollection<Tag>(tenantID, 'tags')
      .aggregate(aggregation, {
        collation: { locale: Constants.DEFAULT_LOCALE, strength: 2 },
        allowDiskUse: true
      })
      .toArray();
    // Debug
    Logging.traceEnd('UserStorage', 'getTags', uniqueTimerID);
    // Ok
    return {
      count: (tagsCountMDB.length > 0 ?
        (tagsCountMDB[0].count === Constants.DB_RECORD_COUNT_CEIL ? -1 : tagsCountMDB[0].count) : 0),
      result: tagsMDB
    };
  }

  public static async getUsersInError(tenantID: string,
    params: { search?: string; roles?: string[]; errorTypes?: string[] },
    dbParams: DbParams, projectFields?: string[]): Promise<DataResult<UserInError>> {
    // Debug
    const uniqueTimerID = Logging.traceStart('UserStorage', 'getUsers');
    // Check Tenant
    await Utils.checkTenant(tenantID);
    // Check Limit
    const limit = Utils.checkRecordLimit(dbParams.limit);
    // Check Skip
    const skip = Utils.checkRecordSkip(dbParams.skip);
    // Mongodb aggregation creation
    const aggregation = [];
    // Mongodb filter block ($match)
    const match: any = { '$and': [{ '$or': DatabaseUtils.getNotDeletedFilter() }] };
    if (params.roles) {
      match.$and.push({ role: { '$in': params.roles } });
    }
    if (params.search) {
      const searchRegex = Utils.escapeSpecialCharsInRegex(params.search);
      match.$and.push({
        '$or': [
          { 'name': { $regex: searchRegex, $options: 'i' } },
          { 'firstName': { $regex: searchRegex, $options: 'i' } },
          { 'tags.id': { $regex: searchRegex, $options: 'i' } },
          { 'email': { $regex: searchRegex, $options: 'i' } },
          { 'plateID': { $regex: searchRegex, $options: 'i' } }
        ]
      });
    }
    aggregation.push({ $match: match });
    // Mongodb Lookup block
    // Add Tags
    DatabaseUtils.pushTagLookupInAggregation({
      tenantID, aggregation, localField: '_id', foreignField: 'userID', asField: 'tags'
    });
    // Mongodb facets block
    // If the organization component is active the system looks for non active users or active users that
    // are not assigned yet to at least one site.
    // If the organization component is not active then the system just looks for non active users.
    const facets: any = { $facet: {} };
    const array = [];
    const tenant = await TenantStorage.getTenant(tenantID);
    for (const type of params.errorTypes) {
<<<<<<< HEAD
      if ((type === UserInErrorType.NOT_ASSIGNED && !Utils.isTenantComponentActive(tenant, Constants.COMPONENTS.ORGANIZATION)) || !Utils.isTenantComponentActive(tenant, Constants.COMPONENTS.BILLING)) {
=======
      if (type === UserInErrorType.NOT_ASSIGNED && !Utils.isTenantComponentActive(tenant, TenantComponents.ORGANIZATION)) {
>>>>>>> 6180ac33
        continue;
      }
      array.push(`$${type}`);
      facets.$facet[type] = UserStorage.getUserInErrorFacet(tenantID, type);
    }
    // Do not add facet aggregation if no facet found
    if (Object.keys(facets.$facet).length > 0) {
      aggregation.push(facets);
    }
    // Manipulate the results to convert it to an array of document on root level
    aggregation.push({ $project: { usersInError: { $setUnion: array } } });
    // Finish the preparation of the result
    aggregation.push({ $unwind: '$usersInError' });
    aggregation.push({ $replaceRoot: { newRoot: '$usersInError' } });
    // Change ID
    DatabaseUtils.renameDatabaseID(aggregation);
    // Count Records
    const usersCountMDB = await global.database.getCollection<any>(tenantID, 'users')
      .aggregate([...aggregation, { $count: 'count' }], { allowDiskUse: true })
      .toArray();
    // Check if only the total count is requested
    if (dbParams.onlyRecordCount) {
      // Return only the count
      return {
        count: (usersCountMDB.length > 0 ? usersCountMDB[0].count : 0),
        result: []
      };
    }
    // Add Created By / Last Changed By
    DatabaseUtils.pushCreatedLastChangedInAggregation(tenantID, aggregation);
    // Mongodb sort, skip and limit block
    if (dbParams.sort) {
      aggregation.push({
        $sort: dbParams.sort
      });
    } else {
      aggregation.push({
        $sort: { status: -1, name: 1, firstName: 1 }
      });
    }
    // Skip
    aggregation.push({
      $skip: skip
    });
    // Limit
    aggregation.push({
      $limit: limit
    });
    // Project
    DatabaseUtils.projectFields(aggregation, projectFields);
    // Read DB
    const usersMDB = await global.database.getCollection<User>(tenantID, 'users')
      .aggregate(aggregation, {
        collation: { locale: Constants.DEFAULT_LOCALE, strength: 2 },
        allowDiskUse: false
      })
      .toArray();
    // Clean user object
    for (const userMDB of usersMDB) {
      delete (userMDB as any).siteusers;
      delete (userMDB as any).sites;
    }
    // Debug
    Logging.traceEnd('UserStorage', 'getUsers', uniqueTimerID, {
      params,
      limit,
      skip,
      sort: dbParams.sort
    });
    // Ok
    return {
      count: (usersCountMDB.length > 0 ?
        (usersCountMDB[0].count === Constants.DB_RECORD_COUNT_CEIL ? -1 : usersCountMDB[0].count) : 0),
      result: usersMDB
    };
  }

  public static async deleteUser(tenantID: string, id: string): Promise<void> {
    // Debug
    const uniqueTimerID = Logging.traceStart('UserStorage', 'deleteUser');
    // Check Tenant
    await Utils.checkTenant(tenantID);
    // Delete User from sites
    await global.database.getCollection<any>(tenantID, 'siteusers')
      .deleteMany({ 'userID': Utils.convertToObjectID(id) });
    // Delete Image
    await global.database.getCollection<any>(tenantID, 'userimages')
      .findOneAndDelete({ '_id': Utils.convertToObjectID(id) });
    // Delete Tags
    await global.database.getCollection<any>(tenantID, 'tags')
      .deleteMany({ 'userID': Utils.convertToObjectID(id) });
    // Delete User
    await global.database.getCollection<any>(tenantID, 'users')
      .findOneAndDelete({ '_id': Utils.convertToObjectID(id) });
    // Debug
    Logging.traceEnd('UserStorage', 'deleteUser', uniqueTimerID, { id });
  }

  public static async getSites(tenantID: string,
    params: { search?: string; userID: string; siteAdmin?: boolean; siteOwner?: boolean },
    dbParams: DbParams, projectFields?: string[]): Promise<DataResult<SiteUser>> {
    // Debug
    const uniqueTimerID = Logging.traceStart('UserStorage', 'getSites');
    // Check Tenant
    await Utils.checkTenant(tenantID);
    // Check Limit
    const limit = Utils.checkRecordLimit(dbParams.limit);
    // Check Skip
    const skip = Utils.checkRecordSkip(dbParams.skip);
    // Set the filters
    const filters: any = {};
    // Filter
    if (params.userID) {
      filters.userID = Utils.convertToObjectID(params.userID);
    }
    if (params.siteAdmin) {
      filters.siteAdmin = params.siteAdmin;
    }
    if (params.siteOwner) {
      filters.siteOwner = params.siteOwner;
    }
    // Create Aggregation
    const aggregation: any[] = [];
    // Filter
    aggregation.push({
      $match: filters
    });
    // Get Sites
    DatabaseUtils.pushSiteLookupInAggregation(
      {
        tenantID, aggregation, localField: 'siteID', foreignField: '_id',
        asField: 'site', oneToOneCardinality: true, oneToOneCardinalityNotNull: true
      });
    // Another match for searching on Sites
    if (params.search) {
      aggregation.push({
        $match: {
          $or: [
            { 'site.name': { $regex: params.search, $options: 'i' } }
          ]
        }
      });
    }
    // Convert IDs to String
    DatabaseUtils.convertObjectIDToString(aggregation, 'userID');
    DatabaseUtils.convertObjectIDToString(aggregation, 'siteID');
    // Limit records?
    if (!dbParams.onlyRecordCount) {
      // Always limit the nbr of record to avoid perfs issues
      aggregation.push({ $limit: Constants.DB_RECORD_COUNT_CEIL });
    }
    // Count Records
    const sitesCountMDB = await global.database.getCollection<any>(tenantID, 'siteusers')
      .aggregate([...aggregation, { $count: 'count' }], { allowDiskUse: true })
      .toArray();
    // Check if only the total count is requested
    if (dbParams.onlyRecordCount) {
      return {
        count: (sitesCountMDB.length > 0 ? sitesCountMDB[0].count : 0),
        result: []
      };
    }
    // Remove the limit
    aggregation.pop();
    // Sort
    if (dbParams.sort) {
      aggregation.push({
        $sort: dbParams.sort
      });
    } else {
      aggregation.push({
        $sort: { 'site.name': 1 }
      });
    }
    // Skip
    aggregation.push({
      $skip: skip
    });
    // Limit
    aggregation.push({
      $limit: limit
    });
    // Project
    DatabaseUtils.projectFields(aggregation, projectFields);
    // Read DB
    const siteUsersMDB = await global.database.getCollection<{ userID: string; siteID: string; siteAdmin: boolean; siteOwner: boolean; site: Site }>(tenantID, 'siteusers')
      .aggregate(aggregation, {
        collation: { locale: Constants.DEFAULT_LOCALE, strength: 2 },
        allowDiskUse: true
      })
      .toArray();
    // Create
    const sites: SiteUser[] = [];
    for (const siteUserMDB of siteUsersMDB) {
      if (siteUserMDB.site) {
        sites.push({
          siteAdmin: siteUserMDB.siteAdmin,
          siteOwner: siteUserMDB.siteOwner,
          userID: siteUserMDB.userID,
          site: siteUserMDB.site
        });
      }
    }
    // Debug
    Logging.traceEnd('UserStorage', 'UserStorage', uniqueTimerID, { userID: params.userID });
    // Ok
    return {
      count: (sitesCountMDB.length > 0 ?
        (sitesCountMDB[0].count === Constants.DB_RECORD_COUNT_CEIL ? -1 : sitesCountMDB[0].count) : 0),
      result: sites
    };
  }

  // Alternative system of registering new users by badging should be found - for now, an empty user is created and saved.
  public static getEmptyUser(): Partial<User> {
    return {
      id: new ObjectID().toHexString(),
      issuer: true,
      name: 'Unknown',
      firstName: 'User',
      email: '',
      address: null,
      createdBy: null,
      createdOn: new Date(),
      locale: Constants.DEFAULT_LOCALE,
      notificationsActive: true,
      notifications: {
        sendSessionStarted: true,
        sendOptimalChargeReached: true,
        sendEndOfCharge: true,
        sendEndOfSession: true,
        sendUserAccountStatusChanged: true,
        sendNewRegisteredUser: false,
        sendUnknownUserBadged: false,
        sendChargingStationStatusError: false,
        sendChargingStationRegistered: false,
        sendOcpiPatchStatusError: false,
        sendSmtpAuthError: false,
        sendUserAccountInactivity: false,
        sendPreparingSessionNotStarted: false,
        sendOfflineChargingStations: false,
        sendBillingUserSynchronizationFailed: false,
        sendSessionNotStarted: false
      },
      role: UserRole.BASIC,
      status: UserStatus.PENDING,
      tags: []
    };
  }

  private static getUserInErrorFacet(tenantID: string, errorType: string) {
    switch (errorType) {
      case UserInErrorType.NOT_ACTIVE:
        return [
          { $match: { status: { $ne: UserStatus.ACTIVE } } },
          { $addFields: { 'errorCode': UserInErrorType.NOT_ACTIVE } }
        ];
      case UserInErrorType.NOT_ASSIGNED: {
        return [
          {
            $lookup: {
              from: DatabaseUtils.getCollectionName(tenantID, 'siteusers'),
              localField: '_id',
              foreignField: 'userID',
              as: 'sites'
            }
          },
          { $match: { sites: { $size: 0 } } },
          { $addFields: { 'errorCode': UserInErrorType.NOT_ASSIGNED } }
        ];
      }
      case UserInErrorType.INACTIVE_USER_ACCOUNT: {
        const someMonthsAgo = moment().subtract(6, 'months').toDate();
        if (moment(someMonthsAgo).isValid()) {
          return [
            {
              $match: {
                $and: [
                  { eulaAcceptedOn: { $lte: someMonthsAgo } },
                  { role: 'B' }]
              }

            },
            {
              $addFields: { 'errorCode': UserInErrorType.INACTIVE_USER_ACCOUNT }
            }
          ];
        }
        return [];
      }
      case UserInErrorType.FAILED_BILLING_SYNCHRO:
        return [
          { $match: { 'billingData.hasSynchroError': { $eq: true } } },
          { $addFields: { 'errorCode': UserInErrorType.FAILED_BILLING_SYNCHRO } }
        ];
      case UserInErrorType.NO_BILLING_DATA:
        return [
          { $match: { $and: [ { 'status': { $eq: UserStatus.ACTIVE } }, { 'billingData': { $exists: false } } ] } },
          { $addFields: { 'errorCode': UserInErrorType.NO_BILLING_DATA } }
        ];
      default:
        return [];
    }
  }

  private static getEndUserLicenseAgreementFromFile(language = 'en'): string {
    const _centralSystemFrontEndConfig = Configuration.getCentralSystemFrontEndConfig();
    // Debug
    const uniqueTimerID = Logging.traceStart('UserStorage', 'getEndUserLicenseAgreementFromFile');
    let eulaText = null;
    try {
      eulaText = fs.readFileSync(`${global.appRoot}/assets/eula/${language}/end-user-agreement.html`, 'utf8');
    } catch (e) {
      eulaText = fs.readFileSync(`${global.appRoot}/assets/eula/en/end-user-agreement.html`, 'utf8');
    }
    // Build Front End URL
    const frontEndURL = _centralSystemFrontEndConfig.protocol + '://' +
      _centralSystemFrontEndConfig.host + ':' + _centralSystemFrontEndConfig.port;
    // Parse the auth and replace values
    eulaText = Mustache.render(
      eulaText,
      {
        'chargeAngelsURL': frontEndURL
      }
    );
    // Debug
    Logging.traceEnd('UserStorage', 'getEndUserLicenseAgreementFromFile', uniqueTimerID, { language });
    return eulaText;
  }
}<|MERGE_RESOLUTION|>--- conflicted
+++ resolved
@@ -863,11 +863,7 @@
     const array = [];
     const tenant = await TenantStorage.getTenant(tenantID);
     for (const type of params.errorTypes) {
-<<<<<<< HEAD
-      if ((type === UserInErrorType.NOT_ASSIGNED && !Utils.isTenantComponentActive(tenant, Constants.COMPONENTS.ORGANIZATION)) || !Utils.isTenantComponentActive(tenant, Constants.COMPONENTS.BILLING)) {
-=======
-      if (type === UserInErrorType.NOT_ASSIGNED && !Utils.isTenantComponentActive(tenant, TenantComponents.ORGANIZATION)) {
->>>>>>> 6180ac33
+      if ((type === UserInErrorType.NOT_ASSIGNED && !Utils.isTenantComponentActive(tenant, TenantComponents.ORGANIZATION)) || !Utils.isTenantComponentActive(tenant, TenantComponents.BILLING)) {
         continue;
       }
       array.push(`$${type}`);
