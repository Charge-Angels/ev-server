<<<<<<< HEAD
import axios from 'axios';
import BackendError from '../../exception/BackendError';
import { Car, CarMaker } from '../../types/Car';
import DbParams from '../../types/database/DbParams';
import { DataResult, ImageResult } from '../../types/DataResult';
import global from '../../types/GlobalType';
=======
import { Car, CarMaker, ChargeAlternativeTable, ChargeOptionTable, ChargeStandardTable } from '../../types/Car';
import DbParams from '../../types/database/DbParams';
import { DataResult } from '../../types/DataResult';
import global, { Image } from '../../types/GlobalType';
>>>>>>> bb035bdd
import Constants from '../../utils/Constants';
import Cypher from '../../utils/Cypher';
import Logging from '../../utils/Logging';
import Utils from '../../utils/Utils';
import DatabaseUtils from './DatabaseUtils';

const MODULE_NAME = 'CarStorage';

export default class CarStorage {
  public static async getCar(id: number, projectFields?: string[]): Promise<Car> {
    // Debug
    const uniqueTimerID = Logging.traceStart(MODULE_NAME, 'getCar');
    // Query single Site
    const carsMDB = await CarStorage.getCars(
      { carID: Utils.convertToInt(id) },
      Constants.DB_PARAMS_SINGLE_RECORD, projectFields);

    Logging.traceEnd(MODULE_NAME, 'getCar', uniqueTimerID, { id });
    return carsMDB.count > 0 ? carsMDB.result[0] : null;
  }

  public static async getCars(
    params: { search?: string; carID?: number; carIDs?: number[]; carMaker?: string[] } = {},
    dbParams?: DbParams, projectFields?: string[]): Promise<DataResult<Car>> {
    // Debug
    const uniqueTimerID = Logging.traceStart(MODULE_NAME, 'getCars');
    // Check Limit
    const limit = Utils.checkRecordLimit(dbParams.limit);
    // Check Skip
    const skip = Utils.checkRecordSkip(dbParams.skip);
    // Set the filters
    const filters: ({ _id?: number; $or?: any[] } | undefined) = {};
    if (params.carID) {
<<<<<<< HEAD
      filters._id = params.carID;
=======
      filters._id = Utils.convertToInt(params.carID);
>>>>>>> bb035bdd
    } else if (params.search) {
      const searchRegex = Utils.escapeSpecialCharsInRegex(params.search);
      filters.$or = [
        { 'vehicleModel': { $regex: searchRegex, $options: 'i' } },
        { 'vehicleMake': { $regex: searchRegex, $options: 'i' } },
        { 'vehicleModelVersion': { $regex: searchRegex, $options: 'i' } },
      ];
    }
    // Create Aggregation
    const aggregation = [];
    // Limit on Car for Basic Users
    if (params.carIDs && params.carIDs.length > 0) {
      // Build filter
      aggregation.push({
        $match: {
          _id: { $in: params.carIDs.map((carID) => Utils.convertToInt(carID)) }
        }
      });
    }
    if (params.carMaker) {
      // Build filter
      aggregation.push({
        $match: {
          'vehicleMake': {
            $in: params.carMaker
          }
        }
      });
    }
    // Filters
    if (filters) {
      aggregation.push({
        $match: filters
      });
    }
    // Limit records?
    if (!dbParams.onlyRecordCount) {
      // Always limit the nbr of record to avoid perfs issues
      aggregation.push({ $limit: Constants.DB_RECORD_COUNT_CEIL });
    }
    // Count Records
    const carsCountMDB = await global.database.getCollection<DataResult<Car>>(Constants.DEFAULT_TENANT, 'carcatalogs')
      .aggregate([...aggregation, { $count: 'count' }], { allowDiskUse: true })
      .toArray();
    // Check if only the total count is requested
    if (dbParams.onlyRecordCount) {
      // Return only the count
      return {
        count: (carsCountMDB.length > 0 ? carsCountMDB[0].count : 0),
        result: []
      };
    }
    // Remove the limit
    aggregation.pop();
    // Add Created By / Last Changed By
    DatabaseUtils.pushCreatedLastChangedInAggregation(Constants.DEFAULT_TENANT, aggregation);
    // Handle the ID
    DatabaseUtils.pushRenameDatabaseID(aggregation);
    // Sort
    if (dbParams.sort) {
      aggregation.push({
        $sort: dbParams.sort
      });
    } else {
      aggregation.push({
        $sort: { name: 1 }
      });
    }
    // Skip
    if (skip > 0) {
      aggregation.push({ $skip: skip });
    }
    // Limit
    aggregation.push({
      $limit: (limit > 0 && limit < Constants.DB_RECORD_COUNT_CEIL) ? limit : Constants.DB_RECORD_COUNT_CEIL
    });
    // Project
    DatabaseUtils.projectFields(aggregation, projectFields);
    // Read DB
    const cars = await global.database.getCollection<any>(Constants.DEFAULT_TENANT, 'carcatalogs')
      .aggregate(aggregation, {
        collation: { locale: Constants.DEFAULT_LOCALE, strength: 2 },
        allowDiskUse: true
      })
      .toArray();
    // Debug
    Logging.traceEnd(MODULE_NAME, 'getCars', uniqueTimerID,
      { params, limit: dbParams.limit, skip: dbParams.skip, sort: dbParams.sort });
    // Ok
    return {
      count: (carsCountMDB.length > 0 ?
        (carsCountMDB[0].count === Constants.DB_RECORD_COUNT_CEIL ? -1 : carsCountMDB[0].count) : 0),
      result: cars
    };
  }

<<<<<<< HEAD
  public static async saveCar(carToSave: Car): Promise<number> {
=======
  public static async saveCar(carToSave: Car, saveImage = false): Promise<number> {
>>>>>>> bb035bdd
    // Debug
    const uniqueTimerID = Logging.traceStart(MODULE_NAME, 'saveCar');
    // Build Request
    // Properties to save
    // Save car image thumb
    const thumbImage = Utils.convertToThumbImage(carToSave.images[0]);
    const response = await axios.get(thumbImage, { responseType: 'arraybuffer' });
    const returnedB64 = Buffer.from(response.data).toString('base64');
    const codedImage = 'data:' + response.headers['content-type'] + ';base64,' + returnedB64;
    const carMDB: any = {
      _id: Utils.convertToInt(carToSave.id),
      vehicleMake: carToSave.vehicleMake,
      vehicleModel: carToSave.vehicleModel,
      vehicleModelVersion: carToSave.vehicleModelVersion,
      availabilityStatus: carToSave.availabilityStatus,
      availabilityDateFrom: carToSave.availabilityDateFrom,
      availabilityDateTo: carToSave.availabilityDateTo,
      priceFromDE: Utils.convertToFloat(carToSave.priceFromDE),
      priceFromDEEstimate: carToSave.priceFromDEEstimate,
      priceFromNL: Utils.convertToFloat(carToSave.priceFromNL),
      priceFromNLEstimate: carToSave.priceFromNLEstimate,
      priceFromUK: Utils.convertToFloat(carToSave.priceFromUK),
      priceGrantPICGUK: Utils.convertToFloat(carToSave.priceGrantPICGUK),
      priceFromUKEstimate: carToSave.priceFromUKEstimate,
      drivetrainType: carToSave.drivetrainType,
      drivetrainFuel: carToSave.drivetrainFuel,
      drivetrainPropulsion: carToSave.drivetrainPropulsion,
      drivetrainPower: Utils.convertToInt(carToSave.drivetrainPower),
      drivetrainPowerHP: Utils.convertToInt(carToSave.drivetrainPowerHP),
      drivetrainTorque: Utils.convertToInt(carToSave.drivetrainTorque),
      performanceAcceleration: Utils.convertToFloat(carToSave.performanceAcceleration),
      performanceTopspeed: Utils.convertToInt(carToSave.performanceTopspeed),
      rangeWLTP: Utils.convertToInt(carToSave.rangeWLTP),
      rangeWLTPEstimate: carToSave.rangeWLTPEstimate,
      rangeNEDC: Utils.convertToInt(carToSave.rangeNEDC),
      rangeNEDCEstimate: carToSave.rangeNEDCEstimate,
      rangeReal: Utils.convertToInt(carToSave.rangeReal),
      rangeRealMode: carToSave.rangeRealMode,
      rangeRealWHwy: carToSave.rangeRealWHwy,
      rangeRealWCmb: carToSave.rangeRealWCmb,
      rangeRealWCty: carToSave.rangeRealWCty,
      rangeRealBHwy: carToSave.rangeRealBHwy,
      rangeRealBCmb: carToSave.rangeRealBCmb,
      rangeRealBCty: carToSave.rangeRealBCty,
      efficiencyWLTP: Utils.convertToFloat(carToSave.efficiencyWLTP),
      efficiencyWLTPFuelEq: Utils.convertToFloat(carToSave.efficiencyWLTPFuelEq),
      efficiencyWLTPV: Utils.convertToFloat(carToSave.efficiencyWLTPV),
      efficiencyWLTPFuelEqV: Utils.convertToFloat(carToSave.efficiencyWLTPFuelEqV),
      efficiencyWLTPCO2: Utils.convertToFloat(carToSave.efficiencyWLTPCO2),
      efficiencyNEDC: Utils.convertToFloat(carToSave.efficiencyNEDC),
      efficiencyNEDCFuelEq: Utils.convertToFloat(carToSave.efficiencyNEDCFuelEq),
      efficiencyNEDCV: Utils.convertToFloat(carToSave.efficiencyNEDCV),
      efficiencyNEDCFuelEqV: Utils.convertToFloat(carToSave.efficiencyNEDCFuelEqV),
      efficiencyNEDCCO2: Utils.convertToFloat(carToSave.efficiencyNEDCCO2),
      efficiencyReal: Utils.convertToFloat(carToSave.efficiencyReal),
      efficiencyRealFuelEqV: Utils.convertToFloat(carToSave.efficiencyRealFuelEqV),
      efficiencyRealCO2: Utils.convertToFloat(carToSave.efficiencyRealCO2),
      efficiencyRealWHwy: Utils.convertToFloat(carToSave.efficiencyRealWHwy),
      efficiencyRealWCmb: Utils.convertToFloat(carToSave.efficiencyRealWCmb),
      efficiencyRealWCty: Utils.convertToFloat(carToSave.efficiencyRealWCty),
      efficiencyRealBHwy: Utils.convertToFloat(carToSave.efficiencyRealBHwy),
      efficiencyRealBCmb: Utils.convertToFloat(carToSave.efficiencyRealBCmb),
      efficiencyRealBCty: Utils.convertToFloat(carToSave.efficiencyRealBCty),
      chargePlug: carToSave.chargePlug,
      chargePlugEstimate: carToSave.chargePlugEstimate,
      chargePlugLocation: carToSave.chargePlugLocation,
      chargeStandardPower: Utils.convertToFloat(carToSave.chargeStandardPower),
      chargeStandardPhase: Utils.convertToInt(carToSave.chargeStandardPhase),
      chargeStandardPhaseAmp: Utils.convertToInt(carToSave.chargeStandardPhaseAmp),
      chargeStandardChargeTime: Utils.convertToInt(carToSave.chargeStandardChargeTime),
      chargeStandardChargeSpeed: Utils.convertToInt(carToSave.chargeStandardChargeSpeed),
      chargeStandardEstimate: carToSave.chargeStandardEstimate,
      chargeStandardTables: carToSave.chargeStandardTables ?
        carToSave.chargeStandardTables.map((chargeStandardTable: ChargeStandardTable): ChargeStandardTable => {
          return {
            type: chargeStandardTable.type,
            evsePhaseVolt: Utils.convertToInt(chargeStandardTable.evsePhaseVolt),
            evsePhaseAmp: Utils.convertToInt(chargeStandardTable.evsePhaseAmp),
            evsePhase: Utils.convertToInt(chargeStandardTable.evsePhase),
            chargePhaseVolt: Utils.convertToInt(chargeStandardTable.chargePhaseVolt),
            chargePhaseAmp: Utils.convertToInt(chargeStandardTable.chargePhaseAmp),
            chargePhase: Utils.convertToInt(chargeStandardTable.chargePhase),
            chargePower: Utils.convertToFloat(chargeStandardTable.chargePower),
            chargeTime: Utils.convertToInt(chargeStandardTable.chargeTime),
            chargeSpeed: Utils.convertToInt(chargeStandardTable.chargeSpeed)
          };
        }) : [],
      chargeAlternativePower: Utils.convertToInt(carToSave.chargeAlternativePower),
      chargeAlternativePhase: Utils.convertToInt(carToSave.chargeAlternativePhase),
      chargeAlternativePhaseAmp: Utils.convertToInt(carToSave.chargeAlternativePhaseAmp),
      chargeAlternativeChargeTime: Utils.convertToInt(carToSave.chargeAlternativeChargeTime),
      chargeAlternativeChargeSpeed: Utils.convertToInt(carToSave.chargeAlternativeChargeSpeed),
      chargeAlternativeTables: carToSave.chargeAlternativeTables ?
        carToSave.chargeAlternativeTables.map((chargeAlternativeTable: ChargeAlternativeTable): ChargeAlternativeTable => {
          return {
            type: chargeAlternativeTable.type,
            evsePhaseVolt: Utils.convertToInt(chargeAlternativeTable.evsePhaseVolt),
            evsePhaseAmp: Utils.convertToInt(chargeAlternativeTable.evsePhaseAmp),
            evsePhase: Utils.convertToInt(chargeAlternativeTable.evsePhase),
            chargePhaseVolt: Utils.convertToInt(chargeAlternativeTable.chargePhaseVolt),
            chargePhaseAmp: Utils.convertToInt(chargeAlternativeTable.chargePhaseAmp),
            chargePhase: Utils.convertToInt(chargeAlternativeTable.chargePhase),
            chargePower: Utils.convertToFloat(chargeAlternativeTable.chargePower),
            chargeTime: Utils.convertToInt(chargeAlternativeTable.chargeTime),
            chargeSpeed: Utils.convertToInt(chargeAlternativeTable.chargeSpeed)
          };
        }) : [],
      chargeOptionPower: Utils.convertToInt(carToSave.chargeOptionPower),
      chargeOptionPhase: Utils.convertToInt(carToSave.chargeOptionPhase),
      chargeOptionPhaseAmp: Utils.convertToInt(carToSave.chargeOptionPhaseAmp),
      chargeOptionChargeTime: Utils.convertToInt(carToSave.chargeOptionChargeTime),
      chargeOptionChargeSpeed: Utils.convertToInt(carToSave.chargeOptionChargeSpeed),
      chargeOptionTables: carToSave.chargeOptionTables ?
        carToSave.chargeOptionTables.map((chargeOptionTables: ChargeOptionTable): ChargeOptionTable => {
          return {
            type: chargeOptionTables.type,
            evsePhaseVolt: Utils.convertToInt(chargeOptionTables.evsePhaseVolt),
            evsePhaseAmp: Utils.convertToInt(chargeOptionTables.evsePhaseAmp),
            evsePhase: Utils.convertToInt(chargeOptionTables.evsePhase),
            chargePhaseVolt: Utils.convertToInt(chargeOptionTables.chargePhaseVolt),
            chargePhaseAmp: Utils.convertToInt(chargeOptionTables.chargePhaseAmp),
            chargePhase: Utils.convertToInt(chargeOptionTables.chargePhase),
            chargePower: Utils.convertToFloat(chargeOptionTables.chargePower),
            chargeTime: Utils.convertToInt(chargeOptionTables.chargeTime),
            chargeSpeed: Utils.convertToInt(chargeOptionTables.chargeSpeed)
          };
        }) : [],
      fastChargePlug: carToSave.fastChargePlug,
      fastChargePlugEstimate: carToSave.fastChargePlugEstimate,
      fastChargePlugLocation: carToSave.fastChargePlugLocation,
      fastChargePowerMax: Utils.convertToInt(carToSave.fastChargePowerMax),
      fastChargePowerAvg: Utils.convertToInt(carToSave.fastChargePowerAvg),
      fastChargeTime: Utils.convertToInt(carToSave.fastChargeTime),
      fastChargeSpeed: Utils.convertToInt(carToSave.fastChargeSpeed),
      fastChargeOptional: carToSave.fastChargeOptional,
      fastChargeEstimate: carToSave.fastChargeEstimate,
      batteryCapacityUseable: Utils.convertToFloat(carToSave.batteryCapacityUseable),
      batteryCapacityFull: Utils.convertToFloat(carToSave.batteryCapacityFull),
      batteryCapacityEstimate: carToSave.batteryCapacityEstimate,
      dimsLength: Utils.convertToInt(carToSave.dimsLength),
      dimsWidth: Utils.convertToInt(carToSave.dimsWidth),
      dimsHeight: Utils.convertToInt(carToSave.dimsHeight),
      dimsWheelbase: carToSave.dimsWheelbase,
      dimsWeight: Utils.convertToInt(carToSave.dimsWeight),
      dimsBootspace: Utils.convertToInt(carToSave.dimsBootspace),
      dimsBootspaceMax: Utils.convertToInt(carToSave.dimsBootspaceMax),
      dimsTowWeightUnbraked: Utils.convertToInt(carToSave.dimsTowWeightUnbraked),
      dimsTowWeightBraked: Utils.convertToInt(carToSave.dimsTowWeightBraked),
      dimsRoofLoadMax: Utils.convertToInt(carToSave.dimsRoofLoadMax),
      miscBody: carToSave.miscBody,
      miscSegment: carToSave.miscSegment,
      miscSeats: Utils.convertToInt(carToSave.miscSeats),
      miscRoofrails: carToSave.miscRoofrails,
      miscIsofix: carToSave.miscIsofix,
      miscIsofixSeats: carToSave.miscIsofixSeats,
      miscTurningCircle: carToSave.miscTurningCircle,
      euroNCAPRating: Utils.convertToInt(carToSave.euroNCAPRating),
      euroNCAPYear: carToSave.euroNCAPYear,
      euroNCAPAdult: Utils.convertToInt(carToSave.euroNCAPAdult),
      euroNCAPChild: Utils.convertToInt(carToSave.euroNCAPChild),
      euroNCAPVRU: Utils.convertToInt(carToSave.euroNCAPVRU),
      euroNCAPSA: Utils.convertToInt(carToSave.euroNCAPSA),
      relatedVehicleIDSuccesor: Utils.convertToInt(carToSave.relatedVehicleIDSuccesor),
      eVDBDetailURL: carToSave.eVDBDetailURL,
      videos: carToSave.videos,
      hash: carToSave.hash,
<<<<<<< HEAD
      image: codedImage
=======
      imageURLs: carToSave.imageURLs,
      image: carToSave.image
>>>>>>> bb035bdd
    };
    // Add Last Changed/Created props
    DatabaseUtils.addLastChangedCreatedProps(carMDB, carToSave);
    // Modify and return the modified document
    await global.database.getCollection<any>(Constants.DEFAULT_TENANT, 'carcatalogs').findOneAndReplace(
      { _id: Utils.convertToInt(carToSave.id) },
      carMDB,
      { upsert: true }
    );
<<<<<<< HEAD

    await CarStorage.saveCarImages(carToSave.id, carToSave.images);
=======
    if (saveImage) {
      await CarStorage.saveCarImages(carToSave.id, carToSave.images);
    }
>>>>>>> bb035bdd
    // Debug
    Logging.traceEnd(MODULE_NAME, 'saveCar', uniqueTimerID, { carToSave });
    return carToSave.id;
  }

<<<<<<< HEAD
  public static async saveCarImages(carID: number, carImagesToSave: string[]): Promise<void> {
    // Debug
    const uniqueTimerID = Logging.traceStart('CarStorage', 'saveCarImages');
    // Check if ID is provided
    if (!carID) {
      // ID must be provided!
      throw new BackendError({
        source: Constants.CENTRAL_SERVER,
        module: 'CarStorage',
        method: 'saveCarImages',
        message: 'Car Images has no ID'
      });
    }
    let response, returnedB64, codedImage;
    for (const image of carImagesToSave) {
      response = await axios.get(image, { responseType: 'arraybuffer' });
      returnedB64 = Buffer.from(response.data).toString('base64');
      codedImage = 'data:' + response.headers['content-type'] + ';base64,' + returnedB64;
      // Save car image
      await global.database.getCollection<any>(Constants.DEFAULT_TENANT, 'carimages').findOneAndReplace(
        { _id: Cypher.hash(`${image}~${carID}`), },
        { image: codedImage, carID: carID },
=======
  public static async   saveCarImages(carID: number, carImagesToSave: string[]): Promise<void> {
    // Debug
    const uniqueTimerID = Logging.traceStart(MODULE_NAME, 'saveCarImages');
    // Delete old images
    await global.database.getCollection<any>(Constants.DEFAULT_TENANT, 'carcatalogimages').deleteMany(
      { carID: Utils.convertToInt(carID) }
    );
    // Save new images
    for (const carImageToSave of carImagesToSave) {
      await global.database.getCollection<any>(Constants.DEFAULT_TENANT, 'carcatalogimages').findOneAndReplace(
        { _id: Cypher.hash(`${carImageToSave}~${carID}`), },
        { carID: Utils.convertToInt(carID), image: carImageToSave },
>>>>>>> bb035bdd
        { upsert: true }
      );
    }
    // Debug
<<<<<<< HEAD
    Logging.traceEnd('CarStorage', 'saveCarImages', uniqueTimerID, { carID });
  }

  public static async getCarImages(
    params: { carID: number },
    dbParams?: DbParams): Promise<DataResult<ImageResult>> {
    // Debug
    const uniqueTimerID = Logging.traceStart('CarStorage', 'getCarImages');
=======
    Logging.traceEnd(MODULE_NAME, 'saveCarImages', uniqueTimerID, { carID });
  }

  public static async getCarImages(id: number, dbParams?: DbParams): Promise<DataResult<Image>> {
    // Debug
    const uniqueTimerID = Logging.traceStart(MODULE_NAME, 'getCarImages');
>>>>>>> bb035bdd
    // Check Limit
    const limit = Utils.checkRecordLimit(dbParams.limit);
    // Check Skip
    const skip = Utils.checkRecordSkip(dbParams.skip);
    // Set the filters
<<<<<<< HEAD
    const filters: ({ carID?: number; $or?: any[] } | undefined) = {};
    filters.carID = params.carID;
    // Create Aggregation
    const aggregation = [];
    // Filters
    if (filters) {
      aggregation.push({
        $match: filters
      });
    }
    // Always limit the nbr of record to avoid perfs issues
    aggregation.push({ $limit: Constants.DB_RECORD_COUNT_CEIL });

    // Count Records
    const carsCountMDB = await global.database.getCollection<DataResult<any>>(Constants.DEFAULT_TENANT, 'carimages')
      .aggregate([...aggregation, { $count: 'count' }], { allowDiskUse: true })
      .toArray();
=======
    const filters = {
      carID: Utils.convertToInt(id)
    };
    // Create Aggregation
    const aggregation = [];
    // Filters
    aggregation.push({
      $match: filters
    });
    // Limit records?
    if (!dbParams.onlyRecordCount) {
      aggregation.push({ $limit: Constants.DB_RECORD_COUNT_CEIL });
    }
    // Count Records
    const carImagesCountMDB = await global.database.getCollection<any>(Constants.DEFAULT_TENANT, 'carcatalogimages')
      .aggregate([...aggregation, { $count: 'count' }], { allowDiskUse: true })
      .toArray();
    // Check if only the total count is requested
    if (dbParams.onlyRecordCount) {
      return {
        count: (carImagesCountMDB.length > 0 ? carImagesCountMDB[0].count : 0),
        result: []
      };
    }
>>>>>>> bb035bdd
    // Remove the limit
    aggregation.pop();
    // Handle the ID
    DatabaseUtils.pushRenameDatabaseID(aggregation);
    // Skip
<<<<<<< HEAD
    if (skip > 0) {
      aggregation.push({ $skip: skip });
    }
    // Limit
    aggregation.push({
      $limit: (limit > 0 && limit < Constants.DB_RECORD_COUNT_CEIL) ? limit : Constants.DB_RECORD_COUNT_CEIL
=======
    aggregation.push({
      $skip: skip
    });
    // Limit
    aggregation.push({
      $limit: limit
>>>>>>> bb035bdd
    });
    // Project
    DatabaseUtils.projectFields(aggregation, ['image']);
    // Read DB
<<<<<<< HEAD
    const cars = await global.database.getCollection<any>(Constants.DEFAULT_TENANT, 'carimages')
=======
    const carImages = await global.database.getCollection<any>(Constants.DEFAULT_TENANT, 'carcatalogimages')
>>>>>>> bb035bdd
      .aggregate(aggregation, {
        collation: { locale: Constants.DEFAULT_LOCALE, strength: 2 },
        allowDiskUse: true
      })
      .toArray();
    // Debug
<<<<<<< HEAD
    Logging.traceEnd('CarStorage', 'getCarImages', uniqueTimerID,
      { params, limit: dbParams.limit, skip: dbParams.skip, sort: dbParams.sort });
    // Ok
    return {
      count: (carsCountMDB.length > 0 ?
        (carsCountMDB[0].count === Constants.DB_RECORD_COUNT_CEIL ? -1 : carsCountMDB[0].count) : 0),
      result: cars
=======
    Logging.traceEnd(MODULE_NAME, 'getCarImages', uniqueTimerID,
      { id, limit: dbParams.limit, skip: dbParams.skip, sort: dbParams.sort });
    // Ok
    return {
      count: (carImagesCountMDB.length > 0 ?
        (carImagesCountMDB[0].count === Constants.DB_RECORD_COUNT_CEIL ? -1 : carImagesCountMDB[0].count) : 0),
      result: carImages
>>>>>>> bb035bdd
    };
  }

  public static async getCarMakers(
    params: { search?: string } = {}): Promise<DataResult<CarMaker>> {
    // Debug
    const uniqueTimerID = Logging.traceStart(MODULE_NAME, 'getCarMakers');
    // Set the filters
    const filters: ({ $or?: any[] } | undefined) = {};

    if (params.search) {
      filters.$or = [
        { 'vehicleMake': { $regex: Utils.escapeSpecialCharsInRegex(params.search), $options: 'i' } },
      ];
    }
    // Create Aggregation
    const aggregation = [];
    // Filters
    if (filters) {
      aggregation.push({
        $match: filters
      });
    }
    aggregation.push({
      $group: {
        _id: null,
        carMaker: {
          $addToSet: {
            carMaker: '$vehicleMake'
          }
        }
      }
    });
    aggregation.push({
      $unwind: {
        path: '$carMaker'
      }
    });
    aggregation.push({
      $replaceRoot: {
        newRoot: '$carMaker'
      }
    });
    aggregation.push({
      $sort: {
        carMaker: 1
      }
    });
    const result = await global.database.getCollection<any>(Constants.DEFAULT_TENANT, 'carcatalogs')
      .aggregate(aggregation, {
        collation: { locale: Constants.DEFAULT_LOCALE, strength: 2 },
        allowDiskUse: true
      })
      .toArray();
    // Debug
    Logging.traceEnd(MODULE_NAME, 'getCarMakers', uniqueTimerID, { result });
    // Ok
    return {
      count: result.length,
      result: result
    };
  }

}<|MERGE_RESOLUTION|>--- conflicted
+++ resolved
@@ -1,16 +1,7 @@
-<<<<<<< HEAD
-import axios from 'axios';
-import BackendError from '../../exception/BackendError';
-import { Car, CarMaker } from '../../types/Car';
-import DbParams from '../../types/database/DbParams';
-import { DataResult, ImageResult } from '../../types/DataResult';
-import global from '../../types/GlobalType';
-=======
 import { Car, CarMaker, ChargeAlternativeTable, ChargeOptionTable, ChargeStandardTable } from '../../types/Car';
 import DbParams from '../../types/database/DbParams';
 import { DataResult } from '../../types/DataResult';
 import global, { Image } from '../../types/GlobalType';
->>>>>>> bb035bdd
 import Constants from '../../utils/Constants';
 import Cypher from '../../utils/Cypher';
 import Logging from '../../utils/Logging';
@@ -44,11 +35,7 @@
     // Set the filters
     const filters: ({ _id?: number; $or?: any[] } | undefined) = {};
     if (params.carID) {
-<<<<<<< HEAD
-      filters._id = params.carID;
-=======
       filters._id = Utils.convertToInt(params.carID);
->>>>>>> bb035bdd
     } else if (params.search) {
       const searchRegex = Utils.escapeSpecialCharsInRegex(params.search);
       filters.$or = [
@@ -145,20 +132,11 @@
     };
   }
 
-<<<<<<< HEAD
-  public static async saveCar(carToSave: Car): Promise<number> {
-=======
   public static async saveCar(carToSave: Car, saveImage = false): Promise<number> {
->>>>>>> bb035bdd
     // Debug
     const uniqueTimerID = Logging.traceStart(MODULE_NAME, 'saveCar');
     // Build Request
     // Properties to save
-    // Save car image thumb
-    const thumbImage = Utils.convertToThumbImage(carToSave.images[0]);
-    const response = await axios.get(thumbImage, { responseType: 'arraybuffer' });
-    const returnedB64 = Buffer.from(response.data).toString('base64');
-    const codedImage = 'data:' + response.headers['content-type'] + ';base64,' + returnedB64;
     const carMDB: any = {
       _id: Utils.convertToInt(carToSave.id),
       vehicleMake: carToSave.vehicleMake,
@@ -316,12 +294,8 @@
       eVDBDetailURL: carToSave.eVDBDetailURL,
       videos: carToSave.videos,
       hash: carToSave.hash,
-<<<<<<< HEAD
-      image: codedImage
-=======
       imageURLs: carToSave.imageURLs,
       image: carToSave.image
->>>>>>> bb035bdd
     };
     // Add Last Changed/Created props
     DatabaseUtils.addLastChangedCreatedProps(carMDB, carToSave);
@@ -331,43 +305,14 @@
       carMDB,
       { upsert: true }
     );
-<<<<<<< HEAD
-
-    await CarStorage.saveCarImages(carToSave.id, carToSave.images);
-=======
     if (saveImage) {
       await CarStorage.saveCarImages(carToSave.id, carToSave.images);
     }
->>>>>>> bb035bdd
     // Debug
     Logging.traceEnd(MODULE_NAME, 'saveCar', uniqueTimerID, { carToSave });
     return carToSave.id;
   }
 
-<<<<<<< HEAD
-  public static async saveCarImages(carID: number, carImagesToSave: string[]): Promise<void> {
-    // Debug
-    const uniqueTimerID = Logging.traceStart('CarStorage', 'saveCarImages');
-    // Check if ID is provided
-    if (!carID) {
-      // ID must be provided!
-      throw new BackendError({
-        source: Constants.CENTRAL_SERVER,
-        module: 'CarStorage',
-        method: 'saveCarImages',
-        message: 'Car Images has no ID'
-      });
-    }
-    let response, returnedB64, codedImage;
-    for (const image of carImagesToSave) {
-      response = await axios.get(image, { responseType: 'arraybuffer' });
-      returnedB64 = Buffer.from(response.data).toString('base64');
-      codedImage = 'data:' + response.headers['content-type'] + ';base64,' + returnedB64;
-      // Save car image
-      await global.database.getCollection<any>(Constants.DEFAULT_TENANT, 'carimages').findOneAndReplace(
-        { _id: Cypher.hash(`${image}~${carID}`), },
-        { image: codedImage, carID: carID },
-=======
   public static async   saveCarImages(carID: number, carImagesToSave: string[]): Promise<void> {
     // Debug
     const uniqueTimerID = Logging.traceStart(MODULE_NAME, 'saveCarImages');
@@ -380,52 +325,21 @@
       await global.database.getCollection<any>(Constants.DEFAULT_TENANT, 'carcatalogimages').findOneAndReplace(
         { _id: Cypher.hash(`${carImageToSave}~${carID}`), },
         { carID: Utils.convertToInt(carID), image: carImageToSave },
->>>>>>> bb035bdd
         { upsert: true }
       );
     }
     // Debug
-<<<<<<< HEAD
-    Logging.traceEnd('CarStorage', 'saveCarImages', uniqueTimerID, { carID });
-  }
-
-  public static async getCarImages(
-    params: { carID: number },
-    dbParams?: DbParams): Promise<DataResult<ImageResult>> {
-    // Debug
-    const uniqueTimerID = Logging.traceStart('CarStorage', 'getCarImages');
-=======
     Logging.traceEnd(MODULE_NAME, 'saveCarImages', uniqueTimerID, { carID });
   }
 
   public static async getCarImages(id: number, dbParams?: DbParams): Promise<DataResult<Image>> {
     // Debug
     const uniqueTimerID = Logging.traceStart(MODULE_NAME, 'getCarImages');
->>>>>>> bb035bdd
     // Check Limit
     const limit = Utils.checkRecordLimit(dbParams.limit);
     // Check Skip
     const skip = Utils.checkRecordSkip(dbParams.skip);
     // Set the filters
-<<<<<<< HEAD
-    const filters: ({ carID?: number; $or?: any[] } | undefined) = {};
-    filters.carID = params.carID;
-    // Create Aggregation
-    const aggregation = [];
-    // Filters
-    if (filters) {
-      aggregation.push({
-        $match: filters
-      });
-    }
-    // Always limit the nbr of record to avoid perfs issues
-    aggregation.push({ $limit: Constants.DB_RECORD_COUNT_CEIL });
-
-    // Count Records
-    const carsCountMDB = await global.database.getCollection<DataResult<any>>(Constants.DEFAULT_TENANT, 'carimages')
-      .aggregate([...aggregation, { $count: 'count' }], { allowDiskUse: true })
-      .toArray();
-=======
     const filters = {
       carID: Utils.convertToInt(id)
     };
@@ -450,51 +364,28 @@
         result: []
       };
     }
->>>>>>> bb035bdd
     // Remove the limit
     aggregation.pop();
     // Handle the ID
     DatabaseUtils.pushRenameDatabaseID(aggregation);
     // Skip
-<<<<<<< HEAD
-    if (skip > 0) {
-      aggregation.push({ $skip: skip });
-    }
+    aggregation.push({
+      $skip: skip
+    });
     // Limit
     aggregation.push({
-      $limit: (limit > 0 && limit < Constants.DB_RECORD_COUNT_CEIL) ? limit : Constants.DB_RECORD_COUNT_CEIL
-=======
-    aggregation.push({
-      $skip: skip
-    });
-    // Limit
-    aggregation.push({
       $limit: limit
->>>>>>> bb035bdd
     });
     // Project
     DatabaseUtils.projectFields(aggregation, ['image']);
     // Read DB
-<<<<<<< HEAD
-    const cars = await global.database.getCollection<any>(Constants.DEFAULT_TENANT, 'carimages')
-=======
     const carImages = await global.database.getCollection<any>(Constants.DEFAULT_TENANT, 'carcatalogimages')
->>>>>>> bb035bdd
       .aggregate(aggregation, {
         collation: { locale: Constants.DEFAULT_LOCALE, strength: 2 },
         allowDiskUse: true
       })
       .toArray();
     // Debug
-<<<<<<< HEAD
-    Logging.traceEnd('CarStorage', 'getCarImages', uniqueTimerID,
-      { params, limit: dbParams.limit, skip: dbParams.skip, sort: dbParams.sort });
-    // Ok
-    return {
-      count: (carsCountMDB.length > 0 ?
-        (carsCountMDB[0].count === Constants.DB_RECORD_COUNT_CEIL ? -1 : carsCountMDB[0].count) : 0),
-      result: cars
-=======
     Logging.traceEnd(MODULE_NAME, 'getCarImages', uniqueTimerID,
       { id, limit: dbParams.limit, skip: dbParams.skip, sort: dbParams.sort });
     // Ok
@@ -502,7 +393,6 @@
       count: (carImagesCountMDB.length > 0 ?
         (carImagesCountMDB[0].count === Constants.DB_RECORD_COUNT_CEIL ? -1 : carImagesCountMDB[0].count) : 0),
       result: carImages
->>>>>>> bb035bdd
     };
   }
 
