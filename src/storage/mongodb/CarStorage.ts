import { Car, CarCatalog, CarCatalogChargeAlternativeTable, CarCatalogChargeOptionTable, CarCatalogConverter, CarMaker, CarType } from '../../types/Car';
import global, { FilterParams, Image } from '../../types/GlobalType';

import Constants from '../../utils/Constants';
import Cypher from '../../utils/Cypher';
import { DataResult } from '../../types/DataResult';
import DatabaseUtils from './DatabaseUtils';
import DbParams from '../../types/database/DbParams';
import Logging from '../../utils/Logging';
import { ObjectID } from 'mongodb';
import { UserCar } from '../../types/User';
import Utils from '../../utils/Utils';

const MODULE_NAME = 'CarStorage';

export default class CarStorage {
  public static async getCarCatalog(id: number = Constants.UNKNOWN_NUMBER_ID,
      params: { withImage?: boolean; } = {},
      projectFields?: string[]): Promise<CarCatalog> {
    const carCatalogsMDB = await CarStorage.getCarCatalogs({
      carCatalogIDs: [id],
      withImage: params.withImage,
    }, Constants.DB_PARAMS_SINGLE_RECORD, projectFields);
    return carCatalogsMDB.count === 1 ? carCatalogsMDB.result[0] : null;
  }

  public static async getCarCatalogs(
      params: { search?: string; carCatalogIDs?: number[]; carMaker?: string[], withImage?: boolean; } = {},
      dbParams?: DbParams, projectFields?: string[]): Promise<DataResult<CarCatalog>> {
    // Debug
    const uniqueTimerID = Logging.traceStart(Constants.DEFAULT_TENANT, MODULE_NAME, 'getCarCatalogs');
    // Clone before updating the values
    dbParams = Utils.cloneObject(dbParams);
    // Check Limit
    dbParams.limit = Utils.checkRecordLimit(dbParams.limit);
    // Check Skip
    dbParams.skip = Utils.checkRecordSkip(dbParams.skip);
    // Create Aggregation
    const aggregation = [];
    // Set the filters
    const filters: FilterParams = {};
    if (params.search) {
      filters.$or = [
        { '_id': Utils.convertToInt(params.search) },
        { 'vehicleModel': { $regex: params.search, $options: 'i' } },
        { 'vehicleMake': { $regex: params.search, $options: 'i' } },
        { 'vehicleModelVersion': { $regex: params.search, $options: 'i' } },
      ];
    }
    // Limit on Car for Basic Users
    if (!Utils.isEmptyArray(params.carCatalogIDs)) {
      aggregation.push({
        $match: {
          _id: { $in: params.carCatalogIDs.map((carCatalogID) => Utils.convertToInt(carCatalogID)) }
        }
      });
    }
    if (params.carMaker) {
      aggregation.push({
        $match: {
          'vehicleMake': { $in: params.carMaker }
        }
      });
    }
    // Filters
    aggregation.push({
      $match: filters
    });
    // Limit records?
    if (!dbParams.onlyRecordCount) {
      // Always limit the nbr of record to avoid perfs issues
      aggregation.push({ $limit: Constants.DB_RECORD_COUNT_CEIL });
    }
    // Count Records
    const carCatalogsCountMDB = await global.database.getCollection<DataResult<CarCatalog>>(Constants.DEFAULT_TENANT, 'carcatalogs')
      .aggregate([...aggregation, { $count: 'count' }], { allowDiskUse: true })
      .toArray();
    // Check if only the total count is requested
    if (dbParams.onlyRecordCount) {
      // Return only the count
      await Logging.traceEnd(Constants.DEFAULT_TENANT, MODULE_NAME, 'getCarCatalogs', uniqueTimerID, carCatalogsCountMDB);
      return {
        count: (carCatalogsCountMDB.length > 0 ? carCatalogsCountMDB[0].count : 0),
        result: []
      };
    }
    // Remove the limit
    aggregation.pop();
    // Sort
    if (!dbParams.sort) {
      dbParams.sort = { name: 1 };
    }
    aggregation.push({
      $sort: dbParams.sort
    });
    // Skip
    if (dbParams.skip > 0) {
      aggregation.push({ $skip: dbParams.skip });
    }
    // Limit
    aggregation.push({
      $limit: (dbParams.limit > 0 && dbParams.limit < Constants.DB_RECORD_COUNT_CEIL) ? dbParams.limit : Constants.DB_RECORD_COUNT_CEIL
    });
    // Car Image
    if (params.withImage) {
      aggregation.push({
        $addFields: {
          image: {
            $cond: {
              if: { $gt: ['$image', null] }, then: {
                $concat: [
                  `${Utils.buildRestServerURL()}/client/util/CarCatalogImage?ID=`,
                  { $toString: '$_id' },
                  '&LastChangedOn=',
                  { $toString: '$lastChangedOn' }
                ]
              }, else: null
            }

          }
        }
      });
    }
    // Add Created By / Last Changed By
    DatabaseUtils.pushCreatedLastChangedInAggregation(Constants.DEFAULT_TENANT, aggregation);
    // Handle the ID
    DatabaseUtils.pushRenameDatabaseID(aggregation);
    // Project
    DatabaseUtils.projectFields(aggregation, projectFields);
    // Read DB
    const carCatalogs = await global.database.getCollection<any>(Constants.DEFAULT_TENANT, 'carcatalogs')
      .aggregate(aggregation, {
        allowDiskUse: true
      })
      .toArray();
    // Debug
    await Logging.traceEnd(Constants.DEFAULT_TENANT, MODULE_NAME, 'getCarCatalogs', uniqueTimerID, carCatalogs);
    // Ok
    return {
      count: (carCatalogsCountMDB.length > 0 ?
        (carCatalogsCountMDB[0].count === Constants.DB_RECORD_COUNT_CEIL ? -1 : carCatalogsCountMDB[0].count) : 0),
      result: carCatalogs
    };
  }

  public static async saveCarCatalog(carToSave: CarCatalog): Promise<number> {
    // Debug
    const uniqueTimerID = Logging.traceStart(Constants.DEFAULT_TENANT, MODULE_NAME, 'saveCarCatalog');
    // Build Request
    // Properties to save
    const carMDB: any = {
      _id: Utils.convertToInt(carToSave.id),
      vehicleMake: carToSave.vehicleMake,
      vehicleModel: carToSave.vehicleModel,
      vehicleModelVersion: carToSave.vehicleModelVersion,
      availabilityStatus: carToSave.availabilityStatus,
      availabilityDateFrom: carToSave.availabilityDateFrom,
      availabilityDateTo: carToSave.availabilityDateTo,
      priceFromDE: Utils.convertToFloat(carToSave.priceFromDE),
      priceFromDEEstimate: carToSave.priceFromDEEstimate,
      priceFromNL: Utils.convertToFloat(carToSave.priceFromNL),
      priceFromNLEstimate: carToSave.priceFromNLEstimate,
      priceFromUK: Utils.convertToFloat(carToSave.priceFromUK),
      priceGrantPICGUK: Utils.convertToFloat(carToSave.priceGrantPICGUK),
      priceFromUKEstimate: carToSave.priceFromUKEstimate,
      drivetrainType: carToSave.drivetrainType,
      drivetrainFuel: carToSave.drivetrainFuel,
      drivetrainPropulsion: carToSave.drivetrainPropulsion,
      drivetrainPower: Utils.convertToInt(carToSave.drivetrainPower),
      drivetrainPowerHP: Utils.convertToInt(carToSave.drivetrainPowerHP),
      drivetrainTorque: Utils.convertToInt(carToSave.drivetrainTorque),
      performanceAcceleration: Utils.convertToFloat(carToSave.performanceAcceleration),
      performanceTopspeed: Utils.convertToInt(carToSave.performanceTopspeed),
      rangeWLTP: Utils.convertToInt(carToSave.rangeWLTP),
      rangeWLTPEstimate: carToSave.rangeWLTPEstimate,
      rangeNEDC: Utils.convertToInt(carToSave.rangeNEDC),
      rangeNEDCEstimate: carToSave.rangeNEDCEstimate,
      rangeReal: Utils.convertToInt(carToSave.rangeReal),
      rangeRealMode: carToSave.rangeRealMode,
      rangeRealWHwy: carToSave.rangeRealWHwy,
      rangeRealWCmb: carToSave.rangeRealWCmb,
      rangeRealWCty: carToSave.rangeRealWCty,
      rangeRealBHwy: carToSave.rangeRealBHwy,
      rangeRealBCmb: carToSave.rangeRealBCmb,
      rangeRealBCty: carToSave.rangeRealBCty,
      efficiencyWLTP: Utils.convertToFloat(carToSave.efficiencyWLTP),
      efficiencyWLTPFuelEq: Utils.convertToFloat(carToSave.efficiencyWLTPFuelEq),
      efficiencyWLTPV: Utils.convertToFloat(carToSave.efficiencyWLTPV),
      efficiencyWLTPFuelEqV: Utils.convertToFloat(carToSave.efficiencyWLTPFuelEqV),
      efficiencyWLTPCO2: Utils.convertToFloat(carToSave.efficiencyWLTPCO2),
      efficiencyNEDC: Utils.convertToFloat(carToSave.efficiencyNEDC),
      efficiencyNEDCFuelEq: Utils.convertToFloat(carToSave.efficiencyNEDCFuelEq),
      efficiencyNEDCV: Utils.convertToFloat(carToSave.efficiencyNEDCV),
      efficiencyNEDCFuelEqV: Utils.convertToFloat(carToSave.efficiencyNEDCFuelEqV),
      efficiencyNEDCCO2: Utils.convertToFloat(carToSave.efficiencyNEDCCO2),
      efficiencyReal: Utils.convertToFloat(carToSave.efficiencyReal),
      efficiencyRealFuelEqV: Utils.convertToFloat(carToSave.efficiencyRealFuelEqV),
      efficiencyRealCO2: Utils.convertToFloat(carToSave.efficiencyRealCO2),
      efficiencyRealWHwy: Utils.convertToFloat(carToSave.efficiencyRealWHwy),
      efficiencyRealWCmb: Utils.convertToFloat(carToSave.efficiencyRealWCmb),
      efficiencyRealWCty: Utils.convertToFloat(carToSave.efficiencyRealWCty),
      efficiencyRealBHwy: Utils.convertToFloat(carToSave.efficiencyRealBHwy),
      efficiencyRealBCmb: Utils.convertToFloat(carToSave.efficiencyRealBCmb),
      efficiencyRealBCty: Utils.convertToFloat(carToSave.efficiencyRealBCty),
      chargePlug: carToSave.chargePlug,
      chargePlugEstimate: carToSave.chargePlugEstimate,
      chargePlugLocation: carToSave.chargePlugLocation,
      chargeStandardPower: Utils.convertToFloat(carToSave.chargeStandardPower),
      chargeStandardPhase: Utils.convertToInt(carToSave.chargeStandardPhase),
      chargeStandardPhaseAmp: Utils.convertToInt(carToSave.chargeStandardPhaseAmp),
      chargeStandardChargeTime: Utils.convertToInt(carToSave.chargeStandardChargeTime),
      chargeStandardChargeSpeed: Utils.convertToInt(carToSave.chargeStandardChargeSpeed),
      chargeStandardEstimate: carToSave.chargeStandardEstimate,
      chargeStandardTables: carToSave.chargeStandardTables ?
        carToSave.chargeStandardTables.map((chargeStandardTable: CarCatalogConverter): CarCatalogConverter => ({
          type: chargeStandardTable.type,
          evsePhaseVolt: Utils.convertToInt(chargeStandardTable.evsePhaseVolt),
          evsePhaseAmp: Utils.convertToInt(chargeStandardTable.evsePhaseAmp),
          evsePhase: Utils.convertToInt(chargeStandardTable.evsePhase),
          evsePhaseVoltCalculated: Utils.convertToInt(chargeStandardTable.evsePhaseVoltCalculated),
          chargePhaseVolt: Utils.convertToInt(chargeStandardTable.chargePhaseVolt),
          chargePhaseAmp: Utils.convertToInt(chargeStandardTable.chargePhaseAmp),
          chargePhase: Utils.convertToInt(chargeStandardTable.chargePhase),
          chargePower: Utils.convertToFloat(chargeStandardTable.chargePower),
          chargeTime: Utils.convertToInt(chargeStandardTable.chargeTime),
          chargeSpeed: Utils.convertToInt(chargeStandardTable.chargeSpeed)
        })) : [],
      chargeAlternativePower: Utils.convertToInt(carToSave.chargeAlternativePower),
      chargeAlternativePhase: Utils.convertToInt(carToSave.chargeAlternativePhase),
      chargeAlternativePhaseAmp: Utils.convertToInt(carToSave.chargeAlternativePhaseAmp),
      chargeAlternativeChargeTime: Utils.convertToInt(carToSave.chargeAlternativeChargeTime),
      chargeAlternativeChargeSpeed: Utils.convertToInt(carToSave.chargeAlternativeChargeSpeed),
      chargeAlternativeTables: carToSave.chargeAlternativeTables ?
        carToSave.chargeAlternativeTables.map((chargeAlternativeTable: CarCatalogChargeAlternativeTable): CarCatalogChargeAlternativeTable => ({
          type: chargeAlternativeTable.type,
          evsePhaseVolt: Utils.convertToInt(chargeAlternativeTable.evsePhaseVolt),
          evsePhaseAmp: Utils.convertToInt(chargeAlternativeTable.evsePhaseAmp),
          evsePhase: Utils.convertToInt(chargeAlternativeTable.evsePhase),
          chargePhaseVolt: Utils.convertToInt(chargeAlternativeTable.chargePhaseVolt),
          chargePhaseAmp: Utils.convertToInt(chargeAlternativeTable.chargePhaseAmp),
          chargePhase: Utils.convertToInt(chargeAlternativeTable.chargePhase),
          chargePower: Utils.convertToFloat(chargeAlternativeTable.chargePower),
          chargeTime: Utils.convertToInt(chargeAlternativeTable.chargeTime),
          chargeSpeed: Utils.convertToInt(chargeAlternativeTable.chargeSpeed)
        })) : [],
      chargeOptionPower: Utils.convertToInt(carToSave.chargeOptionPower),
      chargeOptionPhase: Utils.convertToInt(carToSave.chargeOptionPhase),
      chargeOptionPhaseAmp: Utils.convertToInt(carToSave.chargeOptionPhaseAmp),
      chargeOptionChargeTime: Utils.convertToInt(carToSave.chargeOptionChargeTime),
      chargeOptionChargeSpeed: Utils.convertToInt(carToSave.chargeOptionChargeSpeed),
      chargeOptionTables: carToSave.chargeOptionTables ?
        carToSave.chargeOptionTables.map((chargeOptionTables: CarCatalogChargeOptionTable): CarCatalogChargeOptionTable => ({
          type: chargeOptionTables.type,
          evsePhaseVolt: Utils.convertToInt(chargeOptionTables.evsePhaseVolt),
          evsePhaseAmp: Utils.convertToInt(chargeOptionTables.evsePhaseAmp),
          evsePhase: Utils.convertToInt(chargeOptionTables.evsePhase),
          chargePhaseVolt: Utils.convertToInt(chargeOptionTables.chargePhaseVolt),
          chargePhaseAmp: Utils.convertToInt(chargeOptionTables.chargePhaseAmp),
          chargePhase: Utils.convertToInt(chargeOptionTables.chargePhase),
          chargePower: Utils.convertToFloat(chargeOptionTables.chargePower),
          chargeTime: Utils.convertToInt(chargeOptionTables.chargeTime),
          chargeSpeed: Utils.convertToInt(chargeOptionTables.chargeSpeed)
        })) : [],
      fastChargePlug: carToSave.fastChargePlug,
      fastChargePlugEstimate: carToSave.fastChargePlugEstimate,
      fastChargePlugLocation: carToSave.fastChargePlugLocation,
      fastChargePowerMax: Utils.convertToInt(carToSave.fastChargePowerMax),
      fastChargePowerAvg: Utils.convertToInt(carToSave.fastChargePowerAvg),
      fastChargeTime: Utils.convertToInt(carToSave.fastChargeTime),
      fastChargeSpeed: Utils.convertToInt(carToSave.fastChargeSpeed),
      fastChargeOptional: carToSave.fastChargeOptional,
      fastChargeEstimate: carToSave.fastChargeEstimate,
      batteryCapacityUseable: Utils.convertToFloat(carToSave.batteryCapacityUseable),
      batteryCapacityFull: Utils.convertToFloat(carToSave.batteryCapacityFull),
      batteryCapacityEstimate: carToSave.batteryCapacityEstimate,
      dimsLength: Utils.convertToInt(carToSave.dimsLength),
      dimsWidth: Utils.convertToInt(carToSave.dimsWidth),
      dimsHeight: Utils.convertToInt(carToSave.dimsHeight),
      dimsWheelbase: carToSave.dimsWheelbase,
      dimsWeight: Utils.convertToInt(carToSave.dimsWeight),
      dimsBootspace: Utils.convertToInt(carToSave.dimsBootspace),
      dimsBootspaceMax: Utils.convertToInt(carToSave.dimsBootspaceMax),
      dimsTowWeightUnbraked: Utils.convertToInt(carToSave.dimsTowWeightUnbraked),
      dimsTowWeightBraked: Utils.convertToInt(carToSave.dimsTowWeightBraked),
      dimsRoofLoadMax: Utils.convertToInt(carToSave.dimsRoofLoadMax),
      miscBody: carToSave.miscBody,
      miscSegment: carToSave.miscSegment,
      miscSeats: Utils.convertToInt(carToSave.miscSeats),
      miscRoofrails: carToSave.miscRoofrails,
      miscIsofix: carToSave.miscIsofix,
      miscIsofixSeats: carToSave.miscIsofixSeats,
      miscTurningCircle: carToSave.miscTurningCircle,
      euroNCAPRating: Utils.convertToInt(carToSave.euroNCAPRating),
      euroNCAPYear: carToSave.euroNCAPYear,
      euroNCAPAdult: Utils.convertToInt(carToSave.euroNCAPAdult),
      euroNCAPChild: Utils.convertToInt(carToSave.euroNCAPChild),
      euroNCAPVRU: Utils.convertToInt(carToSave.euroNCAPVRU),
      euroNCAPSA: Utils.convertToInt(carToSave.euroNCAPSA),
      relatedVehicleIDSuccesor: Utils.convertToInt(carToSave.relatedVehicleIDSuccesor),
      eVDBDetailURL: carToSave.eVDBDetailURL,
      videos: carToSave.videos,
      hash: carToSave.hash,
      imageURLs: carToSave.imageURLs,
      image: carToSave.image,
      imagesHash: carToSave.imagesHash
    };
    // Add Last Changed/Created props
    DatabaseUtils.addLastChangedCreatedProps(carMDB, carToSave);
    // Modify and return the modified document
    await global.database.getCollection<any>(Constants.DEFAULT_TENANT, 'carcatalogs').findOneAndReplace(
      { _id: Utils.convertToInt(carToSave.id) },
      carMDB,
      { upsert: true }
    );
    // Debug
    await Logging.traceEnd(Constants.DEFAULT_TENANT, MODULE_NAME, 'saveCarCatalog', uniqueTimerID, carMDB);
    return carToSave.id;
  }

  public static async saveCarImage(carID: number, carImageToSave: string): Promise<void> {
    // Debug
    const uniqueTimerID = Logging.traceStart(Constants.DEFAULT_TENANT, MODULE_NAME, 'saveCarImage');
    // Save new image
    await global.database.getCollection<any>(Constants.DEFAULT_TENANT, 'carcatalogimages').findOneAndReplace(
      { _id: Cypher.hash(`${carImageToSave}~${carID}`), },
      { carID: Utils.convertToInt(carID), image: carImageToSave },
      { upsert: true }
    );
    // Debug
    await Logging.traceEnd(Constants.DEFAULT_TENANT, MODULE_NAME, 'saveCarImage', uniqueTimerID, carImageToSave);
  }

  public static async deleteCarImages(carID: number): Promise<void> {
    // Debug
    const uniqueTimerID = Logging.traceStart(Constants.DEFAULT_TENANT, MODULE_NAME, 'deleteCarImages');
    // Delete car catalogs images
    await global.database.getCollection<any>(Constants.DEFAULT_TENANT, 'carcatalogimages').deleteMany(
      { carID: Utils.convertToInt(carID) }
    );
    // Debug
    await Logging.traceEnd(Constants.DEFAULT_TENANT, MODULE_NAME, 'deleteCarImages', uniqueTimerID, carID);
  }

  public static async getCarCatalogImage(id: number): Promise<{ id: number; image: string }> {
    // Debug
    const uniqueTimerID = Logging.traceStart(Constants.DEFAULT_TENANT, MODULE_NAME, 'getCarCatalogImage');
    // Read DB
    const carCatalogImageMDB = await global.database.getCollection<{ _id: number; image: string }>(Constants.DEFAULT_TENANT, 'carcatalogs')
      .findOne({ _id: id });
    // Debug
    await Logging.traceEnd(Constants.DEFAULT_TENANT, MODULE_NAME, 'getCarCatalogImage', uniqueTimerID, carCatalogImageMDB);
    return {
      id: id,
      image: carCatalogImageMDB ? carCatalogImageMDB.image : null
    };
  }

  public static async getCarCatalogImages(id: number = Constants.UNKNOWN_NUMBER_ID, dbParams?: DbParams): Promise<DataResult<Image>> {
    // Debug
    const uniqueTimerID = Logging.traceStart(Constants.DEFAULT_TENANT, MODULE_NAME, 'getCarCatalogImages');
    // Clone before updating the values
    dbParams = Utils.cloneObject(dbParams);
    // Check Limit
    dbParams.limit = Utils.checkRecordLimit(dbParams.limit);
    // Check Skip
    dbParams.skip = Utils.checkRecordSkip(dbParams.skip);
    // Set the filters
    const filters = {
      carID: Utils.convertToInt(id)
    };
    // Create Aggregation
    const aggregation = [];
    // Filters
    aggregation.push({
      $match: filters
    });
    // Limit records?
    if (!dbParams.onlyRecordCount) {
      aggregation.push({ $limit: Constants.DB_RECORD_COUNT_CEIL });
    }
    // Count Records
    const carCatalogImagesCountMDB = await global.database.getCollection<any>(Constants.DEFAULT_TENANT, 'carcatalogimages')
      .aggregate([...aggregation, { $count: 'count' }], { allowDiskUse: true })
      .toArray();
    // Check if only the total count is requested
    if (dbParams.onlyRecordCount) {
      await Logging.traceEnd(Constants.DEFAULT_TENANT, MODULE_NAME, 'getCarCatalogImages', uniqueTimerID, carCatalogImagesCountMDB);
      return {
        count: (carCatalogImagesCountMDB.length > 0 ? carCatalogImagesCountMDB[0].count : 0),
        result: []
      };
    }
    // Remove the limit
    aggregation.pop();
    // Handle the ID
    DatabaseUtils.pushRenameDatabaseID(aggregation);
    // Skip
    aggregation.push({
      $skip: dbParams.skip
    });
    // Limit
    aggregation.push({
      $limit: dbParams.limit
    });
    // Project
    DatabaseUtils.projectFields(aggregation, ['image']);
    // Read DB
    const carCatalogImages = await global.database.getCollection<any>(Constants.DEFAULT_TENANT, 'carcatalogimages')
      .aggregate(aggregation, {
        allowDiskUse: true
      })
      .toArray();
    // Debug
    await Logging.traceEnd(Constants.DEFAULT_TENANT, MODULE_NAME, 'getCarCatalogImages', uniqueTimerID, carCatalogImages);
    return {
      count: (carCatalogImagesCountMDB.length > 0 ?
        (carCatalogImagesCountMDB[0].count === Constants.DB_RECORD_COUNT_CEIL ? -1 : carCatalogImagesCountMDB[0].count) : 0),
      result: carCatalogImages
    };
  }

  public static async getCarMakers(params: { search?: string } = {}, projectFields?: string[]): Promise<DataResult<CarMaker>> {
    // Debug
    const uniqueTimerID = Logging.traceStart(Constants.DEFAULT_TENANT, MODULE_NAME, 'getCarMakers');
    // Set the filters
    const filters: ({ $or?: any[] } | undefined) = {};
    if (params.search) {
      filters.$or = [
        { 'vehicleMake': { $regex: params.search, $options: 'i' } },
      ];
    }
    // Create Aggregation
    const aggregation = [];
    // Filters
    if (filters) {
      aggregation.push({
        $match: filters
      });
    }
    aggregation.push({
      $group: {
        _id: null,
        carMaker: {
          $addToSet: {
            carMaker: '$vehicleMake'
          }
        }
      }
    });
    aggregation.push({
      $unwind: {
        path: '$carMaker'
      }
    });
    aggregation.push({
      $replaceRoot: {
        newRoot: '$carMaker'
      }
    });
    aggregation.push({
      $sort: {
        carMaker: 1
      }
    });
    // Project
    DatabaseUtils.projectFields(aggregation, projectFields);
    const carMakersMDB = await global.database.getCollection<any>(Constants.DEFAULT_TENANT, 'carcatalogs')
      .aggregate(aggregation, {
        allowDiskUse: true
      })
      .toArray();
    // Debug
    await Logging.traceEnd(Constants.DEFAULT_TENANT, MODULE_NAME, 'getCarMakers', uniqueTimerID, carMakersMDB);
    return {
      count: carMakersMDB.length,
      result: carMakersMDB
    };
  }

  public static async saveCar(tenantID: string, carToSave: Car): Promise<string> {
    // Debug
    const uniqueTimerID = Logging.traceStart(tenantID, MODULE_NAME, 'saveCar');
    // Check Tenant
    await DatabaseUtils.checkTenant(tenantID);
    // Set
    const carMDB: any = {
      _id: carToSave.id ? Utils.convertToObjectID(carToSave.id) : new ObjectID(),
      vin: carToSave.vin,
      licensePlate: carToSave.licensePlate,
      carCatalogID: Utils.convertToInt(carToSave.carCatalogID),
      type: carToSave.type,
      converter: {
        powerWatts: Utils.convertToFloat(carToSave.converter.powerWatts),
        amperagePerPhase: Utils.convertToInt(carToSave.converter.amperagePerPhase),
        numberOfPhases: Utils.convertToFloat(carToSave.converter.numberOfPhases),
        type: carToSave.converter.type
      }
    };
    // Add Last Changed/Created props
    DatabaseUtils.addLastChangedCreatedProps(carMDB, carToSave);
    // Modify
    await global.database.getCollection<Car>(tenantID, 'cars').findOneAndUpdate(
      { _id: carMDB._id },
      { $set: carMDB },
      { upsert: true, returnOriginal: false }
    );
    // Debug
    await Logging.traceEnd(tenantID, MODULE_NAME, 'saveCar', uniqueTimerID, carMDB);
    return carMDB._id.toHexString();
  }

  public static async saveCarUser(tenantID: string, carUserToSave: UserCar): Promise<string> {
    // Debug
    const uniqueTimerID = Logging.traceStart(tenantID, MODULE_NAME, 'saveCarUser');
    // Check Tenant
    await DatabaseUtils.checkTenant(tenantID);
    // Set
    const carUserMDB: any = {
      _id: Cypher.hash(`${carUserToSave.carID}~${carUserToSave.user.id}`),
      userID: Utils.convertToObjectID(carUserToSave.user.id),
      carID: Utils.convertToObjectID(carUserToSave.carID),
      default: carUserToSave.default,
      owner: (carUserToSave.owner === true ? true : false)
    };
    // Add Last Changed/Created props
    DatabaseUtils.addLastChangedCreatedProps(carUserMDB, carUserToSave);
    // Modify
    await global.database.getCollection(tenantID, 'carusers').findOneAndUpdate(
      {
        _id: carUserMDB._id
      },

      { $set: carUserMDB },
      { upsert: true, returnOriginal: false }
    );
    // Debug
    await Logging.traceEnd(tenantID, MODULE_NAME, 'saveCarUser', uniqueTimerID, carUserMDB);
    return carUserMDB._id;
  }

  public static async insertCarUsers(tenantID: string, carUsersToSave: UserCar[]): Promise<void> {
    // Debug
    const uniqueTimerID = Logging.traceStart(tenantID, MODULE_NAME, 'insertCarUsers');
    // Check Tenant
    await DatabaseUtils.checkTenant(tenantID);
    // At least one user
    const carUsersMDB = [];
    if (carUsersToSave && carUsersToSave.length > 0) {
      // Set
      for (const carUserToSave of carUsersToSave) {
        const carUserMDB = {
          _id: Cypher.hash(`${carUserToSave.carID}~${carUserToSave.user.id}`),
          userID: Utils.convertToObjectID(carUserToSave.user.id),
          carID: Utils.convertToObjectID(carUserToSave.carID),
          default: carUserToSave.default,
          owner: carUserToSave.owner,
        };
        // Add Last Changed/Created props
        DatabaseUtils.addLastChangedCreatedProps(carUserMDB, carUserToSave);
        carUsersMDB.push(carUserMDB);
      }
      // Execute
      await global.database.getCollection<any>(tenantID, 'carusers').insertMany(
        carUsersMDB,
        { ordered: false }
      );
    }
    // Debug
    await Logging.traceEnd(tenantID, MODULE_NAME, 'insertCarUsers', uniqueTimerID, carUsersMDB);
  }

  public static async getCar(tenantID: string, id: string = Constants.UNKNOWN_STRING_ID,
<<<<<<< HEAD
    params: { withUsers?: boolean, userIDs?: string[]; type?: CarType } = {}, projectFields?: string[]): Promise<Car> {
=======
      params: { withUsers?: boolean, userIDs?: string[]; } = {}, projectFields?: string[]): Promise<Car> {
>>>>>>> 47e461cf
    const carsMDB = await CarStorage.getCars(tenantID, {
      carIDs: [id],
      withUsers: params.withUsers,
      userIDs: params.userIDs,
      type: params.type
    }, Constants.DB_PARAMS_SINGLE_RECORD, projectFields);
    return carsMDB.count === 1 ? carsMDB.result[0] : null;
  }

  public static async getDefaultUserCar(tenantID: string, userID: string,
      params: {} = {}, projectFields?: string[]): Promise<Car> {
    const carMDB = await CarStorage.getCars(tenantID, {
      userIDs: [userID],
      defaultCar: true,
    }, Constants.DB_PARAMS_SINGLE_RECORD, projectFields);
    return carMDB.count === 1 ? carMDB.result[0] : null;
  }

  public static async getFirstAvailableUserCar(tenantID: string, userID: string,
      params: {} = {}, projectFields?: string[]): Promise<Car> {
    const carMDB = await CarStorage.getCars(tenantID, {
      userIDs: [userID],
    }, Constants.DB_PARAMS_SINGLE_RECORD, projectFields);
    return carMDB.count === 1 ? carMDB.result[0] : null;
  }

  public static async getCarByVinLicensePlate(tenantID: string,
      licensePlate: string = Constants.UNKNOWN_STRING_ID, vin: string = Constants.UNKNOWN_STRING_ID,
      params: { withUsers?: boolean, userIDs?: string[]; } = {}, projectFields?: string[]): Promise<Car> {
    const carsMDB = await CarStorage.getCars(tenantID, {
      licensePlate: licensePlate,
      vin: vin,
      withUsers: params.withUsers,
      userIDs: params.userIDs,
    }, Constants.DB_PARAMS_SINGLE_RECORD, projectFields);
    return carsMDB.count === 1 ? carsMDB.result[0] : null;
  }

  public static async getCars(tenantID: string,
<<<<<<< HEAD
    params: {
      search?: string; userIDs?: string[]; carIDs?: string[]; licensePlate?: string; vin?: string;
      withUsers?: boolean; defaultCar?: boolean; carMakers?: string[]; type?: CarType;
    } = {},
    dbParams?: DbParams, projectFields?: string[]): Promise<DataResult<Car>> {
=======
      params: {
        search?: string; userIDs?: string[]; carIDs?: string[]; licensePlate?: string; vin?: string;
        withUsers?: boolean; defaultCar?: boolean; carMakers?: string[]
      } = {},
      dbParams?: DbParams, projectFields?: string[]): Promise<DataResult<Car>> {
>>>>>>> 47e461cf
    // Debug
    const uniqueTimerID = Logging.traceStart(tenantID, MODULE_NAME, 'getCars');
    // Clone before updating the values
    dbParams = Utils.cloneObject(dbParams);
    // Check Limit
    dbParams.limit = Utils.checkRecordLimit(dbParams.limit);
    // Check Skip
    dbParams.skip = Utils.checkRecordSkip(dbParams.skip);
    // Create Aggregation
    const aggregation = [];
    // Set the filters
    const filters: FilterParams = {};
    // Search
    if (params.search) {
      filters.$or = [
        { 'vin': { $regex: params.search, $options: 'i' } },
        { 'licensePlate': { $regex: params.search, $options: 'i' } },
      ];
    }
    if (params.licensePlate) {
      filters.licensePlate = params.licensePlate;
    }
    if (params.vin) {
      filters.vin = params.vin;
    }
    if (params.type) {
      filters.type = params.type;
    }
    // Car
    if (!Utils.isEmptyArray(params.carIDs)) {
      filters._id = {
        $in: params.carIDs.map((carID) => Utils.convertToObjectID(carID))
      };
    }
    // Filter on Users
    if (!Utils.isEmptyArray(params.userIDs) || params.withUsers) {
      DatabaseUtils.pushUserCarLookupInAggregation({
        tenantID: tenantID, aggregation, localField: '_id', foreignField: 'carID',
        asField: 'carUsers', oneToOneCardinality: false
      });
      if (!Utils.isEmptyArray(params.userIDs)) {
        filters['carUsers.userID'] = { $in: params.userIDs.map((userID) => Utils.convertToObjectID(userID)) };
      }
      if (params.defaultCar) {
        filters['carUsers.default'] = true;
      }
    }
    // Add Car Catalog
    DatabaseUtils.pushCarCatalogLookupInAggregation({
      tenantID: Constants.DEFAULT_TENANT, aggregation, localField: 'carCatalogID', foreignField: '_id',
      asField: 'carCatalog', oneToOneCardinality: true
    });
    // Filter on car maker
    if (!Utils.isEmptyArray(params.carMakers)) {
      filters['carCatalog.vehicleMake'] = { $in: params.carMakers };
    }
    // Filters
    aggregation.push({
      $match: filters
    });
    // Limit records?
    if (!dbParams.onlyRecordCount) {
      // Always limit the nbr of record to avoid perfs issues
      aggregation.push({ $limit: Constants.DB_RECORD_COUNT_CEIL });
    }
    // Count Records
    const carsCountMDB = await global.database.getCollection<DataResult<Car>>(tenantID, 'cars')
      .aggregate([...aggregation, { $count: 'count' }], { allowDiskUse: true })
      .toArray();
    // Check if only the total count is requested
    if (dbParams.onlyRecordCount) {
      // Return only the count
      await Logging.traceEnd(tenantID, MODULE_NAME, 'getCars', uniqueTimerID, carsCountMDB);
      return {
        count: (carsCountMDB.length > 0 ? carsCountMDB[0].count : 0),
        result: []
      };
    }
    // Remove the limit
    aggregation.pop();
    // Sort
    if (!dbParams.sort) {
      dbParams.sort = {
        'carCatalog.vehicleMake': 1,
        'carCatalog.vehicleModel': 1,
        'carCatalog.vehicleModelVersion': 1,
        'licensePlate': 1,
      };
    }
    aggregation.push({
      $sort: dbParams.sort
    });
    // Skip
    if (dbParams.skip > 0) {
      aggregation.push({ $skip: dbParams.skip });
    }
    // Limit
    aggregation.push({
      $limit: (dbParams.limit > 0 && dbParams.limit < Constants.DB_RECORD_COUNT_CEIL) ? dbParams.limit : Constants.DB_RECORD_COUNT_CEIL
    });
    // Car Image
    aggregation.push({
      $addFields: {
        'carCatalog.image': {
          $cond: {
            if: { $gt: ['$carCatalog.image', null] }, then: {
              $concat: [
                `${Utils.buildRestServerURL()}/client/util/CarCatalogImage?ID=`,
                '$carCatalog.id',
                '&LastChangedOn=',
                { $toString: '$carCatalog.lastChangedOn' }
              ]
            }, else: null
          }

        }
      }
    });
    // Add Created By / Last Changed By
    DatabaseUtils.pushCreatedLastChangedInAggregation(tenantID, aggregation);
    // Handle the ID
    DatabaseUtils.pushRenameDatabaseID(aggregation);
    // Add Users
    if (params.withUsers) {
      // Check
      const carUsersPipeline = [];
      if (!Utils.isEmptyArray(params.userIDs)) {
        carUsersPipeline.push({
          $match: { 'carUsers.userID': { $in: params.userIDs.map((userID) => Utils.convertToObjectID(userID)) } }
        });
      }
      // User on Car Users
      DatabaseUtils.pushArrayLookupInAggregation('carUsers', DatabaseUtils.pushUserLookupInAggregation.bind(this), {
        tenantID, aggregation: aggregation, localField: 'carUsers.userID', foreignField: '_id',
        asField: 'carUsers.user', oneToOneCardinality: true, objectIDFields: ['createdBy', 'lastChangedBy']
      }, { pipeline: carUsersPipeline, sort: dbParams.sort });
    }
    // Project
    DatabaseUtils.projectFields(aggregation, projectFields);
    // Read DB
    const cars = await global.database.getCollection<Car>(tenantID, 'cars')
      .aggregate(aggregation, {
        allowDiskUse: true
      })
      .toArray();
    // Debug
    await Logging.traceEnd(tenantID, MODULE_NAME, 'getCars', uniqueTimerID, cars);
    return {
      count: (carsCountMDB.length > 0 ?
        (carsCountMDB[0].count === Constants.DB_RECORD_COUNT_CEIL ? -1 : carsCountMDB[0].count) : 0),
      result: cars
    };
  }

  public static async clearCarUserDefault(tenantID: string, userID: string): Promise<void> {
    const uniqueTimerID = Logging.traceStart(tenantID, MODULE_NAME, 'clearCarUserDefault');
    await DatabaseUtils.checkTenant(tenantID);
    await global.database.getCollection<any>(tenantID, 'carusers').updateMany(
      {
        userID: Utils.convertToObjectID(userID),
        default: true
      },
      {
        $set: { default: false }
      });
    await Logging.traceEnd(tenantID, MODULE_NAME, 'clearCarUserDefault', uniqueTimerID, { userID });
  }

  public static async clearCarUserOwner(tenantID: string, carID: string): Promise<void> {
    const uniqueTimerID = Logging.traceStart(tenantID, MODULE_NAME, 'clearCarUserOwner');
    await DatabaseUtils.checkTenant(tenantID);
    await global.database.getCollection<any>(tenantID, 'carusers').updateMany(
      {
        carID: Utils.convertToObjectID(carID),
        owner: true
      },
      {
        $set: { owner: false }
      });
    await Logging.traceEnd(tenantID, MODULE_NAME, 'clearCarUserOwner', uniqueTimerID, { carID });
  }

  public static async getCarUserByCarUser(tenantID: string,
      carID: string = Constants.UNKNOWN_STRING_ID, userID: string = Constants.UNKNOWN_STRING_ID,
      projectFields?: string[]): Promise<UserCar> {
    const carUsersMDB = await CarStorage.getCarUsers(tenantID, {
      carIDs: [carID],
      userIDs: [userID]
    }, Constants.DB_PARAMS_SINGLE_RECORD, projectFields);
    return carUsersMDB.count === 1 ? carUsersMDB.result[0] : null;
  }

  public static async getCarUser(tenantID: string, carUserID: string = Constants.UNKNOWN_STRING_ID,
      projectFields?: string[]): Promise<UserCar> {
    const carUsersMDB = await CarStorage.getCarUsers(tenantID, {
      carUsersIDs: [carUserID]
    }, Constants.DB_PARAMS_SINGLE_RECORD, projectFields);
    return carUsersMDB.count === 1 ? carUsersMDB.result[0] : null;
  }

  public static async deleteCarUser(tenantID: string, id: string): Promise<void> {
    // Debug
    const uniqueTimerID = Logging.traceStart(tenantID, MODULE_NAME, 'deleteCarUser');
    // Delete singular site area
    await global.database.getCollection(tenantID, 'carusers')
      .findOneAndDelete({ '_id': id });
    // Debug
    await Logging.traceEnd(tenantID, MODULE_NAME, 'deleteCarUser', uniqueTimerID, { id });
  }

  public static async deleteCarUsersByCarID(tenantID: string, carID: string): Promise<number> {
    // Debug
    const uniqueTimerID = Logging.traceStart(tenantID, MODULE_NAME, 'deleteCarUserByCarID');
    // Delete singular site area
    const result = await global.database.getCollection(tenantID, 'carusers')
      .deleteMany({ 'carID': Utils.convertToObjectID(carID) });
    // Debug
    await Logging.traceEnd(tenantID, MODULE_NAME, 'deleteCarUserByCarID', uniqueTimerID, { carID });
    return result.deletedCount;
  }

  public static async deleteCar(tenantID: string, carID: string): Promise<void> {
    // Debug
    const uniqueTimerID = Logging.traceStart(tenantID, MODULE_NAME, 'deleteCar');
    // Delete singular site area
    await global.database.getCollection(tenantID, 'cars')
      .deleteOne({ '_id': Utils.convertToObjectID(carID) });
    // Debug
    await Logging.traceEnd(tenantID, MODULE_NAME, 'deleteCar', uniqueTimerID, { carID });
  }

  public static async deleteCarUsers(tenantID: string, ids: string[]): Promise<void> {
    // Debug
    const uniqueTimerID = Logging.traceStart(tenantID, MODULE_NAME, 'deleteCarUserByCarID');
    // Delete singular site area
    await global.database.getCollection(tenantID, 'carusers')
      .deleteMany({ '_id': { $in: ids } });
    // Debug
    await Logging.traceEnd(tenantID, MODULE_NAME, 'deleteCarUserByCarID', uniqueTimerID, { ids });
  }

  public static async getCarUsers(tenantID: string,
      params: { search?: string; carUsersIDs?: string[]; userIDs?: string[]; carIDs?: string[]; } = {},
      dbParams?: DbParams, projectFields?: string[]): Promise<DataResult<UserCar>> {
    // Debug
    const uniqueTimerID = Logging.traceStart(tenantID, MODULE_NAME, 'getCarUsers');
    // Clone before updating the values
    dbParams = Utils.cloneObject(dbParams);
    // Check Limit
    dbParams.limit = Utils.checkRecordLimit(dbParams.limit);
    // Check Skip
    dbParams.skip = Utils.checkRecordSkip(dbParams.skip);
    // Set the filters
    const filters: FilterParams = {};
    // Limit on Car for Basic Users
    if (!Utils.isEmptyArray(params.carUsersIDs)) {
      filters._id = { $in: params.carUsersIDs };
    }
    // Cars
    if (!Utils.isEmptyArray(params.carIDs)) {
      filters.carID = { $in: params.carIDs.map((carID) => Utils.convertToObjectID(carID)) };
    }
    // Users
    if (!Utils.isEmptyArray(params.userIDs)) {
      filters.userID = { $in: params.userIDs.map((userID) => Utils.convertToObjectID(userID)) };
    }
    // Create Aggregation
    const aggregation = [];
    // Filters
    if (filters) {
      aggregation.push({
        $match: filters
      });
    }
    // Limit records?
    if (!dbParams.onlyRecordCount) {
      // Always limit the nbr of record to avoid perfs issues
      aggregation.push({ $limit: Constants.DB_RECORD_COUNT_CEIL });
    }
    // Count Records
    const carUsersCountMDB = await global.database.getCollection<DataResult<UserCar>>(tenantID, 'carusers')
      .aggregate([...aggregation, { $count: 'count' }], { allowDiskUse: true })
      .toArray();
    // Check if only the total count is requested
    if (dbParams.onlyRecordCount) {
      // Return only the count
      await Logging.traceEnd(tenantID, MODULE_NAME, 'getCarUsers', uniqueTimerID, carUsersCountMDB);
      return {
        count: (carUsersCountMDB.length > 0 ? carUsersCountMDB[0].count : 0),
        result: []
      };
    }
    // Remove the limit
    aggregation.pop();
    // Sort
    if (!dbParams.sort) {
      dbParams.sort = { 'user.name': 1, 'user.firstName': 1 };
    }
    aggregation.push({
      $sort: dbParams.sort
    });
    // Skip
    aggregation.push({
      $skip: dbParams.skip
    });
    // Limit
    aggregation.push({
      $limit: dbParams.limit
    });
    // Add User
    DatabaseUtils.pushUserLookupInAggregation({
      tenantID: tenantID, aggregation, localField: 'userID', foreignField: '_id',
      asField: 'user', oneToOneCardinality: true
    });
    // Convert Object ID to string
    DatabaseUtils.pushConvertObjectIDToString(aggregation, 'userID');
    // Add Created By / Last Changed By
    DatabaseUtils.pushCreatedLastChangedInAggregation(tenantID, aggregation);
    // Handle the ID
    DatabaseUtils.pushRenameDatabaseID(aggregation);
    // Project
    DatabaseUtils.projectFields(aggregation, projectFields);
    // Read DB
    const carUsers = await global.database.getCollection<UserCar>(tenantID, 'carusers')
      .aggregate(aggregation, {
        allowDiskUse: true
      })
      .toArray();
    // Debug
    await Logging.traceEnd(tenantID, MODULE_NAME, 'getCarUsers', uniqueTimerID, carUsers);
    return {
      count: (carUsersCountMDB.length > 0 ?
        (carUsersCountMDB[0].count === Constants.DB_RECORD_COUNT_CEIL ? -1 : carUsersCountMDB[0].count) : 0),
      result: carUsers
    };
  }
}<|MERGE_RESOLUTION|>--- conflicted
+++ resolved
@@ -15,8 +15,8 @@
 
 export default class CarStorage {
   public static async getCarCatalog(id: number = Constants.UNKNOWN_NUMBER_ID,
-      params: { withImage?: boolean; } = {},
-      projectFields?: string[]): Promise<CarCatalog> {
+    params: { withImage?: boolean; } = {},
+    projectFields?: string[]): Promise<CarCatalog> {
     const carCatalogsMDB = await CarStorage.getCarCatalogs({
       carCatalogIDs: [id],
       withImage: params.withImage,
@@ -25,8 +25,8 @@
   }
 
   public static async getCarCatalogs(
-      params: { search?: string; carCatalogIDs?: number[]; carMaker?: string[], withImage?: boolean; } = {},
-      dbParams?: DbParams, projectFields?: string[]): Promise<DataResult<CarCatalog>> {
+    params: { search?: string; carCatalogIDs?: number[]; carMaker?: string[], withImage?: boolean; } = {},
+    dbParams?: DbParams, projectFields?: string[]): Promise<DataResult<CarCatalog>> {
     // Debug
     const uniqueTimerID = Logging.traceStart(Constants.DEFAULT_TENANT, MODULE_NAME, 'getCarCatalogs');
     // Clone before updating the values
@@ -570,11 +570,7 @@
   }
 
   public static async getCar(tenantID: string, id: string = Constants.UNKNOWN_STRING_ID,
-<<<<<<< HEAD
     params: { withUsers?: boolean, userIDs?: string[]; type?: CarType } = {}, projectFields?: string[]): Promise<Car> {
-=======
-      params: { withUsers?: boolean, userIDs?: string[]; } = {}, projectFields?: string[]): Promise<Car> {
->>>>>>> 47e461cf
     const carsMDB = await CarStorage.getCars(tenantID, {
       carIDs: [id],
       withUsers: params.withUsers,
@@ -585,7 +581,7 @@
   }
 
   public static async getDefaultUserCar(tenantID: string, userID: string,
-      params: {} = {}, projectFields?: string[]): Promise<Car> {
+    params: {} = {}, projectFields?: string[]): Promise<Car> {
     const carMDB = await CarStorage.getCars(tenantID, {
       userIDs: [userID],
       defaultCar: true,
@@ -594,7 +590,7 @@
   }
 
   public static async getFirstAvailableUserCar(tenantID: string, userID: string,
-      params: {} = {}, projectFields?: string[]): Promise<Car> {
+    params: {} = {}, projectFields?: string[]): Promise<Car> {
     const carMDB = await CarStorage.getCars(tenantID, {
       userIDs: [userID],
     }, Constants.DB_PARAMS_SINGLE_RECORD, projectFields);
@@ -602,8 +598,8 @@
   }
 
   public static async getCarByVinLicensePlate(tenantID: string,
-      licensePlate: string = Constants.UNKNOWN_STRING_ID, vin: string = Constants.UNKNOWN_STRING_ID,
-      params: { withUsers?: boolean, userIDs?: string[]; } = {}, projectFields?: string[]): Promise<Car> {
+    licensePlate: string = Constants.UNKNOWN_STRING_ID, vin: string = Constants.UNKNOWN_STRING_ID,
+    params: { withUsers?: boolean, userIDs?: string[]; } = {}, projectFields?: string[]): Promise<Car> {
     const carsMDB = await CarStorage.getCars(tenantID, {
       licensePlate: licensePlate,
       vin: vin,
@@ -614,19 +610,11 @@
   }
 
   public static async getCars(tenantID: string,
-<<<<<<< HEAD
     params: {
       search?: string; userIDs?: string[]; carIDs?: string[]; licensePlate?: string; vin?: string;
-      withUsers?: boolean; defaultCar?: boolean; carMakers?: string[]; type?: CarType;
+      withUsers?: boolean; defaultCar?: boolean; carMakers?: string[], type?: CarType;
     } = {},
     dbParams?: DbParams, projectFields?: string[]): Promise<DataResult<Car>> {
-=======
-      params: {
-        search?: string; userIDs?: string[]; carIDs?: string[]; licensePlate?: string; vin?: string;
-        withUsers?: boolean; defaultCar?: boolean; carMakers?: string[]
-      } = {},
-      dbParams?: DbParams, projectFields?: string[]): Promise<DataResult<Car>> {
->>>>>>> 47e461cf
     // Debug
     const uniqueTimerID = Logging.traceStart(tenantID, MODULE_NAME, 'getCars');
     // Clone before updating the values
@@ -810,8 +798,8 @@
   }
 
   public static async getCarUserByCarUser(tenantID: string,
-      carID: string = Constants.UNKNOWN_STRING_ID, userID: string = Constants.UNKNOWN_STRING_ID,
-      projectFields?: string[]): Promise<UserCar> {
+    carID: string = Constants.UNKNOWN_STRING_ID, userID: string = Constants.UNKNOWN_STRING_ID,
+    projectFields?: string[]): Promise<UserCar> {
     const carUsersMDB = await CarStorage.getCarUsers(tenantID, {
       carIDs: [carID],
       userIDs: [userID]
@@ -820,7 +808,7 @@
   }
 
   public static async getCarUser(tenantID: string, carUserID: string = Constants.UNKNOWN_STRING_ID,
-      projectFields?: string[]): Promise<UserCar> {
+    projectFields?: string[]): Promise<UserCar> {
     const carUsersMDB = await CarStorage.getCarUsers(tenantID, {
       carUsersIDs: [carUserID]
     }, Constants.DB_PARAMS_SINGLE_RECORD, projectFields);
@@ -869,8 +857,8 @@
   }
 
   public static async getCarUsers(tenantID: string,
-      params: { search?: string; carUsersIDs?: string[]; userIDs?: string[]; carIDs?: string[]; } = {},
-      dbParams?: DbParams, projectFields?: string[]): Promise<DataResult<UserCar>> {
+    params: { search?: string; carUsersIDs?: string[]; userIDs?: string[]; carIDs?: string[]; } = {},
+    dbParams?: DbParams, projectFields?: string[]): Promise<DataResult<UserCar>> {
     // Debug
     const uniqueTimerID = Logging.traceStart(tenantID, MODULE_NAME, 'getCarUsers');
     // Clone before updating the values
