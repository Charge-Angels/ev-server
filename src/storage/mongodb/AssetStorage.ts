--- conflicted
+++ resolved
@@ -7,12 +7,8 @@
 import DatabaseUtils from './DatabaseUtils';
 import DbParams from '../../types/database/DbParams';
 import Logging from '../../utils/Logging';
-<<<<<<< HEAD
-import { ObjectID } from 'mongodb';
+import { ObjectId } from 'mongodb';
 import Tenant from '../../types/Tenant';
-=======
-import { ObjectId } from 'mongodb';
->>>>>>> 49a7b73a
 import Utils from '../../utils/Utils';
 
 const MODULE_NAME = 'AssetStorage';
@@ -33,11 +29,7 @@
     // Check Tenant
     DatabaseUtils.checkTenantObject(tenant);
     // Read DB
-<<<<<<< HEAD
-    const assetImageMDB = await global.database.getCollection<{ _id: ObjectID; image: string }>(tenant.id, 'assetimages')
-=======
-    const assetImageMDB = await global.database.getCollection<{ _id: ObjectId; image: string }>(tenantID, 'assetimages')
->>>>>>> 49a7b73a
+    const assetImageMDB = await global.database.getCollection<{ _id: ObjectId; image: string }>(tenant.id, 'assetimages')
       .findOne({ _id: DatabaseUtils.convertToObjectID(id) });
     // Debug
     await Logging.traceEnd(tenant.id, MODULE_NAME, 'getAssetImage', uniqueTimerID, assetImageMDB);
@@ -102,19 +94,11 @@
     );
     // Save Image
     if (saveImage) {
-<<<<<<< HEAD
-      await AssetStorage.saveAssetImage(tenant, assetMDB._id.toHexString(), assetToSave.image);
+      await AssetStorage.saveAssetImage(tenant, assetMDB._id.toString(), assetToSave.image);
     }
     // Debug
     await Logging.traceEnd(tenant.id, MODULE_NAME, 'saveAsset', uniqueTimerID, assetMDB);
-    return assetMDB._id.toHexString();
-=======
-      await AssetStorage.saveAssetImage(tenantID, assetMDB._id.toString(), assetToSave.image);
-    }
-    // Debug
-    await Logging.traceEnd(tenantID, MODULE_NAME, 'saveAsset', uniqueTimerID, assetMDB);
     return assetMDB._id.toString();
->>>>>>> 49a7b73a
   }
 
   public static async getAssets(tenant: Tenant,
