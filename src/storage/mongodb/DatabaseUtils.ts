<<<<<<< HEAD
import { ObjectID } from 'mongodb';
import DbLookup from '../../types/database/DbLookup';
import Configuration from '../../utils/Configuration';
import Constants from '../../utils/Constants';
=======
import Configuration from '../../utils/Configuration';
import Constants from '../../utils/Constants';
import DbLookup from '../../types/database/DbLookup';
import { OCPPFirmwareStatus } from '../../types/ocpp/OCPPServer';
import { ObjectID } from 'mongodb';
>>>>>>> 0c0cae8d
import Utils from '../../utils/Utils';

const FIXED_COLLECTIONS: string[] = ['tenants', 'migrations'];

export default class DatabaseUtils {

  public static getFixedCollections(): string[] {
    return FIXED_COLLECTIONS;
  }

  public static pushCreatedLastChangedInAggregation(tenantID: string, aggregation: any[]): void {
    // Add Created By
    DatabaseUtils._pushUserInAggregation(tenantID, aggregation, 'createdBy');
    // Add Last Changed By
    DatabaseUtils._pushUserInAggregation(tenantID, aggregation, 'lastChangedBy');
  }

  public static getCollectionName(tenantID: string, collectionNameSuffix: string): string {
    let prefix = Constants.DEFAULT_TENANT;
    if (!FIXED_COLLECTIONS.includes(collectionNameSuffix) && ObjectID.isValid(tenantID)) {
      prefix = tenantID;
    }
    return `${prefix}.${collectionNameSuffix}`;
  }

  public static getNotDeletedFilter(fieldName?: string): object {
    if (fieldName) {
      return JSON.parse(`[
        { "${fieldName}.deleted": { "$exists": false } },
        { "${fieldName}.deleted": false },
        { "${fieldName}.deleted": null }
      ]`);
    }
    return [
      { 'deleted': { $exists: false } },
      { 'deleted': null },
      { 'deleted': false }
    ];
  }

  public static pushSiteLookupInAggregation(lookupParams: DbLookup) {
    DatabaseUtils.pushCollectionLookupInAggregation('sites', {
      objectIDFields: ['companyID', 'createdBy', 'lastChangedBy'],
      ...lookupParams
    });
  }

  public static pushSiteUserLookupInAggregation(lookupParams: DbLookup) {
    DatabaseUtils.pushCollectionLookupInAggregation('siteusers', {
      ...lookupParams
    });
  }

  public static pushTransactionsLookupInAggregation(lookupParams: DbLookup) {
    DatabaseUtils.pushCollectionLookupInAggregation('transactions', {
      ...lookupParams
    });
  }

  public static pushUserLookupInAggregation(lookupParams: DbLookup) {
    DatabaseUtils.pushCollectionLookupInAggregation('users', {
      objectIDFields: ['createdBy', 'lastChangedBy'],
      ...lookupParams
    });
  }

<<<<<<< HEAD
=======
  public static pushCompanyLookupInAggregation(lookupParams: DbLookup) {
    DatabaseUtils.pushCollectionLookupInAggregation('companies', {
      objectIDFields: ['createdBy', 'lastChangedBy'],
      ...lookupParams
    });
  }

>>>>>>> 0c0cae8d
  public static pushSiteAreaLookupInAggregation(lookupParams: DbLookup) {
    DatabaseUtils.pushCollectionLookupInAggregation('siteareas', {
      objectIDFields: ['siteID', 'createdBy', 'lastChangedBy'],
      ...lookupParams
    });
  }

  public static pushChargingStationLookupInAggregation(lookupParams: DbLookup) {
    DatabaseUtils.pushCollectionLookupInAggregation('chargingstations', {
      objectIDFields: ['siteAreaID', 'createdBy', 'lastChangedBy'],
      ...lookupParams
    });
  }

  public static pushTagLookupInAggregation(lookupParams: DbLookup) {
    DatabaseUtils.pushCollectionLookupInAggregation('tags', {
<<<<<<< HEAD
      pipelineMatch: { deleted: false },
      projectedFields: ['id', 'description', 'issuer', 'deleted', 'ocpiToken', 'lastChangedBy', 'lastChangedOn'],
=======
      objectIDFields: ['lastChangedBy'],
      projectedFields: ['id', 'description', 'issuer', 'active', 'ocpiToken', 'lastChangedBy', 'lastChangedOn'],
>>>>>>> 0c0cae8d
      ...lookupParams
    });
  }

  public static pushCollectionLookupInAggregation(collection: string, lookupParams: DbLookup) {
    // Build Lookup's pipeline
    if (!lookupParams.pipelineMatch) {
      lookupParams.pipelineMatch = {};
    }
    lookupParams.pipelineMatch['$expr'] = { '$eq': [`$${lookupParams.foreignField}`, '$$fieldVar'] };
    const pipeline: any[] = [
      { '$match': lookupParams.pipelineMatch }
    ];
    if (lookupParams.countField) {
      pipeline.push({
        '$group': {
          '_id': `$${lookupParams.countField}`,
          'count': { '$sum': 1 }
        }
      });
    }
    // Replace ID field
    DatabaseUtils.renameDatabaseID(pipeline);
    // Convert ObjectID fields to String
    if (lookupParams.objectIDFields) {
      for (const foreignField of lookupParams.objectIDFields) {
        DatabaseUtils.convertObjectIDToString(pipeline, foreignField);
      }
    }
    // Add Projected fields
    DatabaseUtils.projectFields(pipeline, lookupParams.projectedFields);
    // Create Lookup
    lookupParams.aggregation.push({
      $lookup: {
        from: DatabaseUtils.getCollectionName(lookupParams.tenantID, collection),
        'let': { 'fieldVar': `$${lookupParams.localField}` },
        pipeline,
        'as': lookupParams.asField
      }
    });
    // One record?
    if (lookupParams.oneToOneCardinality) {
      lookupParams.aggregation.push({
        $unwind: {
          path: `$${lookupParams.asField}`,
          preserveNullAndEmptyArrays: !lookupParams.oneToOneCardinalityNotNull
        }
      });
    }
  }

  static addChargingStationInactiveFlag(aggregation: any[]) {
    // Get Heartbeat Interval from conf
    const config = Configuration.getChargingStationConfig();
    // Add inactive field
    aggregation.push({
      $addFields: {
        inactive: {
<<<<<<< HEAD
          $gte: [
            {
              $divide: [
                {
                  $subtract: [
                    new Date(), '$lastHeartBeat'
                  ]
                },
                60 * 1000
              ]
            },
            config.heartbeatIntervalSecs * 5
=======
          $or: [
            {
              $eq: [
                '$firmwareUpdateStatus', OCPPFirmwareStatus.INSTALLING
              ]
            },
            {
              $gte: [
                {
                  $divide: [
                    {
                      $subtract: [
                        new Date(), '$lastHeartBeat'
                      ]
                    },
                    60 * 1000
                  ]
                },
                config.heartbeatIntervalSecs * 5
              ]
            }
>>>>>>> 0c0cae8d
          ]
        }
      }
    });
  }

  static projectFields(aggregation: any[], projectedFields: string[]) {
    if (projectedFields) {
      const project = {
        $project: {}
      };
      for (const projectedField of projectedFields) {
        project.$project[projectedField] = 1;
      }
      aggregation.push(project);
    }
  }

  public static convertObjectIDToString(aggregation: any[], fieldName: string, renamedFieldName?: string) {
    if (!renamedFieldName) {
      renamedFieldName = fieldName;
    }
    // Make sure the field exists so it can be operated on
    aggregation.push(JSON.parse(`{
      "$addFields": {
        "${renamedFieldName}": {
          "$ifNull": ["$${fieldName}", null]
        }
      }
    }`));
    // Convert to string (or null)
    aggregation.push(JSON.parse(`{
      "$addFields": {
        "${renamedFieldName}": {
          "$cond": { "if": { "$gt": ["$${fieldName}", null] }, "then": { "$toString": "$${fieldName}" }, "else": null }
        }
      }
    }`));
    // Remove if null
    // TODO: Available only in MongoDB 4.2
    // aggregation.push(JSON.parse(`{
    //   "$unset": {
    //     "${renamedFieldName}": ${null}
    //   }
    // }`));
  }

  public static renameField(aggregation: any[], fieldName: string, renamedFieldName: string) {
    // Rename
    aggregation.push(JSON.parse(`{
      "$addFields": {
        "${renamedFieldName}": "$${fieldName}"
      }
    }`));
    // Delete
    aggregation.push(JSON.parse(`{
      "$project": {
        "${fieldName}": 0
      }
    }`));
  }

  public static addLastChangedCreatedProps(dest: any, entity: any) {
    dest.createdBy = null;
    dest.lastChangedBy = null;
    if (entity.createdBy || entity.createdOn) {
      dest.createdBy = DatabaseUtils._mongoConvertUserID(entity, 'createdBy');
      dest.createdOn = entity.createdOn;
    }
    if (entity.lastChangedBy || entity.lastChangedOn) {
      dest.lastChangedBy = DatabaseUtils._mongoConvertUserID(entity, 'lastChangedBy');
      dest.lastChangedOn = entity.lastChangedOn;
    }
  }

  public static renameDatabaseID(aggregation: any[], nestedField?: string) {
    // Root document?
    if (!nestedField) {
      // Convert ID to string
      DatabaseUtils.convertObjectIDToString(aggregation, '_id', 'id');
      // Remove IDs
      aggregation.push({
        $project: {
          '_id': 0,
          '__v': 0
        }
      });
    } else {
      // Convert ID to string
      DatabaseUtils.convertObjectIDToString(
        aggregation, `${nestedField}._id`, `${nestedField}.id`);
      // Remove IDs
      const project = {
        $project: {}
      };
      project.$project[nestedField] = {
        '__v': 0,
        '_id': 0
      };
      aggregation.push(project);
    }
  }

  // Temporary hack to fix user Id saving. fix all this when user is typed...
  private static _mongoConvertUserID(obj: any, prop: string): ObjectID | null {
    if (!obj || !obj[prop]) {
      return null;
    }
    if (ObjectID.isValid(obj[prop])) {
      return obj[prop];
    }
    if (obj[prop].id) {
      return Utils.convertToObjectID(obj[prop].id);
    }
    return null;
  }

  private static _pushUserInAggregation(tenantID: string, aggregation: any[], fieldName: string) {
    // Created By Lookup
    aggregation.push({
      $lookup: {
        from: DatabaseUtils.getCollectionName(tenantID, 'users'),
        localField: fieldName,
        foreignField: '_id',
        as: fieldName
      }
    });
    // Single Record
    aggregation.push({
      $unwind: { 'path': `$${fieldName}`, 'preserveNullAndEmptyArrays': true }
    });
    // Replace nested ID field
    DatabaseUtils.renameDatabaseID(aggregation, fieldName);
    // Handle null
    const addNullFields: any = {};
    addNullFields[`${fieldName}`] = {
      $cond: {
        if: { $gt: [`$${fieldName}.id`, null] },
        then: `$${fieldName}`,
        else: null
      }
    };
    aggregation.push({ $addFields: addNullFields });
    // Project
    const projectFields: any = {};
    projectFields[`${fieldName}`] = Constants.MONGO_USER_MASK;
    aggregation.push({
      $project: projectFields
    });
  }
}<|MERGE_RESOLUTION|>--- conflicted
+++ resolved
@@ -1,15 +1,8 @@
-<<<<<<< HEAD
-import { ObjectID } from 'mongodb';
-import DbLookup from '../../types/database/DbLookup';
-import Configuration from '../../utils/Configuration';
-import Constants from '../../utils/Constants';
-=======
 import Configuration from '../../utils/Configuration';
 import Constants from '../../utils/Constants';
 import DbLookup from '../../types/database/DbLookup';
 import { OCPPFirmwareStatus } from '../../types/ocpp/OCPPServer';
 import { ObjectID } from 'mongodb';
->>>>>>> 0c0cae8d
 import Utils from '../../utils/Utils';
 
 const FIXED_COLLECTIONS: string[] = ['tenants', 'migrations'];
@@ -76,8 +69,6 @@
     });
   }
 
-<<<<<<< HEAD
-=======
   public static pushCompanyLookupInAggregation(lookupParams: DbLookup) {
     DatabaseUtils.pushCollectionLookupInAggregation('companies', {
       objectIDFields: ['createdBy', 'lastChangedBy'],
@@ -85,7 +76,6 @@
     });
   }
 
->>>>>>> 0c0cae8d
   public static pushSiteAreaLookupInAggregation(lookupParams: DbLookup) {
     DatabaseUtils.pushCollectionLookupInAggregation('siteareas', {
       objectIDFields: ['siteID', 'createdBy', 'lastChangedBy'],
@@ -102,13 +92,8 @@
 
   public static pushTagLookupInAggregation(lookupParams: DbLookup) {
     DatabaseUtils.pushCollectionLookupInAggregation('tags', {
-<<<<<<< HEAD
-      pipelineMatch: { deleted: false },
-      projectedFields: ['id', 'description', 'issuer', 'deleted', 'ocpiToken', 'lastChangedBy', 'lastChangedOn'],
-=======
       objectIDFields: ['lastChangedBy'],
       projectedFields: ['id', 'description', 'issuer', 'active', 'ocpiToken', 'lastChangedBy', 'lastChangedOn'],
->>>>>>> 0c0cae8d
       ...lookupParams
     });
   }
@@ -167,20 +152,6 @@
     aggregation.push({
       $addFields: {
         inactive: {
-<<<<<<< HEAD
-          $gte: [
-            {
-              $divide: [
-                {
-                  $subtract: [
-                    new Date(), '$lastHeartBeat'
-                  ]
-                },
-                60 * 1000
-              ]
-            },
-            config.heartbeatIntervalSecs * 5
-=======
           $or: [
             {
               $eq: [
@@ -202,7 +173,6 @@
                 config.heartbeatIntervalSecs * 5
               ]
             }
->>>>>>> 0c0cae8d
           ]
         }
       }
