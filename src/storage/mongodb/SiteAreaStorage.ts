--- conflicted
+++ resolved
@@ -8,16 +8,8 @@
 import Logging from '../../utils/Logging';
 import Site from '../../types/Site';
 import SiteArea from '../../types/SiteArea';
-<<<<<<< HEAD
-import ChargingStation from '../../entity/ChargingStation';
 import global from '../../types/GlobalType';
-import DbParams from '../../types/database/DbParams';
-=======
 import Utils from '../../utils/Utils';
-
-declare const global: TSGlobal;
-
->>>>>>> 4b7d5a22
 export default class SiteAreaStorage {
 
   public static async getSiteAreaImage(tenantID: string, id: string): Promise<{id: string; image: string}> {
@@ -171,23 +163,7 @@
     aggregation.pop();
     // Sites
     if (params.withSite) {
-<<<<<<< HEAD
       DatabaseUtils.pushBasicSiteJoinInAggregation(tenantID, aggregation, 'siteID', '_id', 'site', ['image', '_id', 'name', 'address', 'maximumPower', 'siteID', 'accessControl'], 'include', true);
-=======
-      // Add Sites TODO change this when typing sites
-      aggregation.push({
-        $lookup: {
-          from: DatabaseUtils.getCollectionName(tenantID, 'sites'),
-          localField: 'siteID',
-          foreignField: '_id',
-          as: 'site'
-        }
-      });
-      // Single Record
-      aggregation.push({
-        $unwind: { 'path': '$site', 'preserveNullAndEmptyArrays': true }
-      });
->>>>>>> 4b7d5a22
     }
 
     // Charging Stations
