{
  "billing": {
    "generatedUser": "Utilisateur généré pour '{{email}}'",
    "chargingStopSiteArea": "Consommation de {{totalConsumption}} kWh sur la zone {{siteArea}} (terminé à {{time}})",
    "chargingStopChargeBox": "Consommation de {{totalConsumption}} kWh à la borne {{chargeBox}} (terminé à {{time}})"
  },
  "chargers": {
    "chargeBoxSN": "Numéro de série de la borne",
    "chargePointSN": "Numéro de série point de charge",
    "chargingStation": "Borne",
    "connector": "Connecteur",
    "firmwareVersion": "Version du firmware",
    "lastReboot": "Dernier redémarrage",
    "lastSeen": "Dernière connexion",
    "maxPower": "Puissance maximum (Watt)",
    "model": "Modèle",
    "numberOfConnectors": "Nombre de connecteurs",
    "ocppProtocol": "Protocol OCPP",
    "ocppVersion": "Version OCPP",
    "powerLimitUnit": "Unité de limite de puissance",
    "timezone" : "Fuseau horaire de la borne",
    "vendor": "Vendeur"
  },
  "general": {
    "changedBy": "Changé par",
    "changedOn": "Changé le",
    "createdOn": "Créé le",
    "date": "Date",
    "endDate": "Date de fin",
    "endTime": "Heure de fin",
    "invalidDate": "Date invalide",
    "invalidTime": "Heure invalide",
    "latitude": "Latitude",
    "longitude": "Longitude",
    "month": "Mois",
    "name": "Nom",
    "price": "Prix",
    "priceUnit": "Unité de prix",
    "site": "Site",
    "siteArea": "Zone",
    "startDate": "Date de début",
    "startTime": "Heure de début",
    "time": "Heure",
    "value": "Valeur",
    "year": "Année"
  },
  "loggings": {
    "action": "Action",
    "host": "Hôte",
    "level": "Niveau",
    "message": "Message",
    "method": "Méthode",
    "module": "Module",
    "process": "Processus",
    "source": "Source",
    "type": "Type"
  },
  "notifications": {
    "sessionNotStarted": {
      "title": "Session non démarrée",
      "body": "Vous avez badgé sur la borne '{{chargeBoxID}}', mais aucune session n'a été démarrée"
    },
    "sessionStarted": {
      "title": "Session démarrée",
      "body": "Votre session sur la borne '{{chargeBoxID}}', connecteur '{{connectorId}}', a été démarrée avec succès dans l'organisation '{{tenantName}}'"
    },
    "ocpiPatchChargingStationsStatusesError": {
      "title": "Itinérance envoie des statuts",
      "body": "La mise à jour des statuts vers le site d'itinérance des bornes a échoué sur le site '{{location}}' dans l'organisation '{{tenantName}}', vérifier les logs"
    },
<<<<<<< HEAD
    "smtpError": {
      "title": "Erreur Serveur Email",
      "body": "Le serveur d'email principal a échoué dans l'organisation '{{tenantName}}', vérifier la configuration"
=======
    "smtpAuthError": {
      "title": "Erreur serveur email",
      "body": "L'authentification du serveur d'email principal a échoué dans l'organisation '{{tenantName}}', vérifier la configuration"
>>>>>>> d26b81c6
    },
    "optimalChargeReached": {
      "title": "Charge optimale atteinte",
      "body": "Votre véhicule électrique, qui est connecté sur '{{chargeBoxID}}', connecteur '{{connectorId}}', a atteint sa charge optimale (85%) dans l'organisation '{{tenantName}}'"
    },
    "endOfCharge": {
      "title": "Charge terminée",
      "body": "Votre véhicule électrique, qui est connecté sur la borne '{{chargeBoxID}}', connecteur '{{connectorId}}', a terminé sa charge dans l'organisation '{{tenantName}}'"
    },
    "endOfSession": {
      "title": "Session terminée",
      "body": "Votre session sur la borne '{{chargeBoxID}}', connecteur '{{connectorId}}' est terminée dans l'organisation '{{tenantName}}'"
    },
    "chargingStationStatusError": {
      "title": "Borne en erreur",
      "body": "Une erreur est survenue sur '{{chargeBoxID}}', connecteur '{{connectorId}}' dans l'organisation '{{tenantName}}': {{error}}"
    },
    "unknownUserBadged": {
      "title": "Utilisateur inconnu",
      "body": "Un utilisateur inconnu vient juste de badger sur '{{chargeBoxID}}' avec le badge ID '{{badgeID}}' dans l'organisation '{{tenantName}}'"
    },
    "chargingStationRegistered": {
      "title": "Connection borne",
      "body": "La borne '{{chargeBoxID}}' vient de se connecter au serveur central dans l'organisation '{{tenantName}}'"
    },
    "userAccountStatusChanged": {
      "title": "Compte {{status}}",
      "activated": "activé",
      "suspended": "suspendu",
      "body": "Votre compte a été {{status}} par un administrateur dans l'organisation '{{tenantName}}'"
    },
    "userAccountInactivity": {
      "title": "Compte utilisateur",
      "body": "Votre compte est inactif depuis le {{lastLogin}} dans l'organisation '{{tenantName}}'. Pour des raisons légales, les comptes inactifs depuis plus de 6 mois doivent être supprimés"
    },
    "preparingSessionNotStarted": {
      "title": "Session non démarrée",
      "body": "Session non démarrée sur la borne '{{chargeBoxID}}', connecteur '{{connectorId}}' dans l'organisation '{{tenantName}}'"
    },
    "offlineChargingStation": {
      "title": "Bornes hors ligne",
      "body": "Les bornes suivantes sont hors ligne dans l'organisation '{{tenantName}}': {{chargeBoxIDs}}"
    },
    "billingUserSynchronizationFailed": {
      "title": "Synchro utilisateurs",
      "body": "Impossible de synchroniser {{nbrUsersInError}} utilisateur(s) avec le service de facturation dans l'organisation '{{tenantName}}'"
    },
    "billingInvoiceSynchronizationFailed": {
      "title": "Synchro factures",
      "body": "Impossible de synchroniser {{nbrInvoicesInError}} facture(s) avec le service de facturation dans l'organisation '{{tenantName}}'"
    },
    "computeAndApplyChargingProfilesFailed": {
      "title": "Profils de charge",
      "body": "Impossible d'appliquer les profils de charge sur '{{chargeBoxID}}' de la zone '{{siteAreaName}}' dans l'organization '{{tenantName}}'"
    },
    "billingNewInvoice": {
      "title": "Nouvelle facture",
      "body": "Une nouvelle facture ({{invoiceNumber}}) est disponible"
    },
    "endUserErrorNotification": {
      "title": "Un utitilisateur a reporté une erreur",
      "body": "'{{userName}}' a reporté: '{{errorTitle}}' - '{{errorDescription}}' dans l'organisation '{{tenantName}}'"
    }
  },
  "siteArea": "Zone",
  "statistics": {
    "consumption": "Consommation (kW.h)",
    "inactivity": "Inactivité (Heures)",
    "numberOfSessions": "Nombre de sessions",
    "usage": "Utilisation (Heures)"
  },
  "tags": {
    "virtualBadge": "Badge virtuel"
  },
  "transactions": {
    "totalConsumption": "Consommation totale (kW.h)",
    "totalDuration": "Durée totale (Mins)",
    "totalInactivity": "Inactivité totale (Mins)"
  },
  "users": {
    "email": "Email",
    "eulaAcceptedOn": "CGU acceptées le",
    "firstName": "Prénom",
    "id": "Identifiant",
    "role": "Rôle",
    "status": "Statut",
    "user": "Utilisateur",
    "userID": "Identifiant utilisateur"
  }
}<|MERGE_RESOLUTION|>--- conflicted
+++ resolved
@@ -18,7 +18,7 @@
     "ocppProtocol": "Protocol OCPP",
     "ocppVersion": "Version OCPP",
     "powerLimitUnit": "Unité de limite de puissance",
-    "timezone" : "Fuseau horaire de la borne",
+    "timezone": "Fuseau horaire de la borne",
     "vendor": "Vendeur"
   },
   "general": {
@@ -68,15 +68,9 @@
       "title": "Itinérance envoie des statuts",
       "body": "La mise à jour des statuts vers le site d'itinérance des bornes a échoué sur le site '{{location}}' dans l'organisation '{{tenantName}}', vérifier les logs"
     },
-<<<<<<< HEAD
-    "smtpError": {
-      "title": "Erreur Serveur Email",
-      "body": "Le serveur d'email principal a échoué dans l'organisation '{{tenantName}}', vérifier la configuration"
-=======
     "smtpAuthError": {
       "title": "Erreur serveur email",
-      "body": "L'authentification du serveur d'email principal a échoué dans l'organisation '{{tenantName}}', vérifier la configuration"
->>>>>>> d26b81c6
+      "body": "Le serveur d'email principal a échoué dans l'organisation '{{tenantName}}', vérifier la configuration"
     },
     "optimalChargeReached": {
       "title": "Charge optimale atteinte",
