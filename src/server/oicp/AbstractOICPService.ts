import { NextFunction, Request, Response } from 'express';

import AbstractEndpoint from './oicp-services-impl/AbstractEndpoint';
import AppAuthError from '../../exception/AppAuthError';
import AppError from '../../exception/AppError';
import Constants from '../../utils/Constants';
import { HTTPError } from '../../types/HTTPError';
import Logging from '../../utils/Logging';
import OICPServiceConfiguration from '../../types/configuration/OICPServiceConfiguration';
import { OICPStatusCode } from '../../types/oicp/OICPStatusCode';
import OICPUtils from './OICPUtils';
import { ServerAction } from '../../types/Server';
import { StatusCodes } from 'http-status-codes';
import Tenant from '../../types/Tenant';
import TenantComponents from '../../types/TenantComponents';
import TenantStorage from '../../storage/mongodb/TenantStorage';
import Utils from '../../utils/Utils';

const MODULE_NAME = 'AbstractOICPService';

export interface TenantIdHoldingRequest extends Request {
  tenantID: string;
}

export default abstract class AbstractOICPService {

  private endpoints: Map<string, AbstractEndpoint> = new Map();

  // Create OICP Service
  protected constructor(
<<<<<<< HEAD
    private readonly oicpRestConfig: OICPServiceConfiguration,
    private readonly path: string,
    private readonly version: string) {
=======
      private readonly oicpRestConfig: Configuration['OICPService'],
      private readonly path: string,
      private readonly version: string) {
>>>>>>> 439fb610
  }

  /**
   * Register Endpoint to this service
   *
   * @param {*} endpoint AbstractEndpoint
   */
  public registerEndpoint(endpoint: AbstractEndpoint): void {
    this.endpoints.set(endpoint.getIdentifier(), endpoint);
  }

  // Get All Registered Endpoint
  public getRegisteredEndpoints(): Map<string, AbstractEndpoint> {
    return this.endpoints;
  }

  // Return based URL of OICP Service
  public getServiceUrl(req: Request): string {
    const baseUrl = this.getBaseUrl(req);
    const path = this.getPath();
    // Return Service url
    return `${baseUrl}${path}`;
  }

  // Get BaseUrl ${protocol}://${host}
  public getBaseUrl(req: Request): string {
    const protocol = (this.oicpRestConfig.externalProtocol ? this.oicpRestConfig.externalProtocol : 'https');
    // Get host from the req
    const host = req.get('host');
    // Return Service url
    return `${protocol}://${host}`;
  }

  // Get Relative path of the service
  public getPath(): string {
    return `${this.path}`; // Changed to params
  }

  /**
   * Return Version of OICP Service
   */
  public getVersion(): string {
    return this.version;
  }

  // Rest Service Implementation
  public async restService(req: TenantIdHoldingRequest, res: Response, next: NextFunction): Promise<void> {
    // Parse the action
    // Full endpoint path /:protocol/:role/:version/:tenantSubdomain/api/oicp/:module/:endpointVersion/providers/:providerID/:endpoint/:endpointAction?
    // Fixed path /:protocol/:role/:version/:tenantSubdomain
    // Added path by Hubject /api/oicp/:module/:endpointVersion/providers/:providerID/:endpoint/:endpointAction?
    // Set default tenant in case of exception
    req.user = { tenantID: Constants.DEFAULT_TENANT };
    await this.processEndpointAction(req.params, req, res, next);
  }

  /**
   * Process Endpoint action
   *
   * @param params
   * @param req
   * @param res
   * @param next
   */
  public async processEndpointAction(params: any, req: TenantIdHoldingRequest, res: Response, next: NextFunction): Promise<void> {
    // Get tenant subdomain and endpoint from url parameters
    const tenantSubdomain = params.tenantSubdomain as string;
    const endpointName = params.endpoint as string;
    try {
      const registeredEndpoints = this.getRegisteredEndpoints();
      // Get tenant from database
      const tenant: Tenant = await TenantStorage.getTenantBySubdomain(tenantSubdomain);
      // Check if tenant was found
      if (!tenant) {
        throw new AppError({
          source: Constants.CENTRAL_SERVER,
          module: MODULE_NAME, method: 'processEndpointAction',
          action: ServerAction.OICP_ENDPOINT,
          errorCode: StatusCodes.UNAUTHORIZED,
          message: `The Tenant '${tenantSubdomain}' does not exist`,
          oicpError: OICPStatusCode.Code021
        });
      }
      if (!Utils.isTenantComponentActive(tenant, TenantComponents.OICP)) {
        throw new AppError({
          source: Constants.CENTRAL_SERVER,
          module: MODULE_NAME, method: 'processEndpointAction',
          action: ServerAction.OICP_ENDPOINT,
          errorCode: StatusCodes.UNAUTHORIZED,
          message: `The Tenant '${tenantSubdomain}' does not support OICP`,
          oicpError: OICPStatusCode.Code021
        });
      }
      // Pass tenant id to req
      req.user.tenantID = tenant.id;
      // Handle request action (endpoint)
      const endpoint = registeredEndpoints.get(endpointName);
      if (endpoint) {
        await Logging.logDebug({
          tenantID: tenant.id,
          source: Constants.CENTRAL_SERVER,
          module: MODULE_NAME, method: endpointName,
          message: `>> OICP Request ${req.method} ${req.originalUrl}`,
          action: ServerAction.OICP_ENDPOINT,
          detailedMessages: { params: req.body }
        });
        const response = await endpoint.process(req, res, next, tenant);
        if (response) {
          await Logging.logDebug({
            tenantID: tenant.id,
            source: Constants.CENTRAL_SERVER,
            module: MODULE_NAME, method: endpointName,
            message: `<< OICP Response ${req.method} ${req.originalUrl}`,
            action: ServerAction.OICP_ENDPOINT,
            detailedMessages: { response }
          });
          res.json(response);
        } else {
          await Logging.logWarning({
            tenantID: tenant.id,
            source: Constants.CENTRAL_SERVER,
            module: MODULE_NAME, method: endpointName,
            message: `<< OICP Endpoint ${req.method} ${req.originalUrl} not implemented`,
            action: ServerAction.OICP_ENDPOINT
          });
          res.sendStatus(StatusCodes.NOT_IMPLEMENTED);
        }
      } else {
        throw new AppError({
          source: Constants.CENTRAL_SERVER,
          module: MODULE_NAME, method: 'processEndpointAction',
          action: ServerAction.OICP_ENDPOINT,
          errorCode: HTTPError.NOT_IMPLEMENTED_ERROR,
          message: `Endpoint ${endpointName} not implemented`,
          oicpError: OICPStatusCode.Code021
        });
      }
    } catch (error) {
      await Logging.logError({
        tenantID: req.user && req.user.tenantID ? req.user.tenantID : Constants.DEFAULT_TENANT,
        source: Constants.CENTRAL_SERVER,
        module: MODULE_NAME, method: endpointName,
        message: `<< OICP Response Error ${req.method} ${req.originalUrl}`,
        action: ServerAction.OICP_ENDPOINT,
        detailedMessages: { error: error.message, stack: error.stack }
      });
      await Logging.logActionExceptionMessage(req.user && req.user.tenantID ? req.user.tenantID : Constants.DEFAULT_TENANT, ServerAction.OICP_ENDPOINT, error);
      let errorCode: any = {};
      if (error instanceof AppError || error instanceof AppAuthError) {
        errorCode = error.params.errorCode;
      } else {
        errorCode = HTTPError.GENERAL_ERROR;
      }
      res.status(errorCode).json(OICPUtils.toErrorResponse(error));
    }
  }
}<|MERGE_RESOLUTION|>--- conflicted
+++ resolved
@@ -28,15 +28,9 @@
 
   // Create OICP Service
   protected constructor(
-<<<<<<< HEAD
-    private readonly oicpRestConfig: OICPServiceConfiguration,
-    private readonly path: string,
-    private readonly version: string) {
-=======
-      private readonly oicpRestConfig: Configuration['OICPService'],
+      private readonly oicpRestConfig: OICPServiceConfiguration,
       private readonly path: string,
       private readonly version: string) {
->>>>>>> 439fb610
   }
 
   /**
