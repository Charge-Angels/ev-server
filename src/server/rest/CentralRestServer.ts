--- conflicted
+++ resolved
@@ -17,10 +17,6 @@
 import socketio from 'socket.io';
 import socketioJwt from 'socketio-jwt';
 import util from 'util';
-<<<<<<< HEAD
-
-=======
->>>>>>> f7209618
 
 const MODULE_NAME = 'CentralRestServer';
 
