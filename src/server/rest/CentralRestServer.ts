import { Action, Entity } from '../../types/Authorization';
import SingleChangeNotification, { NotificationData } from '../../types/SingleChangeNotification';
import express, { NextFunction, Request, Response } from 'express';

import CentralRestServerAuthentication from './CentralRestServerAuthentication';
import CentralRestServerService from './CentralRestServerService';
import CentralSystemRestServiceConfiguration from '../../types/configuration/CentralSystemRestServiceConfiguration';
import ChangeNotification from '../../types/ChangeNotification';
import ChargingStationConfiguration from '../../types/configuration/ChargingStationConfiguration';
import Configuration from '../../utils/Configuration';
import Constants from '../../utils/Constants';
import HttpStatusCodes from 'http-status-codes';
import Logging from '../../utils/Logging';
import { ServerAction } from '../../types/Server';
import SessionHashService from './service/SessionHashService';
import UserToken from '../../types/UserToken';
import Utils from '../../utils/Utils';
import cluster from 'cluster';
import expressTools from '../ExpressTools';
import http from 'http';
import morgan from 'morgan';
import sanitize from 'express-sanitizer';
import socketio from 'socket.io';
import socketioJwt from 'socketio-jwt';
import util from 'util';

const MODULE_NAME = 'CentralRestServer';

interface SocketIOJwt extends socketio.Socket {
  decoded_token: UserToken;
}

export default class CentralRestServer {
  private static centralSystemRestConfig: CentralSystemRestServiceConfiguration;
  private static restHttpServer: http.Server;
  private static socketIOServer: socketio.Server;
  private static changeNotifications: ChangeNotification[] = [];
  private static singleChangeNotifications: SingleChangeNotification[] = [];
  private chargingStationConfig: ChargingStationConfiguration;
  private expressApplication: express.Application;

  // Create the rest server
  constructor(centralSystemRestConfig: CentralSystemRestServiceConfiguration, chargingStationConfig: ChargingStationConfiguration) {
    // Keep params
    CentralRestServer.centralSystemRestConfig = centralSystemRestConfig;
    this.chargingStationConfig = chargingStationConfig;
    // Initialize express app
    this.expressApplication = expressTools.initApplication('2mb');
    // Mount express-sanitizer middleware
    this.expressApplication.use(sanitize());
    // Log to console
    if (CentralRestServer.centralSystemRestConfig.debug) {
      // Log
      this.expressApplication.use(
        morgan('combined', {
          'stream': {
            write: (message) => {
              // Log
              Logging.logDebug({
                tenantID: Constants.DEFAULT_TENANT,
                module: MODULE_NAME, method: 'constructor',
                action: ServerAction.EXPRESS_SERVER,
                message: message
              });
            }
          }
        })
      );
    }
    // Authentication
    this.expressApplication.use(CentralRestServerAuthentication.initialize());
    // Auth services
    this.expressApplication.all('/client/auth/:action', CentralRestServerAuthentication.authService.bind(this));
    // Secured API
    this.expressApplication.all('/client/api/:action', CentralRestServerAuthentication.authenticate(), CentralRestServerService.restServiceSecured.bind(this));
    // Util API
    this.expressApplication.all('/client/util/:action', CentralRestServerService.restServiceUtil.bind(this));
    // Workaround URL encoding issue
    this.expressApplication.all('/client%2Futil%2FFirmwareDownload%3FFileName%3Dr7_update_3.3.0.10_d4.epk', async (req: Request, res: Response, next: NextFunction) => {
      req.url = decodeURIComponent(req.originalUrl);
      req.params.action = 'FirmwareDownload';
      req.query.FileName = 'r7_update_3.3.0.10_d4.epk';
      await CentralRestServerService.restServiceUtil(req, res, next);
    });
    // Catchall for util with logging
    this.expressApplication.all(['/client/util/*', '/client%2Futil%2F*'], (req: Request, res: Response) => {
      Logging.logDebug({
        tenantID: Constants.DEFAULT_TENANT,
        module: MODULE_NAME, method: 'constructor',
        action: ServerAction.EXPRESS_SERVER,
        message: `Unhandled URL ${req.method} request (original URL ${req.originalUrl})`,
        detailedMessages: 'Request: ' + util.inspect(req)
      });
      res.sendStatus(HttpStatusCodes.NOT_FOUND);
    });
    // Create HTTP server to serve the express app
    CentralRestServer.restHttpServer = expressTools.createHttpServer(CentralRestServer.centralSystemRestConfig, this.expressApplication);
  }

  startSocketIO(): void {
    // Log
    const logMsg = 'Starting REST SocketIO Server';
    Logging.logInfo({
      tenantID: Constants.DEFAULT_TENANT,
      module: MODULE_NAME, method: 'startSocketIO',
      action: ServerAction.STARTUP,
      message: logMsg + '...'
    });
    // eslint-disable-next-line no-console
    console.log(`${logMsg} ${cluster.isWorker ? 'in worker ' + cluster.worker.id.toString() : 'in master...'}`);
    // Init Socket IO
    CentralRestServer.socketIOServer = socketio(CentralRestServer.restHttpServer, { pingTimeout: 15000, pingInterval: 30000 });
    CentralRestServer.socketIOServer.use((socket: socketio.Socket, next) => {
      Logging.logDebug({
        tenantID: Constants.DEFAULT_TENANT,
        module: MODULE_NAME, method: 'startSocketIO',
        action: ServerAction.SOCKET_IO,
        message: 'SocketIO client is trying to connect from ' + socket.handshake.headers.origin,
        detailedMessages: { socketIOid: socket.id, socketIOHandshake: socket.handshake }
      });
      next();
    });
    CentralRestServer.socketIOServer.use(socketioJwt.authorize({
      secret: Configuration.getCentralSystemRestServiceConfig().userTokenKey,
      handshake: true,
      decodedPropertyName: 'decoded_token',
    }));
    // Handle Socket IO connection
    CentralRestServer.socketIOServer.on('connection', (socket: SocketIOJwt) => {
      const userToken: UserToken = socket.decoded_token;
      if (!userToken || !userToken.tenantID) {
        console.error('SocketIO client is trying to connect without token');
        Logging.logWarning({
          tenantID: Constants.DEFAULT_TENANT,
          module: MODULE_NAME, method: 'startSocketIO',
          action: ServerAction.SOCKET_IO,
          message: 'SocketIO client is trying to connect without token',
          detailedMessages: { socketIOid: socket.id, socketIOHandshake: socket.handshake }
        });
        socket.disconnect(true);
      } else {
        // Join Tenant Room
        socket.join(userToken.tenantID, (error) => {
          if (error) {
            console.error(`${userToken.tenantName} - ${Utils.buildUserFullName(userToken, false)} - SocketIO error when trying to join a room: ${error}`);
            Logging.logError({
              tenantID: userToken.tenantID,
              module: MODULE_NAME, method: 'startSocketIO',
              action: ServerAction.SOCKET_IO,
              user: userToken.id,
              message: `${userToken.tenantName} - ${Utils.buildUserFullName(userToken, false)} - SocketIO error when trying to join a room '${userToken.tenantID}': ${error}`,
              detailedMessages: { error, socketIOid: socket.id, socketIOHandshake: socket.handshake }
            });
            socket.disconnect(true);
          } else {
            console.log(`${userToken.tenantName} - ${Utils.buildUserFullName(userToken, false)} - SocketIO client is connected on room '${userToken.tenantID}'`);
            Logging.logDebug({
              tenantID: userToken.tenantID,
              module: MODULE_NAME, method: 'startSocketIO',
              action: ServerAction.SOCKET_IO,
              user: userToken.id,
              message: `${userToken.tenantName} - ${Utils.buildUserFullName(userToken, false)} - SocketIO client is connected on room '${userToken.tenantID}'`,
              detailedMessages: { socketIOid: socket.id, socketIOHandshake: socket.handshake }
            });
          }
        });
        // Handle Socket IO disconnection
        socket.on('disconnect', (reason: string) => {
          console.log(`${userToken.tenantName} - ${Utils.buildUserFullName(userToken, false)} - SocketIO client is disconnected: ${reason}`);
          Logging.logDebug({
            tenantID: userToken.tenantID,
            module: MODULE_NAME, method: 'startSocketIO',
            action: ServerAction.SOCKET_IO,
            user: userToken.id,
            message: `${userToken.tenantName} - ${Utils.buildUserFullName(userToken, false)} - SocketIO client is disconnected: ${reason}`,
            detailedMessages: { socketIOid: socket.id, socketIOHandshake: socket.handshake }
          });
        });
      }
    });

    // Check and send notification change for single record
    setInterval(() => {
      // Send
      while (CentralRestServer.singleChangeNotifications.length > 0) {
        const notification = CentralRestServer.singleChangeNotifications.shift();
        CentralRestServer.socketIOServer.to(notification.tenantID).emit(notification.entity, notification);
      }
    }, CentralRestServer.centralSystemRestConfig.socketIOSingleNotificationIntervalSecs * 1000);

    // Check and send notification change for list
    setInterval(() => {
      // Send
      while (CentralRestServer.changeNotifications.length > 0) {
        const notification = CentralRestServer.changeNotifications.shift();
        CentralRestServer.socketIOServer.to(notification.tenantID).emit(notification.entity, notification);
      }
    }, CentralRestServer.centralSystemRestConfig.socketIOListNotificationIntervalSecs * 1000);
  }

  // Start the server
  start(): void {
    expressTools.startServer(CentralRestServer.centralSystemRestConfig, CentralRestServer.restHttpServer, 'REST', MODULE_NAME);
  }

  public notifyUser(tenantID: string, action: Action, data: NotificationData): void {
    // On User change rebuild userHashID
    if (data && data.id) {
      SessionHashService.rebuildUserHashID(tenantID, data.id).catch(() => {});
    }
    // Add in buffer
    this.addSingleChangeNotificationInBuffer({
      'tenantID': tenantID,
      'entity': Entity.USER,
      'action': action,
      'data': data
    });
    // Add in buffer
    this.addChangeNotificationInBuffer({
      'tenantID': tenantID,
      'entity': Entity.USERS,
      'action': action
    });
  }

  public notifyTenant(tenantID: string, action: Action, data: NotificationData): void {
    // On Tenant change rebuild tenantHashID
    if (data && data.id) {
      SessionHashService.rebuildTenantHashID(data.id).catch(() => {});
    }
    // Add in buffer
    this.addSingleChangeNotificationInBuffer({
      'tenantID': tenantID,
      'entity': Entity.TENANT,
      'action': action,
      'data': data
    });
    // Add in buffer
    this.addChangeNotificationInBuffer({
      'tenantID': tenantID,
      'entity': Entity.TENANTS,
      'action': action
    });
  }

  public notifySite(tenantID: string, action: Action, data: NotificationData): void {
    // Add in buffer
    this.addSingleChangeNotificationInBuffer({
      'tenantID': tenantID,
      'entity': Entity.SITE,
      'action': action,
      'data': data
    });
    // Add in buffer
    this.addChangeNotificationInBuffer({
      'tenantID': tenantID,
      'entity': Entity.SITES,
      'action': action
    });
  }

  public notifySiteArea(tenantID: string, action: Action, data: NotificationData): void {
    // Add in buffer
    this.addSingleChangeNotificationInBuffer({
      'tenantID': tenantID,
      'entity': Entity.SITE_AREA,
      'action': action,
      'data': data
    });
    // Add in buffer
    this.addChangeNotificationInBuffer({
      'tenantID': tenantID,
      'entity': Entity.SITE_AREAS,
      'action': action
    });
  }

  public notifyCompany(tenantID: string, action: Action, data: NotificationData): void {
    // Add in buffer
    this.addSingleChangeNotificationInBuffer({
      'tenantID': tenantID,
      'entity': Entity.COMPANY,
      'action': action,
      'data': data
    });
    // Add in buffer
    this.addChangeNotificationInBuffer({
      'tenantID': tenantID,
      'entity': Entity.COMPANIES,
      'action': action
    });
  }

  public notifyAsset(tenantID: string, action: Action, data: NotificationData): void {
    // Add in buffer
    this.addSingleChangeNotificationInBuffer({
      'tenantID': tenantID,
      'entity': Entity.ASSET,
      'action': action,
      'data': data
    });
    // Add in buffer
    this.addChangeNotificationInBuffer({
      'tenantID': tenantID,
      'entity': Entity.ASSETS,
      'action': action
    });
  }

  public notifyTransaction(tenantID: string, action: Action, data: NotificationData): void {
    // Add in buffer
    this.addSingleChangeNotificationInBuffer({
      'tenantID': tenantID,
      'entity': Entity.TRANSACTION,
      'action': action,
      'data': data
    });
    // Add in buffer
    this.addChangeNotificationInBuffer({
      'tenantID': tenantID,
      'entity': Entity.TRANSACTIONS,
      'action': action
    });
  }

  public notifyChargingStation(tenantID: string, action: Action, data: NotificationData): void {
    // Add in buffer
    this.addSingleChangeNotificationInBuffer({
      'tenantID': tenantID,
      'entity': Entity.CHARGING_STATION,
      'action': action,
      'data': data
    });
    // Add in buffer
    this.addChangeNotificationInBuffer({
      'tenantID': tenantID,
      'entity': Entity.CHARGING_STATIONS,
      'action': action
    });
  }

  public notifyLogging(tenantID: string, action: Action): void {
    // Add in buffer
    this.addChangeNotificationInBuffer({
      'tenantID': tenantID,
      'entity': Entity.LOGGINGS,
      'action': action
    });
  }

  public notifyRegistrationToken(tenantID: string, action: Action, data: NotificationData): void {
    // Add in buffer
    this.addSingleChangeNotificationInBuffer({
      'tenantID': tenantID,
      'entity': Entity.REGISTRATION_TOKEN,
      'action': action,
      'data': data
    });
    // Add in buffer
    this.addChangeNotificationInBuffer({
      'tenantID': tenantID,
      'entity': Entity.REGISTRATION_TOKENS,
      'action': action
    });
  }

  public notifyInvoice(tenantID: string, action: Action, data: NotificationData): void {
    // Add in buffer
    this.addSingleChangeNotificationInBuffer({
      'tenantID': tenantID,
      'entity': Entity.INVOICE,
      'action': action,
      'data': data
    });
    // Add in buffer
    this.addChangeNotificationInBuffer({
      'tenantID': tenantID,
      'entity': Entity.INVOICES,
      'action': action
    });
  }

  public notifyCar(tenantID: string, action: Action, data: NotificationData): void {
    // Add in buffer
    this.addSingleChangeNotificationInBuffer({
      'tenantID': tenantID,
      'entity': Entity.CAR,
      'action': action,
      'data': data
    });
    // Add in buffer
    this.addChangeNotificationInBuffer({
      'tenantID': tenantID,
      'entity': Entity.CARS,
      'action': action
    });
  }

<<<<<<< HEAD
  public notifyUserCar(tenantID: string, action: Action, data): void {
    // Add in buffer
    this.addSingleChangeNotificationInBuffer({
      'tenantID': tenantID,
      'entity': Entity.USER_CAR,
      'action': action,
      'data': data
    });
    // Add in buffer
    this.addChangeNotificationInBuffer({
      'tenantID': tenantID,
      'entity': Entity.USERS_CARS,
      'action': action
    });
  }


  public notifyCarCatalog(tenantID: string, action: Action, data): void {
=======
  public notifyCarCatalog(tenantID: string, action: Action, data: NotificationData): void {
>>>>>>> 49274c90
    // Add in buffer
    this.addSingleChangeNotificationInBuffer({
      'tenantID': tenantID,
      'entity': Entity.CAR_CATALOG,
      'action': action,
      'data': data
    });
    // Add in buffer
    this.addChangeNotificationInBuffer({
      'tenantID': tenantID,
      'entity': Entity.CAR_CATALOGS,
      'action': action
    });
  }

  public notifyChargingProfile(tenantID: string, action: Action, data: NotificationData): void {
    // Add in buffer
    this.addSingleChangeNotificationInBuffer({
      'tenantID': tenantID,
      'entity': Entity.CHARGING_PROFILE,
      'action': action,
      'data': data
    });
    // Add in buffer
    this.addChangeNotificationInBuffer({
      'tenantID': tenantID,
      'entity': Entity.CHARGING_PROFILES,
      'action': action
    });
  }

  public notifyOcpiEndpoint(tenantID: string, action: Action, data: NotificationData): void {
    // Add in buffer
    this.addSingleChangeNotificationInBuffer({
      'tenantID': tenantID,
      'entity': Entity.OCPI_ENDPOINT,
      'action': action,
      'data': data
    });
    // Add in buffer
    this.addChangeNotificationInBuffer({
      'tenantID': tenantID,
      'entity': Entity.OCPI_ENDPOINTS,
      'action': action
    });
  }

  private addChangeNotificationInBuffer(notification: ChangeNotification) {
    let dups = false;
    // Handle dups in buffer
    for (const currentNotification of CentralRestServer.changeNotifications) {
      // Same notification
      if (currentNotification.tenantID === notification.tenantID &&
        currentNotification.entity === notification.entity &&
        currentNotification.action === notification.action) {
        dups = true;
        break;
      }
    }
    if (!dups) {
      // Add it
      CentralRestServer.changeNotifications.push(notification);
    }
  }

  private addSingleChangeNotificationInBuffer(notification: SingleChangeNotification) {
    let dups = false;
    // Handle dups in buffer
    for (const currentNotification of CentralRestServer.singleChangeNotifications) {
      // Same notification
      if (currentNotification.tenantID === notification.tenantID &&
        currentNotification.entity === notification.entity &&
        currentNotification.action === notification.action &&
        currentNotification.data.id === notification.data.id &&
        currentNotification.data.type === notification.data.type) {
        dups = true;
        break;
      }
    }
    if (!dups) {
      // Add it
      CentralRestServer.singleChangeNotifications.push(notification);
    }
  }
}<|MERGE_RESOLUTION|>--- conflicted
+++ resolved
@@ -396,8 +396,7 @@
     });
   }
 
-<<<<<<< HEAD
-  public notifyUserCar(tenantID: string, action: Action, data): void {
+  public notifyUserCar(tenantID: string, action: Action, data: NotificationData): void {
     // Add in buffer
     this.addSingleChangeNotificationInBuffer({
       'tenantID': tenantID,
@@ -413,11 +412,7 @@
     });
   }
 
-
-  public notifyCarCatalog(tenantID: string, action: Action, data): void {
-=======
   public notifyCarCatalog(tenantID: string, action: Action, data: NotificationData): void {
->>>>>>> 49274c90
     // Add in buffer
     this.addSingleChangeNotificationInBuffer({
       'tenantID': tenantID,
