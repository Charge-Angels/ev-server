--- conflicted
+++ resolved
@@ -180,11 +180,7 @@
           [ServerAction.CHECK_BILLING_CONNECTION]: BillingService.handleCheckBillingConnection.bind(this),
           [ServerAction.BILLING_TAXES]: BillingService.handleGetBillingTaxes.bind(this),
           [ServerAction.BILLING_USER_INVOICES]: BillingService.handleGetUserInvoices.bind(this),
-<<<<<<< HEAD
           [ServerAction.BILLING_DOWNLOAD_INVOICE]: BillingService.handleDownloadInvoice.bind(this),
-=======
-          [ServerAction.BILLING_USER_INVOICE]: UserService.handleGetUserInvoice.bind(this),
->>>>>>> 13a1404f
           [ServerAction.OCPI_ENDPOINTS]: OCPIEndpointService.handleGetOcpiEndpoints.bind(this),
           [ServerAction.OCPI_ENDPOINT]: OCPIEndpointService.handleGetOcpiEndpoint.bind(this),
           [ServerAction.INTEGRATION_CONNECTIONS]: ConnectionService.handleGetConnections.bind(this),
