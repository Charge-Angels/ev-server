--- conflicted
+++ resolved
@@ -407,7 +407,6 @@
             // Delegate
             StatisticService.handleGetChargingStationUsageStatistics(action, req, res, next);
             break;
-<<<<<<< HEAD
           // Get the inactivity statistics
           case "ChargingStationInactivityStatistics":
             // Delegate
@@ -415,10 +414,6 @@
             break;
             // Export the statistics data
           case "StatisticsExport":
-=======
-          // Export the statistics data
-          case 'StatisticsExport':
->>>>>>> 08fe34ca
             // Delegate
             StatisticService.handleGetStatisticsExport(action, req, res, next);
             break;
@@ -437,7 +432,6 @@
             // Delegate
             StatisticService.handleGetUserUsageStatistics(action, req, res, next);
             break;
-<<<<<<< HEAD
           // Get the inactivity statistics
           case "UserInactivityStatistics":
             // Delegate
@@ -445,10 +439,6 @@
             break;
             // Get the active transactions
           case "TransactionsActive":
-=======
-          // Get the active transactions
-          case 'TransactionsActive':
->>>>>>> 08fe34ca
             // Delegate
             TransactionService.handleGetTransactionsActive(action, req, res, next);
             break;
