--- conflicted
+++ resolved
@@ -156,13 +156,8 @@
           [ServerAction.USER]: UserService.handleGetUser.bind(this),
           [ServerAction.USERS_EXPORT]: UserService.handleExportUsers.bind(this),
           [ServerAction.NOTIFICATIONS]: NotificationService.handleGetNotifications.bind(this),
-<<<<<<< HEAD
-          [ServerAction.TAGS]: UserService.handleGetTags.bind(this),
-          [ServerAction.TAG]: UserService.handleGetTag.bind(this),
-=======
           [ServerAction.TAGS]: TagService.handleGetTags.bind(this),
           [ServerAction.TAG]: TagService.handleGetTag.bind(this),
->>>>>>> 4dece64a
           [ServerAction.USER_DEFAUlT_TAG_CAR]: UserService.handleGetUserDefaultTagCar.bind(this),
           [ServerAction.TRANSACTIONS_COMPLETED]: TransactionService.handleGetTransactionsCompleted.bind(this),
           [ServerAction.TRANSACTIONS_TO_REFUND]: TransactionService.handleGetTransactionsToRefund.bind(this),
