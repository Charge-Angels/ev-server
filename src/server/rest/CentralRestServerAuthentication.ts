--- conflicted
+++ resolved
@@ -1,8 +1,5 @@
 import { Handler, NextFunction, Request, Response } from 'express';
-<<<<<<< HEAD
-=======
 
->>>>>>> a3c7c769
 import AuthService from './service/AuthService';
 import Constants from '../../utils/Constants';
 import Logging from '../../utils/Logging';
