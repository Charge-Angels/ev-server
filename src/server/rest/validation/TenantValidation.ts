import fs from 'fs';
import AppError from '../../../exception/AppError';
import global from '../../../types/GlobalType';
import { HTTPError } from '../../../types/HTTPError';
import Tenant from '../../../types/Tenant';
import Constants from '../../../utils/Constants';
import SchemaValidator from './SchemaValidator';

export default class TenantValidator extends SchemaValidator {
  private static _instance: TenantValidator | undefined;
  private _tenantCreation: any;
  private _tenantUpdate: any;

  private constructor() {
    super('TenantValidator');
    this._tenantCreation = JSON.parse(fs.readFileSync(`${global.appRoot}/assets/server/rest/schemas/tenant/tenant-create.json`, 'utf8'));
    this._tenantUpdate = JSON.parse(fs.readFileSync(`${global.appRoot}/assets/server/rest/schemas/tenant/tenant-update.json`, 'utf8'));
  }

  public static getInstance(): TenantValidator {
    if (!TenantValidator._instance) {
      TenantValidator._instance = new TenantValidator();
    }
    return TenantValidator._instance;
  }

  public validateTenantCreation(tenant: Tenant): Tenant {
    // Validate schema
    this.validate(this._tenantCreation, tenant);
    // Validate deps between components
    this.validateComponentDependencies(tenant);
    return tenant;
  }

  public validateTenantUpdate(tenant: Tenant): Tenant {
    // Validate schema
    this.validate(this._tenantUpdate, tenant);
    // Validate deps between components
    this.validateComponentDependencies(tenant);
    return tenant;
  }

  private validateComponentDependencies(tenant: Tenant) {
    if (tenant.components) {
      // Smart Charging active: Organization must be active
      if (tenant.components.smartCharging && tenant.components.organization &&
          tenant.components.smartCharging.active && !tenant.components.organization.active) {
        throw new AppError({
          source: Constants.CENTRAL_SERVER,
          errorCode: HTTPError.GENERAL_ERROR,
          message: 'Organization must be active to use the Smart Charging component',
          module: this.moduleName, method: 'validateTenantUpdate'
        });
      }
<<<<<<< HEAD
      // Asset active: Organization must be active
      if (tenant.components.asset && tenant.components.organization &&
        tenant.components.asset.active && !tenant.components.organization.active) {
=======
      // Building active: Organization must be active
      if (tenant.components.building && tenant.components.organization &&
          tenant.components.building.active && !tenant.components.organization.active) {
>>>>>>> 5bee4898
        throw new AppError({
          source: Constants.CENTRAL_SERVER,
          errorCode: HTTPError.GENERAL_ERROR,
          message: 'Organization must be active to use the Asset component',
          module: this.moduleName, method: 'validateTenantUpdate'
        });
      }
      // Billing active: Pricing must be active
      if (tenant.components.billing && tenant.components.pricing &&
          tenant.components.billing.active && !tenant.components.pricing.active) {
        throw new AppError({
          source: Constants.CENTRAL_SERVER,
          errorCode: HTTPError.GENERAL_ERROR,
          message: 'Pricing must be active to use the Billing component',
          module: this.moduleName, method: 'validateTenantUpdate'
        });
      }
      // Refund active: Pricing must be active
      if (tenant.components.refund && tenant.components.pricing &&
          tenant.components.refund.active && !tenant.components.pricing.active) {
        throw new AppError({
          source: Constants.CENTRAL_SERVER,
          errorCode: HTTPError.GENERAL_ERROR,
          message: 'Pricing must be active to use the Refund component',
          module: this.moduleName, method: 'validateTenantUpdate'
        });
      }
    }
  }
}<|MERGE_RESOLUTION|>--- conflicted
+++ resolved
@@ -52,15 +52,9 @@
           module: this.moduleName, method: 'validateTenantUpdate'
         });
       }
-<<<<<<< HEAD
       // Asset active: Organization must be active
       if (tenant.components.asset && tenant.components.organization &&
         tenant.components.asset.active && !tenant.components.organization.active) {
-=======
-      // Building active: Organization must be active
-      if (tenant.components.building && tenant.components.organization &&
-          tenant.components.building.active && !tenant.components.organization.active) {
->>>>>>> 5bee4898
         throw new AppError({
           source: Constants.CENTRAL_SERVER,
           errorCode: HTTPError.GENERAL_ERROR,
