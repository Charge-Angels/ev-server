--- conflicted
+++ resolved
@@ -328,16 +328,6 @@
           message: `User is not assigned to the car ID '${car.id}' (${Utils.buildCarName(car, true)})`,
         });
       }
-      // Owned by this user ?
-      if (!carUser.owner) {
-        throw new AppError({
-          source: Constants.CENTRAL_SERVER,
-          errorCode: HTTPError.USER_NOT_OWNER_OF_THE_CAR,
-          user: req.user,
-          module: MODULE_NAME, method: 'handleUpdateCar',
-          message: `User is not owner of the car ID '${car.id}' (${Utils.buildCarCatalogName(car.carCatalog)})`,
-        });
-      }
     }
     // Car already exists with same VIN and License Plate
     if (car.licensePlate !== filteredRequest.licensePlate || car.vin !== filteredRequest.vin) {
@@ -503,22 +493,6 @@
           errorCode: HTTPError.NO_CAR_FOR_USER,
           user: req.user,
           module: MODULE_NAME, method: 'handleDeleteCar',
-<<<<<<< HEAD
-          message: `User is not assigned to the car ID '${car.id}' (${Utils.buildCarCatalogName(car.carCatalog)})`,
-        });
-      }
-      // Owned by this user ?
-      if (!carUser.owner) {
-        throw new AppError({
-          source: Constants.CENTRAL_SERVER,
-          errorCode: HTTPError.USER_NOT_OWNER_OF_THE_CAR,
-          user: req.user,
-          module: MODULE_NAME, method: 'handleDeleteCar',
-          message: `User is not owner of the car ID '${car.id}' (${Utils.buildCarCatalogName(car.carCatalog)})`,
-        });
-      }
-    }
-=======
           message: `User is not assigned to the car ID '${car.id}' (${Utils.buildCarName(car, true)})`,
         });
       }
@@ -534,7 +508,6 @@
         detailedMessages: { car }
       });
     }
->>>>>>> 370ed57f
     // Owner?
     if (Authorizations.isAdmin(req.user) || (Authorizations.isBasic(req.user) && carUser.owner)) {
       // Check if Transaction exist (to Be implemented later)
