--- conflicted
+++ resolved
@@ -14,19 +14,16 @@
 import UserStorage from '../../../storage/mongodb/UserStorage';
 
 export default class SiteService {
-<<<<<<< HEAD
 
   public static async handleAssignUsersToSites(action: string, req: Request, res: Response, next: NextFunction): Promise<void> {
     // Check if component is active
     await UtilsService.assertComponentIsActive(
       req.user.tenantID, Constants.COMPONENTS.ORGANIZATION,
       Constants.ACTION_UPDATE, Constants.ENTITY_SITE, 'SiteService', 'handleAssignUsersToSites');
-  
-    
-  }
-
-=======
->>>>>>> fb19c957
+
+    //TODO: Fill this in based on content of both other files
+  }
+
   public static async handleAddUsersToSite(action: string, req: Request, res: Response, next: NextFunction): Promise<void> {
     // Check if component is active
     await UtilsService.assertComponentIsActive(
@@ -279,10 +276,9 @@
     // Get users
     const users = await SiteStorage.getUsers(req.user.tenantID,
       {
-        siteID: filteredRequest.SiteID,
-        onlyRecordCount: filteredRequest.OnlyRecordCount
+        siteID: filteredRequest.SiteID
       },
-      { limit: filteredRequest.Limit, skip: filteredRequest.Skip, sort: filteredRequest.Sort },
+      { limit: filteredRequest.Limit, skip: filteredRequest.Skip, sort: filteredRequest.Sort, onlyRecordCount: filteredRequest.OnlyRecordCount },
       ['user.id', 'user.name', 'user.firstName', 'user.email', 'user.role', 'siteAdmin', 'siteID']
     );
     // Filter
@@ -304,11 +300,6 @@
       Constants.ACTION_DELETE, Constants.ENTITY_SITE, 'SiteService', 'handleDeleteSite');
     // Filter
     const id = SiteSecurity.filterSiteRequestByID(req.query);
-<<<<<<< HEAD
-      
-
-=======
->>>>>>> fb19c957
     // Check Mandatory fields
     UtilsService.assertIdIsProvided(id, 'SiteService', 'handleDeleteSite', req.user);
     // Check
