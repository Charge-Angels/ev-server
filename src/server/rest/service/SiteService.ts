import { NextFunction, Request, Response } from 'express';
import AppAuthError from '../../../exception/AppAuthError';
import AppError from '../../../exception/AppError';
import Authorizations from '../../../authorization/Authorizations';
import CompanyStorage from '../../../storage/mongodb/CompanyStorage';
import Constants from '../../../utils/Constants';
import Logging from '../../../utils/Logging';
import Site from '../../../types/Site';
import SiteSecurity from './security/SiteSecurity';
import SiteStorage from '../../../storage/mongodb/SiteStorage';
import UserSecurity from './security/UserSecurity';
import UserStorage from '../../../storage/mongodb/UserStorage';
import Utils from '../../../utils/Utils';
import UtilsService from './UtilsService';

export default class SiteService {

  public static async handleAddUsersToSite(action: string, req: Request, res: Response, next: NextFunction): Promise<void> {
    // Check if component is active
    UtilsService.assertComponentIsActiveFromToken(
      req.user, Constants.COMPONENTS.ORGANIZATION,
      Constants.ACTION_UPDATE, Constants.ENTITY_SITE, 'SiteService', 'handleAddUsersToSite');
    // Filter
    const filteredRequest = SiteSecurity.filterAssignSiteUsers(req.body);
    // Check auth
    if (!Authorizations.canUpdateSite(req.user, filteredRequest.siteID)) {
      throw new AppAuthError(
        Constants.ACTION_UPDATE,
        Constants.ENTITY_SITE,
        filteredRequest.siteID,
        Constants.HTTP_AUTH_ERROR,
        'SiteService', 'handleAddUsersToSite',
        req.user);
    }
    UtilsService.assertIdIsProvided(filteredRequest.siteID, 'SiteSecurity', 'filterAssignSiteUsers', req.user);
    if (!filteredRequest.userIDs || (filteredRequest.userIDs && filteredRequest.userIDs.length <= 0)) {
      throw new AppError(
        Constants.CENTRAL_SERVER,
        'The User\'s IDs must be provided', 500,
        'SiteScurity', 'filterAssignSiteUsers', req.user);
    }
    // Get the Site
    const site = await SiteStorage.getSite(req.user.tenantID, filteredRequest.siteID);
    if (!site) {
      throw new AppError(
        Constants.CENTRAL_SERVER,
        `The Site with ID '${filteredRequest.siteID}' does not exist`,
        Constants.HTTP_OBJECT_DOES_NOT_EXIST_ERROR,
        'SiteService', 'handleAddUsersToSite', req.user);
    }
    for (const userID of filteredRequest.userIDs) {
      // Check the user
      const user = await UserStorage.getUser(req.user.tenantID, userID);
      if (!user) {
        throw new AppError(
          Constants.CENTRAL_SERVER,
          `The User with ID '${userID}' does not exist`, Constants.HTTP_OBJECT_DOES_NOT_EXIST_ERROR,
          'SiteService', 'handleAddUsersToSite', req.user);
      }
    }
    // Save
    await SiteStorage.addUsersToSite(req.user.tenantID, filteredRequest.siteID, filteredRequest.userIDs);
    // Log
    Logging.logSecurityInfo({
      tenantID: req.user.tenantID,
      user: req.user, module: 'SiteService', method: 'handleAddUsersToSite',
      message: 'Site\'s Users have been added successfully', action: action
    });
    // Ok
    res.json(Constants.REST_RESPONSE_SUCCESS);
    next();
  }

  public static async handleUpdateSiteUserAdmin(action: string, req: Request, res: Response, next: NextFunction): Promise<void> {
    // Check if component is active
    UtilsService.assertComponentIsActiveFromToken(
      req.user, Constants.COMPONENTS.ORGANIZATION,
      Constants.ACTION_UPDATE, Constants.ENTITY_SITE, 'SiteService', 'handleUpdateSiteUserAdmin');
    // Filter
    const filteredRequest = SiteSecurity.filterUpdateSiteUserAdminRequest(req.body);
    // Check
    if (!filteredRequest.userID) {
      throw new AppError(
        Constants.CENTRAL_SERVER,
        'The User ID must be provided', Constants.HTTP_GENERAL_ERROR,
        'SiteService', 'handleUpdateSiteUserAdmin', req.user);
    }
    if (!filteredRequest.siteID) {
      throw new AppError(
        Constants.CENTRAL_SERVER,
        'The Site ID must be provided', Constants.HTTP_GENERAL_ERROR,
        'SiteService', 'handleUpdateSiteUserAdmin', req.user, filteredRequest.userID);
    }
    if (!filteredRequest.hasOwnProperty('siteAdmin')) {
      throw new AppError(
        Constants.CENTRAL_SERVER,
        'The Site Admin value must be provided', Constants.HTTP_GENERAL_ERROR,
        'SiteService', 'handleUpdateSiteUserAdmin', req.user, filteredRequest.userID);
    }
    if (req.user.id === filteredRequest.userID) {
      throw new AppError(
        Constants.CENTRAL_SERVER,
        'Cannot change the site Admin on the logged user', Constants.HTTP_GENERAL_ERROR,
        'SiteService', 'handleUpdateSiteUserAdmin', req.user, filteredRequest.userID);
    }
    if (!Authorizations.canUpdateSite(req.user, filteredRequest.siteID)) {
      throw new AppAuthError(
        Constants.ACTION_UPDATE,
        Constants.ENTITY_SITE,
        filteredRequest.siteID,
        Constants.HTTP_AUTH_ERROR,
        'SiteService', 'handleUpdateSiteUserAdmin',
        req.user, filteredRequest.userID);
    }
    // Get the Site
    const site = await SiteStorage.getSite(req.user.tenantID, filteredRequest.siteID);
    if (!site) {
      throw new AppError(
        Constants.CENTRAL_SERVER,
        `The Site with ID '${filteredRequest.siteID}' does not exist`, Constants.HTTP_OBJECT_DOES_NOT_EXIST_ERROR,
        'SiteService', 'handleUpdateSiteUserAdmin', req.user, filteredRequest.userID);
    }
    // Get the User
    const user = await UserStorage.getUser(req.user.tenantID, filteredRequest.userID);
    if (!user) {
      throw new AppError(
        Constants.CENTRAL_SERVER,
        `The User with ID '${filteredRequest.userID}' does not exist`, Constants.HTTP_OBJECT_DOES_NOT_EXIST_ERROR,
        'SiteService', 'handleUpdateSiteUserAdmin', req.user, filteredRequest.userID);
    }
    // Check user
    if (!Authorizations.isBasic(user.role)) {
      throw new AppError(
        Constants.CENTRAL_SERVER,
        'Only Users with Basic role can be Site Admin', Constants.HTTP_GENERAL_ERROR,
        'SiteService', 'handleUpdateSiteUserAdmin', req.user, filteredRequest.userID);
    }
    // Update
    await SiteStorage.updateSiteUserAdmin(req.user.tenantID, filteredRequest.siteID, filteredRequest.userID, filteredRequest.siteAdmin);
    // Log
    Logging.logSecurityInfo({
      tenantID: req.user.tenantID,
      user: req.user, module: 'SiteService', method: 'handleUpdateSiteUserAdmin',
      message: `The User '${Utils.buildUserFullName(user)}' has been ${filteredRequest.siteAdmin ? 'assigned' : 'removed'} the Site Admin role on site '${site.name}'`,
      action: action
    });
    // Ok
    res.json(Constants.REST_RESPONSE_SUCCESS);
    next();
  }

  public static async handleRemoveUsersFromSite(action: string, req: Request, res: Response, next: NextFunction): Promise<void> {
    // Check if component is active
    UtilsService.assertComponentIsActiveFromToken(
      req.user, Constants.COMPONENTS.ORGANIZATION,
      Constants.ACTION_UPDATE, Constants.ENTITY_SITE, 'SiteService', 'handleRemoveUsersFromSite');
    // Filter
    const filteredRequest = SiteSecurity.filterAssignSiteUsers(req.body);
    if (!Authorizations.canUpdateSite(req.user, filteredRequest.siteID)) {
      throw new AppAuthError(
        Constants.ACTION_UPDATE,
        Constants.ENTITY_SITE,
        filteredRequest.siteID,
        Constants.HTTP_AUTH_ERROR,
        'SiteService', 'handleRemoveUsersFromSite',
        req.user);
    }
    // Get the Site
    const site = await SiteStorage.getSite(req.user.tenantID, filteredRequest.siteID);
    if (!site) {
      throw new AppError(
        Constants.CENTRAL_SERVER,
        `The Site with ID '${filteredRequest.siteID}' does not exist`, Constants.HTTP_OBJECT_DOES_NOT_EXIST_ERROR,
        'SiteService', 'handleRemoveUsersFromSite', req.user);
    }
    // Get Users
    for (const userID of filteredRequest.userIDs) {
      // Check the user
      const user = await UserStorage.getUser(req.user.tenantID, userID);
      if (!user) {
        throw new AppError(
          Constants.CENTRAL_SERVER,
          `The User with ID '${userID}' does not exist`, Constants.HTTP_OBJECT_DOES_NOT_EXIST_ERROR,
          'SiteService', 'handleRemoveUsersFromSite', req.user);
      }
    }
    // Save
    await SiteStorage.removeUsersFromSite(req.user.tenantID, filteredRequest.siteID, filteredRequest.userIDs);
    // Log
    Logging.logSecurityInfo({
      tenantID: req.user.tenantID,
      user: req.user, module: 'SiteService', method: 'handleRemoveUsersFromSite',
      message: 'Site\'s Users have been removed successfully', action: action
    });
    // Ok
    res.json(Constants.REST_RESPONSE_SUCCESS);
    next();
  }

  public static async handleGetUsers(action: string, req: Request, res: Response, next: NextFunction): Promise<void> {
    // Check if component is active
    UtilsService.assertComponentIsActiveFromToken(
      req.user, Constants.COMPONENTS.ORGANIZATION,
      Constants.ACTION_UPDATE, Constants.ENTITY_SITE, 'SiteService', 'handleGetUsersFromSite');
    // Filter
    const filteredRequest = SiteSecurity.filterSiteUsersRequest(req.query);
    // Check Mandatory fields
    if (!filteredRequest.SiteID) {
      // Not Found!
      throw new AppError(
        Constants.CENTRAL_SERVER,
        'The Site\'s ID must be provided', Constants.HTTP_GENERAL_ERROR,
        'SiteService', 'handleGetUsersFromSite', req.user);
    }
    // Get the Site
    const site = await SiteStorage.getSite(req.user.tenantID, filteredRequest.SiteID);
    if (!site) {
      throw new AppError(
        Constants.CENTRAL_SERVER,
        `The Site with ID '${filteredRequest.SiteID}' does not exist`, Constants.HTTP_OBJECT_DOES_NOT_EXIST_ERROR,
        'SiteService', 'handleGetUsersFromSite', req.user);
    }
    // Check auth
    if (!Authorizations.canUpdateSite(req.user, filteredRequest.SiteID)) {
      throw new AppAuthError(
        Constants.ACTION_UPDATE,
        Constants.ENTITY_SITE,
        site.id,
        Constants.HTTP_AUTH_ERROR,
        'SiteService', 'handleGetUsersFromSite',
        req.user);
    }
    // Get users
    const users = await SiteStorage.getUsers(req.user.tenantID,
      {
        search: filteredRequest.Search,
        siteID: filteredRequest.SiteID
      },
      {
        limit: filteredRequest.Limit,
        skip: filteredRequest.Skip,
        sort: filteredRequest.Sort,
        onlyRecordCount: filteredRequest.OnlyRecordCount
      },
      ['user.id', 'user.name', 'user.firstName', 'user.email', 'user.role', 'siteAdmin', 'siteID']
    );
    // Filter
    users.result = users.result.map((siteuser) => ({
      siteID: siteuser.siteID,
      siteAdmin: siteuser.siteAdmin,
<<<<<<< HEAD
        user: siteuser.user
=======
      user: UserSecurity.filterUserResponse(siteuser.user, req.user)
>>>>>>> 5fdb88e2
    }));
    res.json(users);
    next();
  }

  public static async handleDeleteSite(action: string, req: Request, res: Response, next: NextFunction): Promise<void> {
    // Check if component is active
    UtilsService.assertComponentIsActiveFromToken(
      req.user, Constants.COMPONENTS.ORGANIZATION,
      Constants.ACTION_DELETE, Constants.ENTITY_SITE, 'SiteService', 'handleDeleteSite');
    // Filter
    const siteID = SiteSecurity.filterSiteRequestByID(req.query);
    // Check Mandatory fields
    UtilsService.assertIdIsProvided(siteID, 'SiteService', 'handleDeleteSite', req.user);
    // Check
    if (!Authorizations.canDeleteSite(req.user, siteID)) {
      throw new AppAuthError(
        Constants.ACTION_DELETE,
        Constants.ENTITY_SITE,
        siteID,
        Constants.HTTP_AUTH_ERROR,
        'SiteService', 'handleDeleteSite',
        req.user);
    }
    // Get
    const site = await SiteStorage.getSite(req.user.tenantID, siteID);
    UtilsService.assertObjectExists(site, `Site with ID '${siteID}' does not exist`, 'SiteService', 'handleDeleteSite', req.user);
    // Delete
    await SiteStorage.deleteSite(req.user.tenantID, site.id);
    // Log
    Logging.logSecurityInfo({
      tenantID: req.user.tenantID,
      user: req.user, module: 'SiteService', method: 'handleDeleteSite',
      message: `Site '${site.name}' has been deleted successfully`,
      action: action, detailedMessages: site
    });
    // Ok
    res.json(Constants.REST_RESPONSE_SUCCESS);
    next();
  }

  public static async handleGetSite(action: string, req: Request, res: Response, next: NextFunction): Promise<void> {
    // Check if component is active
    UtilsService.assertComponentIsActiveFromToken(
      req.user, Constants.COMPONENTS.ORGANIZATION,
      Constants.ACTION_READ, Constants.ENTITY_SITE, 'SiteService', 'handleGetSite');
    // Filter
    const filteredRequest = SiteSecurity.filterSiteRequest(req.query);
    UtilsService.assertIdIsProvided(filteredRequest.ID, 'SiteService', 'handleGetSite', req.user);
    // Check auth
    if (!Authorizations.canReadSite(req.user, filteredRequest.ID)) {
      throw new AppAuthError(
        Constants.ACTION_READ,
        Constants.ENTITY_SITE,
        filteredRequest.ID, Constants.HTTP_AUTH_ERROR, 'SiteService',
        'handleGetSite', req.user);
    }
    // Get it
    const site = await SiteStorage.getSite(req.user.tenantID, filteredRequest.ID);
    UtilsService.assertObjectExists(site, `Site with ID '${filteredRequest.ID}' does not exist`, 'SiteService', 'handleGetSite', req.user);
    // Return
    res.json(
      // Filter
      SiteSecurity.filterSiteResponse(site, req.user)
    );
    next();
  }

  public static async handleGetSites(action: string, req: Request, res: Response, next: NextFunction): Promise<void> {
    // Check if component is active
    UtilsService.assertComponentIsActiveFromToken(
      req.user, Constants.COMPONENTS.ORGANIZATION,
      Constants.ACTION_LIST, Constants.ENTITY_SITES, 'SiteService', 'handleGetSites');
    // Check auth
    if (!Authorizations.canListSites(req.user)) {
      throw new AppAuthError(
        Constants.ACTION_LIST,
        Constants.ENTITY_SITES,
        null,
        Constants.HTTP_AUTH_ERROR,
        'SiteService', 'handleGetSites',
        req.user);
    }
    // Filter
    const filteredRequest = SiteSecurity.filterSitesRequest(req.query);
    // Get the sites
    const sites = await SiteStorage.getSites(req.user.tenantID,
      {
        'search': filteredRequest.Search,
        'userID': filteredRequest.UserID,
        'companyIDs': (filteredRequest.CompanyID ? filteredRequest.CompanyID.split('|') : null),
        'siteIDs': (filteredRequest.SiteID ? filteredRequest.SiteID.split('|') : Authorizations.getAuthorizedSiteIDs(req.user)),
        'withCompany': filteredRequest.WithCompany,
        'excludeSitesOfUserID': filteredRequest.ExcludeSitesOfUserID,
        'withAvailableChargers': filteredRequest.WithAvailableChargers
      },
      {
        limit: filteredRequest.Limit,
        skip: filteredRequest.Skip,
        sort: filteredRequest.Sort,
        onlyRecordCount: filteredRequest.OnlyRecordCount
      },
      ['id', 'name', 'address.latitude', 'address.longitude', 'address.city', 'address.country', 'companyID', 'company.name',
        'autoUserSiteAssignment']
    );
    // Build the result
    if (sites.result && sites.result.length > 0) {
      // Filter
      SiteSecurity.filterSitesResponse(sites, req.user);
    }
    res.json(sites);
    next();
  }

  public static async handleGetSiteImage(action: string, req: Request, res: Response, next: NextFunction): Promise<void> {
    // Check if component is active
    UtilsService.assertComponentIsActiveFromToken(
      req.user, Constants.COMPONENTS.ORGANIZATION,
      Constants.ACTION_READ, Constants.ENTITY_SITE, 'SiteService', 'handleGetSiteImage');

    // Filter
    const siteID = SiteSecurity.filterSiteRequestByID(req.query);
    UtilsService.assertIdIsProvided(siteID, 'SiteService', 'handleGetSiteImage', req.user);
    // Check auth
    if (!Authorizations.canReadSite(req.user, siteID)) {
      throw new AppAuthError(
        Constants.ACTION_READ,
        Constants.ENTITY_SITE,
        siteID,
        Constants.HTTP_AUTH_ERROR,
        'SiteService', 'handleGetSiteImage',
        req.user);
    }
    // Get it
    const site = await SiteStorage.getSite(req.user.tenantID, siteID);
    UtilsService.assertObjectExists(site, `Site with ID '${siteID}' does not exist`, 'SiteService', 'handleGetSiteImage', req.user);
    // Get the image
    const siteImage = await SiteStorage.getSiteImage(req.user.tenantID, siteID);
    // Return
    res.json(siteImage);
    next();
  }

  public static async handleCreateSite(action: string, req: Request, res: Response, next: NextFunction): Promise<void> {
    // Check if component is active
    UtilsService.assertComponentIsActiveFromToken(
      req.user, Constants.COMPONENTS.ORGANIZATION,
      Constants.ACTION_CREATE, Constants.ENTITY_SITE, 'SiteService', 'handleCreateSite');
    // Check auth
    if (!Authorizations.canCreateSite(req.user)) {
      throw new AppAuthError(
        Constants.ACTION_CREATE,
        Constants.ENTITY_SITE,
        null,
        Constants.HTTP_AUTH_ERROR,
        'SiteService', 'handleCreateSite',
        req.user);
    }
    // Filter
    const filteredRequest = SiteSecurity.filterSiteCreateRequest(req.body);
    // Check
    Utils.checkIfSiteValid(filteredRequest, req);
    // Check Company
    const company = await CompanyStorage.getCompany(req.user.tenantID, filteredRequest.companyID);
    UtilsService.assertObjectExists(company, `Company ID '${filteredRequest.companyID}' does not exist`, 'SiteService', 'handleCreateSite', req.user);
    // Create site
    const site: Site = {
      ...filteredRequest,
      createdBy: { id: req.user.id },
      createdOn: new Date()
    } as Site;
    // Save
    site.id = await SiteStorage.saveSite(req.user.tenantID, site, true);
    // Log
    Logging.logSecurityInfo({
      tenantID: req.user.tenantID,
      user: req.user, module: 'SiteService', method: 'handleCreateSite',
      message: `Site '${site.name}' has been created successfully`,
      action: action, detailedMessages: site
    });
    // Ok
    res.json(Object.assign({ id: site.id }, Constants.REST_RESPONSE_SUCCESS));
    next();
  }

  public static async handleUpdateSite(action: string, req: Request, res: Response, next: NextFunction): Promise<void> {
    // Check if component is active
    UtilsService.assertComponentIsActiveFromToken(
      req.user, Constants.COMPONENTS.ORGANIZATION,
      Constants.ACTION_UPDATE, Constants.ENTITY_SITE, 'SiteService', 'handleUpdateSite');
    // Filter
    const filteredRequest = SiteSecurity.filterSiteUpdateRequest(req.body);
    // Check
    Utils.checkIfSiteValid(filteredRequest, req);
    // Check auth
    if (!Authorizations.canUpdateSite(req.user, filteredRequest.id)) {
      throw new AppAuthError(
        Constants.ACTION_UPDATE,
        Constants.ENTITY_SITE,
        filteredRequest.id,
        Constants.HTTP_AUTH_ERROR,
        'SiteService', 'handleUpdateSite',
        req.user);
    }
    // Get Site
    const site: Site = await SiteStorage.getSite(req.user.tenantID, filteredRequest.id);
    UtilsService.assertObjectExists(site, `Site with ID '${filteredRequest.id}' does not exist`, 'SiteService', 'handleUpdateSite', req.user);
    // Update
    site.lastChangedBy = { 'id': req.user.id };
    site.lastChangedOn = new Date();
    // Save
    await SiteStorage.saveSite(req.user.tenantID, { ...site, ...filteredRequest }, true);
    // Log
    Logging.logSecurityInfo({
      tenantID: req.user.tenantID,
      user: req.user, module: 'SiteService', method: 'handleUpdateSite',
      message: `Site '${site.name}' has been updated successfully`,
      action: action, detailedMessages: site
    });
    // Ok
    res.json(Constants.REST_RESPONSE_SUCCESS);
    next();
  }
}<|MERGE_RESOLUTION|>--- conflicted
+++ resolved
@@ -248,11 +248,7 @@
     users.result = users.result.map((siteuser) => ({
       siteID: siteuser.siteID,
       siteAdmin: siteuser.siteAdmin,
-<<<<<<< HEAD
-        user: siteuser.user
-=======
       user: UserSecurity.filterUserResponse(siteuser.user, req.user)
->>>>>>> 5fdb88e2
     }));
     res.json(users);
     next();
