--- conflicted
+++ resolved
@@ -11,12 +11,8 @@
 import CompanyStorage from '../../../storage/mongodb/CompanyStorage';
 import SiteStorage from '../../../storage/mongodb/SiteStorage';
 import UserSecurity from "./security/UserSecurity";
-<<<<<<< HEAD
 import { Request, Response, NextFunction } from 'express';
 import UserStorage from '../../../storage/mongodb/UserStorage';
-=======
-import Utils from '../../../utils/Utils';
->>>>>>> 4159fc52
 
 export default class SiteService {
 
@@ -28,47 +24,15 @@
         Constants.ACTION_UPDATE, Constants.ENTITY_SITE, 'SiteService', 'handleAddUsersToSite');
 
       // Filter
-<<<<<<< HEAD
       const filteredRequest = SiteSecurity.filterAssignSiteUsers(req.body, req.user);
 
-=======
-      const filteredRequest = SiteSecurity.filterAddUsersToSiteRequest(req.body, req.user);
-      // Check Mandatory fields
-      if (!filteredRequest.siteID) {
-        // Not Found!
-        throw new AppError(
-          Constants.CENTRAL_SERVER,
-          `The Site's ID must be provided`, Constants.HTTP_GENERAL_ERROR,
-          'SiteService', 'handleAddUsersToSite', req.user);
-      }
-      if (!filteredRequest.userIDs || (filteredRequest.userIDs && filteredRequest.userIDs.length <= 0)) {
-        // Not Found!
-        throw new AppError(
-          Constants.CENTRAL_SERVER,
-          `The User's IDs must be provided`, Constants.HTTP_GENERAL_ERROR,
-          'SiteService', 'handleAddUsersToSite', req.user);
-      }
-      // Get the Site
-      const site = await Site.getSite(req.user.tenantID, filteredRequest.siteID);
-      if (!site) {
-        throw new AppError(
-          Constants.CENTRAL_SERVER,
-          `The Site with ID '${filteredRequest.siteID}' does not exist anymore`, Constants.HTTP_OBJECT_DOES_NOT_EXIST_ERROR,
-          'SiteService', 'handleAddUsersToSite', req.user);
-      }
->>>>>>> 4159fc52
       // Check auth
       if (!Authorizations.canUpdateSite(req.user)) {
         throw new AppAuthError(
           Constants.ACTION_UPDATE,
           Constants.ENTITY_SITE,
-<<<<<<< HEAD
           filteredRequest.siteID,
           560,
-=======
-          site.getID(),
-          Constants.HTTP_AUTH_ERROR,
->>>>>>> 4159fc52
           'SiteService', 'handleAddUsersToSite',
           req.user);
       }
@@ -121,65 +85,13 @@
     }
   }
 
-<<<<<<< HEAD
   public static async handleUpdateSiteUsersRole(action: string, req: Request, res: Response, next: NextFunction): Promise<void> {
     try {
-      if (!await UtilsService.isOrganizationComponentActive(req.user.tenantID)) {
-        throw new OrganizationComponentInactiveError(
-          Constants.ACTION_UPDATE,
-          Constants.ENTITY_SITE,
-          560, 'SiteService', 'handleUpdateSiteUsersRole');
-      }
+      UtilsService.assertComponentIsActive(req.user.tenantID, 'Organization', Constants.ACTION_UPDATE,
+      Constants.ENTITY_SITE, 'SiteService', 'handleUpdateSiteUsersRole');
+      
       const filteredRequest = SiteSecurity.filterUpdateSiteUsersRoleRequest(req.body, req.user);
       
-      if (!Authorizations.canUpdateSite(req.user)) {
-=======
-  static async handleUpdateSiteUserAdmin(action, req, res, next) {
-    try {
-      // Check if component is active
-      await UtilsService.assertComponentIsActive(
-        req.user.tenantID, Constants.COMPONENTS.ORGANIZATION,
-        Constants.ACTION_UPDATE, Constants.ENTITY_SITE, 'SiteService', 'handleUpdateSiteUserAdmin');
-      // Filter
-      const filteredRequest = SiteSecurity.filterUpdateSiteUserRoleRequest(req.body);
-      // Check
-      if (!filteredRequest.userID) {
-        throw new AppError(
-          Constants.CENTRAL_SERVER,
-          `The User ID must be provided`, Constants.HTTP_GENERAL_ERROR,
-          'SiteService', 'handleUpdateSiteUserAdmin', req.user);
-      }
-      if (!filteredRequest.siteID) {
-        throw new AppError(
-          Constants.CENTRAL_SERVER,
-          `The Site ID must be provided`, Constants.HTTP_GENERAL_ERROR,
-          'SiteService', 'handleUpdateSiteUserAdmin', req.user, filteredRequest.userID);
-      }
-      if (!('siteAdmin' in filteredRequest)) {
-        throw new AppError(
-          Constants.CENTRAL_SERVER,
-          `The Site Admin value must be provided`, Constants.HTTP_GENERAL_ERROR,
-          'SiteService', 'handleUpdateSiteUserAdmin', req.user, filteredRequest.userID);
-      }
-      if (!Authorizations.canUpdateSite(req.user, filteredRequest.siteID)) {
->>>>>>> 4159fc52
-        throw new AppAuthError(
-          Constants.ACTION_UPDATE,
-          Constants.ENTITY_SITE,
-          filteredRequest.siteID,
-          Constants.HTTP_AUTH_ERROR,
-          'SiteService', 'handleUpdateSiteUserAdmin',
-          req.user, filteredRequest.userID);
-      }
-      if (!Authorizations.canUpdateUser(req.user, filteredRequest.userID)) {
-        throw new AppAuthError(
-          Constants.ACTION_UPDATE,
-          Constants.ENTITY_USER,
-          filteredRequest.userID,
-          Constants.HTTP_AUTH_ERROR,
-          'SiteService', 'handleUpdateSiteUserAdmin',
-          req.user, filteredRequest.userID);
-      }
       // Get the Site
       const site = await SiteStorage.getSite(req.user.tenantID, filteredRequest.siteID);
       if (!site) {
@@ -203,12 +115,8 @@
           `Only Users with Basic role can be Site Admin`, Constants.HTTP_GENERAL_ERROR,
           'SiteService', 'handleUpdateSiteUserAdmin', req.user, filteredRequest.userID);
       }
-<<<<<<< HEAD
       await SiteStorage.updateSiteUsersRole(req.user.tenantID, filteredRequest.siteID, filteredRequest.userIDs, filteredRequest.role);
 
-=======
-      await Site.updateSiteUserAdmin(req.user.tenantID, filteredRequest.siteID, filteredRequest.userID, filteredRequest.siteAdmin);
->>>>>>> 4159fc52
       // Log
       Logging.logSecurityInfo({
         tenantID: req.user.tenantID,
@@ -233,29 +141,9 @@
         Constants.ACTION_UPDATE, Constants.ENTITY_SITE, 'SiteService', 'handleRemoveUsersFromSite');
 
       // Filter
-<<<<<<< HEAD
       const filteredRequest = SiteSecurity.filterAssignSiteUsers(req.body, req.user);
 
       if (!Authorizations.canUpdateSite(req.user)) {
-=======
-      const filteredRequest = SiteSecurity.filterRemoveUsersFromSiteRequest(req.body, req.user);
-      // Check Mandatory fields
-      if (!filteredRequest.siteID) {
-        // Not Found!
-        throw new AppError(
-          Constants.CENTRAL_SERVER,
-          `The Site's ID must be provided`, Constants.HTTP_GENERAL_ERROR,
-          'SiteService', 'handleRemoveUsersFromSite', req.user);
-      }
-      if (!filteredRequest.userIDs || (filteredRequest.userIDs && filteredRequest.userIDs.length <= 0)) {
-        // Not Found!
-        throw new AppError(
-          Constants.CENTRAL_SERVER,
-          `The Site's IDs must be provided`, Constants.HTTP_GENERAL_ERROR,
-          'SiteService', 'handleRemoveUsersFromSite', req.user);
-      }
-      if (!Authorizations.canUpdateSite(req.user, filteredRequest.siteID)) {
->>>>>>> 4159fc52
         throw new AppAuthError(
           Constants.ACTION_UPDATE,
           Constants.ENTITY_SITE,
