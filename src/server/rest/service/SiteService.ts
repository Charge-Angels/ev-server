import { NextFunction, Request, Response } from 'express';
import AppAuthError from '../../../exception/AppAuthError';
import AppError from '../../../exception/AppError';
import Authorizations from '../../../authorization/Authorizations';
import CompanyStorage from '../../../storage/mongodb/CompanyStorage';
import Constants from '../../../utils/Constants';
import Logging from '../../../utils/Logging';
import Site from '../../../types/Site';
import SiteSecurity from './security/SiteSecurity';
import SiteStorage from '../../../storage/mongodb/SiteStorage';
import UserSecurity from './security/UserSecurity';
import Utils from '../../../utils/Utils';
import UtilsService from './UtilsService';
import UserStorage from '../../../storage/mongodb/UserStorage';

export default class SiteService {

  public static async handleAssignUsersToSites(action: string, req: Request, res: Response, next: NextFunction): Promise<void> {
    // Check if component is active
    await UtilsService.assertComponentIsActive(
      req.user.tenantID, Constants.COMPONENTS.ORGANIZATION,
      Constants.ACTION_UPDATE, Constants.ENTITY_SITE, 'SiteService', 'handleAssignUsersToSites');

    //TODO: Fill this in based on content of both other files
  }

  public static async handleAddUsersToSite(action: string, req: Request, res: Response, next: NextFunction): Promise<void> {
    // Check if component is active
    await UtilsService.assertComponentIsActive(
      req.user.tenantID, Constants.COMPONENTS.ORGANIZATION,
      Constants.ACTION_UPDATE, Constants.ENTITY_SITE, 'SiteService', 'handleAddUsersToSite');
    // Filter
    const filteredRequest = SiteSecurity.filterAssignSiteUsers(req.body);
    // Check auth
    if (!Authorizations.canUpdateSite(req.user, filteredRequest.siteID)) {
      throw new AppAuthError(
        Constants.ACTION_UPDATE,
        Constants.ENTITY_SITE,
        filteredRequest.siteID,
        Constants.HTTP_AUTH_ERROR,
        'SiteService', 'handleAddUsersToSite',
        req.user);
    }
    if (!filteredRequest.siteID) {
      throw new AppError(
        Constants.CENTRAL_SERVER,
        'The Site\'s ID must be provided', 500,
        'SiteSecurity', 'filterAssignSiteUsers', req.user);
    }
    if (!filteredRequest.userIDs || (filteredRequest.userIDs && filteredRequest.userIDs.length <= 0)) {
      throw new AppError(
        Constants.CENTRAL_SERVER,
        'The User\'s IDs must be provided', 500,
        'SiteScurity', 'filterAssignSiteUsers', req.user);
    }
    // Get the Site
    const site = await SiteStorage.getSite(req.user.tenantID, filteredRequest.siteID);
    if (!site) {
      throw new AppError(
        Constants.CENTRAL_SERVER,
        `The Site with ID '${filteredRequest.siteID}' does not exist`,
        Constants.HTTP_OBJECT_DOES_NOT_EXIST_ERROR,
        'SiteService', 'handleAddUsersToSite', req.user);
    }
    for (const userID of filteredRequest.userIDs) {
      // Check the user
      const user = await UserStorage.getUser(req.user.tenantID, userID);
      if (!user) {
        throw new AppError(
          Constants.CENTRAL_SERVER,
          `The User with ID '${userID}' does not exist`, Constants.HTTP_OBJECT_DOES_NOT_EXIST_ERROR,
          'SiteService', 'handleAddUsersToSite', req.user);
      }
      // Check auth
      if (!Authorizations.canUpdateUser(req.user, userID)) {
        throw new AppAuthError(
          Constants.ACTION_UPDATE,
          Constants.ENTITY_USER,
          userID,
          Constants.HTTP_AUTH_ERROR,
          'SiteService', 'handleAddUsersToSite',
          req.user, user);
      }
    }
    // Save
    await SiteStorage.addUsersToSite(req.user.tenantID, filteredRequest.siteID, filteredRequest.userIDs);
    // Log
    Logging.logSecurityInfo({
      tenantID: req.user.tenantID,
      user: req.user, module: 'SiteService', method: 'handleAddUsersToSite',
      message: 'Site\'s Users have been added successfully', action: action
    });
    // Ok
    res.json(Constants.REST_RESPONSE_SUCCESS);
    next();
  }

  public static async handleUpdateSiteUserAdmin(action: string, req: Request, res: Response, next: NextFunction): Promise<void> {
    // Check if component is active
    await UtilsService.assertComponentIsActive(
      req.user.tenantID, Constants.COMPONENTS.ORGANIZATION,
      Constants.ACTION_UPDATE, Constants.ENTITY_SITE, 'SiteService', 'handleUpdateSiteUserAdmin');
    // Filter
    const filteredRequest = SiteSecurity.filterUpdateSiteUserAdminRequest(req.body);
    // Check
    if (!filteredRequest.userID) {
      throw new AppError(
        Constants.CENTRAL_SERVER,
        'The User ID must be provided', Constants.HTTP_GENERAL_ERROR,
        'SiteService', 'handleUpdateSiteUserAdmin', req.user);
    }
    if (!filteredRequest.siteID) {
      throw new AppError(
        Constants.CENTRAL_SERVER,
        'The Site ID must be provided', Constants.HTTP_GENERAL_ERROR,
        'SiteService', 'handleUpdateSiteUserAdmin', req.user, filteredRequest.userID);
    }
    if (!filteredRequest.hasOwnProperty('siteAdmin')) {
      throw new AppError(
        Constants.CENTRAL_SERVER,
        'The Site Admin value must be provided', Constants.HTTP_GENERAL_ERROR,
        'SiteService', 'handleUpdateSiteUserAdmin', req.user, filteredRequest.userID);
    }
    if (req.user.id === filteredRequest.userID) {
      throw new AppError(
        Constants.CENTRAL_SERVER,
        'Cannot change the site Admin on the logged user', Constants.HTTP_GENERAL_ERROR,
        'SiteService', 'handleUpdateSiteUserAdmin', req.user, filteredRequest.userID);
    }
    if (!Authorizations.canUpdateSite(req.user, filteredRequest.siteID)) {
      throw new AppAuthError(
        Constants.ACTION_UPDATE,
        Constants.ENTITY_SITE,
        filteredRequest.siteID,
        Constants.HTTP_AUTH_ERROR,
        'SiteService', 'handleUpdateSiteUserAdmin',
        req.user, filteredRequest.userID);
    }
    if (!Authorizations.canUpdateUser(req.user, filteredRequest.userID)) {
      throw new AppAuthError(
        Constants.ACTION_UPDATE,
        Constants.ENTITY_USER,
        filteredRequest.userID,
        Constants.HTTP_AUTH_ERROR,
        'SiteService', 'handleUpdateSiteUserAdmin',
        req.user, filteredRequest.userID);
    }
    // Get the Site
    const site = await SiteStorage.getSite(req.user.tenantID, filteredRequest.siteID);
    if (!site) {
      throw new AppError(
        Constants.CENTRAL_SERVER,
        `The Site with ID '${filteredRequest.siteID}' does not exist`, Constants.HTTP_OBJECT_DOES_NOT_EXIST_ERROR,
        'SiteService', 'handleUpdateSiteUserAdmin', req.user, filteredRequest.userID);
    }
    // Get the User
    const user = await UserStorage.getUser(req.user.tenantID, filteredRequest.userID);
    if (!user) {
      throw new AppError(
        Constants.CENTRAL_SERVER,
        `The User with ID '${filteredRequest.userID}' does not exist`, Constants.HTTP_OBJECT_DOES_NOT_EXIST_ERROR,
        'SiteService', 'handleUpdateSiteUserAdmin', req.user, filteredRequest.userID);
    }
    // Check user
    if (!Authorizations.isBasic(user.role)) {
      throw new AppError(
        Constants.CENTRAL_SERVER,
        'Only Users with Basic role can be Site Admin', Constants.HTTP_GENERAL_ERROR,
        'SiteService', 'handleUpdateSiteUserAdmin', req.user, filteredRequest.userID);
    }
    // Update
    await SiteStorage.updateSiteUserAdmin(req.user.tenantID, filteredRequest.siteID, filteredRequest.userID, filteredRequest.siteAdmin);
    // Log
    Logging.logSecurityInfo({
      tenantID: req.user.tenantID,
      user: req.user, module: 'SiteService', method: 'handleUpdateSiteUserAdmin',
      message: `The User '${Utils.buildUserFullName(user)}' has been ${filteredRequest.siteAdmin ? 'assigned' : 'removed'} the Site Admin role on site '${site.name}'`,
      action: action
    });
    // Ok
    res.json(Constants.REST_RESPONSE_SUCCESS);
    next();
  }

  public static async handleRemoveUsersFromSite(action: string, req: Request, res: Response, next: NextFunction): Promise<void> {
    // Check if component is active
    await UtilsService.assertComponentIsActive(
      req.user.tenantID, Constants.COMPONENTS.ORGANIZATION,
      Constants.ACTION_UPDATE, Constants.ENTITY_SITE, 'SiteService', 'handleRemoveUsersFromSite');
    // Filter
    const filteredRequest = SiteSecurity.filterAssignSiteUsers(req.body);
    if (!Authorizations.canUpdateSite(req.user, filteredRequest.siteID)) {
      throw new AppAuthError(
        Constants.ACTION_UPDATE,
        Constants.ENTITY_SITE,
        filteredRequest.siteID,
        Constants.HTTP_AUTH_ERROR,
        'SiteService', 'handleRemoveUsersFromSite',
        req.user);
    }
    // Get the Site
    const site = await SiteStorage.getSite(req.user.tenantID, filteredRequest.siteID);
    if (!site) {
      throw new AppError(
        Constants.CENTRAL_SERVER,
        `The Site with ID '${filteredRequest.siteID}' does not exist`, Constants.HTTP_OBJECT_DOES_NOT_EXIST_ERROR,
        'SiteService', 'handleRemoveUsersFromSite', req.user);
    }
    // Get Users
    for (const userID of filteredRequest.userIDs) {
      // Check the user
      const user = await UserStorage.getUser(req.user.tenantID, userID);
      if (!user) {
        throw new AppError(
          Constants.CENTRAL_SERVER,
          `The User with ID '${userID}' does not exist`, Constants.HTTP_OBJECT_DOES_NOT_EXIST_ERROR,
          'SiteService', 'handleRemoveUsersFromSite', req.user);
      }
      // Check auth
      if (!Authorizations.canUpdateUser(req.user, userID)) {
        throw new AppAuthError(
          Constants.ACTION_UPDATE,
          Constants.ENTITY_USER,
          userID,
          Constants.HTTP_AUTH_ERROR,
          'SiteService', 'handleRemoveUsersFromSite',
          req.user, user);
      }
    }
    // Save
    await SiteStorage.removeUsersFromSite(req.user.tenantID, filteredRequest.siteID, filteredRequest.userIDs);
    // Log
    Logging.logSecurityInfo({
      tenantID: req.user.tenantID,
      user: req.user, module: 'SiteService', method: 'handleRemoveUsersFromSite',
      message: 'Site\'s Users have been removed successfully', action: action
    });
    // Ok
    res.json(Constants.REST_RESPONSE_SUCCESS);
    next();
  }

  public static async handleGetUsers(action: string, req: Request, res: Response, next: NextFunction): Promise<void> {
    // Check if component is active
    await UtilsService.assertComponentIsActive(
      req.user.tenantID, Constants.COMPONENTS.ORGANIZATION,
      Constants.ACTION_UPDATE, Constants.ENTITY_SITE, 'SiteService', 'handleGetUsersFromSite');
    // Filter
    const filteredRequest = SiteSecurity.filterSiteUsersRequest(req.query);
    // Check Mandatory fields
    if (!filteredRequest.SiteID) {
      // Not Found!
      throw new AppError(
        Constants.CENTRAL_SERVER,
        'The Site\'s ID must be provided', Constants.HTTP_GENERAL_ERROR,
        'SiteService', 'handleGetUsersFromSite', req.user);
    }
    // Get the Site
    const site = await SiteStorage.getSite(req.user.tenantID, filteredRequest.SiteID);
    if (!site) {
      throw new AppError(
        Constants.CENTRAL_SERVER,
        `The Site with ID '${filteredRequest.SiteID}' does not exist`, Constants.HTTP_OBJECT_DOES_NOT_EXIST_ERROR,
        'SiteService', 'handleGetUsersFromSite', req.user);
    }
    // Check auth
    if (!Authorizations.canUpdateSite(req.user, filteredRequest.SiteID)) {
      throw new AppAuthError(
        Constants.ACTION_UPDATE,
        Constants.ENTITY_SITE,
        site.id,
        Constants.HTTP_AUTH_ERROR,
        'SiteService', 'handleGetUsersFromSite',
        req.user);
    }
    // Get users
    const users = await SiteStorage.getUsers(req.user.tenantID,
      {
<<<<<<< HEAD
        search: filteredRequest.Search,
        siteID: filteredRequest.SiteID,
        onlyRecordCount: filteredRequest.OnlyRecordCount
=======
        siteID: filteredRequest.SiteID
>>>>>>> bf1caf39
      },
      { limit: filteredRequest.Limit, skip: filteredRequest.Skip, sort: filteredRequest.Sort, onlyRecordCount: filteredRequest.OnlyRecordCount },
      ['user.id', 'user.name', 'user.firstName', 'user.email', 'user.role', 'siteAdmin', 'siteID']
    );
    // Filter
    users.result = users.result.map((siteuser) => {
      return {
        siteID: siteuser.siteID,
        siteAdmin: siteuser.siteAdmin,
        user: UserSecurity.filterUserResponse(siteuser.user, req.user)
      };
    });
    res.json(users);
    next();
  }

  public static async handleDeleteSite(action: string, req: Request, res: Response, next: NextFunction): Promise<void> {
    // Check if component is active
    await UtilsService.assertComponentIsActive(
      req.user.tenantID, Constants.COMPONENTS.ORGANIZATION,
      Constants.ACTION_DELETE, Constants.ENTITY_SITE, 'SiteService', 'handleDeleteSite');
    // Filter
    const id = SiteSecurity.filterSiteRequestByID(req.query);
    // Check Mandatory fields
    UtilsService.assertIdIsProvided(id, 'SiteService', 'handleDeleteSite', req.user);
    // Check
    if (!Authorizations.canDeleteSite(req.user, id)) {
      throw new AppAuthError(
        Constants.ACTION_DELETE,
        Constants.ENTITY_SITE,
        id,
        Constants.HTTP_AUTH_ERROR,
        'SiteService', 'handleDeleteSite',
        req.user);
    }
    // Get
    const site = await SiteStorage.getSite(req.user.tenantID, id);
    UtilsService.assertObjectExists(site, `Site with ID '${id}' does not exist`, 'SiteService', 'handleDeleteSite', req.user);
    // Delete
    await SiteStorage.deleteSite(req.user.tenantID, site.id);
    // Log
    Logging.logSecurityInfo({
      tenantID: req.user.tenantID,
      user: req.user, module: 'SiteService', method: 'handleDeleteSite',
      message: `Site '${site.name}' has been deleted successfully`,
      action: action, detailedMessages: site
    });
    // Ok
    res.json(Constants.REST_RESPONSE_SUCCESS);
    next();
  }

  public static async handleGetSite(action: string, req: Request, res: Response, next: NextFunction): Promise<void> {
    // Check if component is active
    await UtilsService.assertComponentIsActive(
      req.user.tenantID, Constants.COMPONENTS.ORGANIZATION,
      Constants.ACTION_READ, Constants.ENTITY_SITE, 'SiteService', 'handleGetSite');
    // Filter
    const filteredRequest = SiteSecurity.filterSiteRequest(req.query);
    UtilsService.assertIdIsProvided(filteredRequest.ID, 'SiteService', 'handleGetSite', req.user);
    // Get it
    const site = await SiteStorage.getSite(req.user.tenantID, filteredRequest.ID);
    UtilsService.assertObjectExists(site, `The Site with ID '${filteredRequest.ID}' does not exist`, 'SiteService', 'handleGetSite', req.user);
    // Return
    res.json(
      // Filter
      SiteSecurity.filterSiteResponse(site, req.user)
    );
    next();
  }

  public static async handleGetSites(action: string, req: Request, res: Response, next: NextFunction): Promise<void> {
    // Check if component is active
    await UtilsService.assertComponentIsActive(
      req.user.tenantID, Constants.COMPONENTS.ORGANIZATION,
      Constants.ACTION_LIST, Constants.ENTITY_SITES, 'SiteService', 'handleGetSites');
    // Filter
    const filteredRequest = SiteSecurity.filterSitesRequest(req.query, req.user);
    // Check auth
    if (!Authorizations.canListSites(req.user)) {
      // Not Authorized!
      throw new AppAuthError(
        Constants.ACTION_LIST,
        Constants.ENTITY_SITES,
        null,
        Constants.HTTP_AUTH_ERROR,
        'SiteService', 'handleGetSites',
        req.user);
    }
    // Get the sites
    const sites = await SiteStorage.getSites(req.user.tenantID,
      {
        'search': filteredRequest.Search,
        'userID': filteredRequest.UserID,
        'companyID': filteredRequest.CompanyID,
        'siteIDs': Authorizations.getAuthorizedSiteIDs(req.user),
        'withCompany': filteredRequest.WithCompany,
        'excludeSitesOfUserID': filteredRequest.ExcludeSitesOfUserID,
        'withAvailableChargers': filteredRequest.WithAvailableChargers,
        'onlyRecordCount': filteredRequest.OnlyRecordCount
      },
      { limit: filteredRequest.Limit, skip: filteredRequest.Skip, sort: filteredRequest.Sort },
      [ 'id', 'name', 'address.latitude', 'address.longitude', 'address.city', 'address.country', 'company.name',
        'autoUserSiteAssignment', 'allowAllUsersToStopTransactions']
    );
    // Filter
    SiteSecurity.filterSitesResponse(sites, req.user);
    // Return
    res.json(sites);
    next();
  }

  public static async handleGetSiteImage(action: string, req: Request, res: Response, next: NextFunction): Promise<void> {
    // Check if component is active
    await UtilsService.assertComponentIsActive(
      req.user.tenantID, Constants.COMPONENTS.ORGANIZATION,
      Constants.ACTION_READ, Constants.ENTITY_SITE, 'SiteService', 'handleGetSiteImage');

    // Filter
    const id = SiteSecurity.filterSiteRequestByID(req.query);
    UtilsService.assertIdIsProvided(id, 'SiteService', 'handleGetSiteImage', req.user);
    // Check auth
    if (!Authorizations.canReadSite(req.user, id)) {
      throw new AppAuthError(
        Constants.ACTION_READ,
        Constants.ENTITY_SITE,
        id,
        Constants.HTTP_AUTH_ERROR,
        'SiteService', 'handleGetSiteImage',
        req.user);
    }
    // Get it
    const site = await SiteStorage.getSite(req.user.tenantID, id);
    UtilsService.assertObjectExists(site, `Site with ID '${id}' does not exist`, 'SiteService', 'handleGetSiteImage', req.user);
    // Get the image
    const siteImage = await SiteStorage.getSiteImage(req.user.tenantID, id);
    // Return
    res.json(siteImage);
    next();
  }

  public static async handleCreateSite(action: string, req: Request, res: Response, next: NextFunction): Promise<void> {
    // Check if component is active
    await UtilsService.assertComponentIsActive(
      req.user.tenantID, Constants.COMPONENTS.ORGANIZATION,
      Constants.ACTION_CREATE, Constants.ENTITY_SITE, 'SiteService', 'handleCreateSite');
    // Check auth
    if (!Authorizations.canCreateSite(req.user)) {
      throw new AppAuthError(
        Constants.ACTION_CREATE,
        Constants.ENTITY_SITE,
        null,
        Constants.HTTP_AUTH_ERROR,
        'SiteService', 'handleCreateSite',
        req.user);
    }
    // Filter
    const filteredRequest = SiteSecurity.filterSiteCreateRequest(req.body);
    // Check
    SiteService._checkIfSiteValid(filteredRequest, req);
    // Check Company
    const company = await CompanyStorage.getCompany(req.user.tenantID, filteredRequest.companyID);
    UtilsService.assertObjectExists(company, `The Company ID '${filteredRequest.companyID}' does not exist`, 'SiteService', 'handleCreateSite', req.user);
    // Create site
    const usr = { id: req.user.id };
    const date = new Date();
    const newSite: Site = {
      ...filteredRequest,
      createdBy: usr,
      createdOn: date,
      lastChangedBy: usr,
      lastChangedOn: date
    } as Site;
    // Save
    newSite.id = await SiteStorage.saveSite(req.user.tenantID, newSite, true);
    // Log
    Logging.logSecurityInfo({
      tenantID: req.user.tenantID,
      user: req.user, module: 'SiteService', method: 'handleCreateSite',
      message: `Site '${newSite.name}' has been created successfully`,
      action: action, detailedMessages: newSite
    });
    // Ok
    res.json(Object.assign({ id: newSite.id }, Constants.REST_RESPONSE_SUCCESS));
    next();
  }

  public static async handleUpdateSite(action: string, req: Request, res: Response, next: NextFunction): Promise<void> {
    // Check if component is active
    await UtilsService.assertComponentIsActive(
      req.user.tenantID, Constants.COMPONENTS.ORGANIZATION,
      Constants.ACTION_UPDATE, Constants.ENTITY_SITE, 'SiteService', 'handleUpdateSite');
    // Filter
    const filteredRequest = SiteSecurity.filterSiteUpdateRequest(req.body);
    // Check
    SiteService._checkIfSiteValid(filteredRequest, req);
    // Check auth
    if (!Authorizations.canUpdateSite(req.user, filteredRequest.id)) {
      throw new AppAuthError(
        Constants.ACTION_UPDATE,
        Constants.ENTITY_SITE,
        filteredRequest.id,
        Constants.HTTP_AUTH_ERROR,
        'SiteService', 'handleUpdateSite',
        req.user);
    }
    // Get Site
    const site: Site = await SiteStorage.getSite(req.user.tenantID, filteredRequest.id);
    UtilsService.assertObjectExists(site, `Site with ID '${filteredRequest.id}' does not exist`, 'SiteService', 'handleUpdateSite', req.user);
    // Update
    site.lastChangedBy = { 'id': req.user.id };
    site.lastChangedOn = new Date();
    // Save
    await SiteStorage.saveSite(req.user.tenantID, { ...site, ...filteredRequest }, true);
    // Log
    Logging.logSecurityInfo({
      tenantID: req.user.tenantID,
      user: req.user, module: 'SiteService', method: 'handleUpdateSite',
      message: `Site '${site.name}' has been updated successfully`,
      action: action, detailedMessages: site
    });
    // Ok
    res.json(Constants.REST_RESPONSE_SUCCESS);
    next();
  }

  private static _checkIfSiteValid(filteredRequest: any, req: Request): void {
    if (req.method !== 'POST' && !filteredRequest.id) {
      throw new AppError(
        Constants.CENTRAL_SERVER,
        'Site ID is mandatory', Constants.HTTP_GENERAL_ERROR,
        'SiteService', '_checkIfSiteValid',
        req.user.id);
    }
    if (!filteredRequest.name) {
      throw new AppError(
        Constants.CENTRAL_SERVER,
        'Site Name is mandatory',
        Constants.HTTP_GENERAL_ERROR,
        'SiteService', '_checkIfSiteValid',
        req.user.id, filteredRequest.id);
    }
    if (!filteredRequest.companyID) {
      throw new AppError(
        Constants.CENTRAL_SERVER,
        'Company ID is mandatory for the Site',
        Constants.HTTP_GENERAL_ERROR,
        'SiteService', '_checkIfSiteValid',
        req.user.id, filteredRequest.id);
    }
  }
}<|MERGE_RESOLUTION|>--- conflicted
+++ resolved
@@ -276,13 +276,9 @@
     // Get users
     const users = await SiteStorage.getUsers(req.user.tenantID,
       {
-<<<<<<< HEAD
         search: filteredRequest.Search,
         siteID: filteredRequest.SiteID,
         onlyRecordCount: filteredRequest.OnlyRecordCount
-=======
-        siteID: filteredRequest.SiteID
->>>>>>> bf1caf39
       },
       { limit: filteredRequest.Limit, skip: filteredRequest.Skip, sort: filteredRequest.Sort, onlyRecordCount: filteredRequest.OnlyRecordCount },
       ['user.id', 'user.name', 'user.firstName', 'user.email', 'user.role', 'siteAdmin', 'siteID']
