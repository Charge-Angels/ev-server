--- conflicted
+++ resolved
@@ -90,78 +90,6 @@
   }
 
   public static async handleSynchronizeUsers(action: string, req: Request, res: Response, next: NextFunction) {
-<<<<<<< HEAD
-    if (!Authorizations.canSynchronizeUsersBilling(req.user)) {
-      throw new AppAuthError({
-        errorCode: Constants.HTTP_AUTH_ERROR,
-        user: req.user,
-        action: Constants.ACTION_SYNCHRONIZE_BILLING,
-        entity: Constants.ENTITY_USER,
-        module: 'BillingService',
-        method: 'handleSynchronizeUsers',
-      });
-    }
-
-    const filteredRequest: HttpBillingRequest = BillingSecurity.filterBillingRequest(req);
-    const tenant = await TenantStorage.getTenant(filteredRequest.tenantID);
-    if (!Utils.isTenantComponentActive(tenant, Constants.COMPONENTS.BILLING) ||
-        !Utils.isTenantComponentActive(tenant, Constants.COMPONENTS.PRICING)) {
-      throw new AppError({
-        source: Constants.CENTRAL_SERVER,
-        errorCode: Constants.HTTP_GENERAL_ERROR,
-        message: 'Billing or Pricing not active in this Tenant',
-        module: 'BillingService',
-        method: 'handleSynchronizeUsers',
-        action: action,
-        user: req.user
-      });
-    }
-
-    // Get Billing implementation from factory
-    const billingImpl = await BillingFactory.getBillingImpl(tenant.id);
-    if (!billingImpl) {
-      throw new AppError({
-        source: Constants.CENTRAL_SERVER,
-        errorCode: Constants.HTTP_GENERAL_ERROR,
-        message: 'Billing settings are not configured',
-        module: 'BillingService',
-        method: 'handleSynchronizeUsers',
-        action: action,
-        user: req.user
-      });
-    }
-
-    // Check
-    const actionsDone = {
-      synchronized: 0,
-      error: 0
-    };
-
-    // First step: Get recently updated customers from Billing application
-    let usersChangedInBilling = await billingImpl.getUpdatedUsersInBillingForSynchronization();
-
-    // Second step: Treat all not-synchronized users from own database
-    const usersNotSynchronized = await UserStorage.getUsers(tenant.id,
-      { 'statuses': [Constants.USER_STATUS_ACTIVE], 'notSynchronizedBillingData': true },
-      { ...Constants.DB_PARAMS_MAX_LIMIT, sort: { 'userID': 1 } });
-    if (usersNotSynchronized.count > 0) {
-      // Process them
-      Logging.logInfo({
-        tenantID: tenant.id,
-        source: Constants.CENTRAL_SERVER,
-        action: Constants.ACTION_SYNCHRONIZE_BILLING,
-        module: 'BillingService',
-        method: 'handleSynchronizeUsers',
-        message: `${usersNotSynchronized.count} changed active users are going to be synchronized with Billing application`
-      });
-      for (const user of usersNotSynchronized.result) {
-        try {
-          const newBillingUserData = await billingImpl.synchronizeUser(user);
-          if (newBillingUserData.customerID) {
-            // Delete duplicate customers
-            if (usersChangedInBilling && usersChangedInBilling.length > 0) {
-              usersChangedInBilling = usersChangedInBilling.filter((id) => id !== newBillingUserData.customerID);
-=======
     try {
       if (!Authorizations.canSynchronizeUsersBilling(req.user)) {
         throw new AppAuthError({
@@ -232,46 +160,13 @@
               actionsDone.synchronized++;
             } else {
               actionsDone.error++;
->>>>>>> 1116ef1a
-            }
-            await UserStorage.saveUserBillingData(tenant.id, user.id, newBillingUserData);
-            actionsDone.synchronized++;
-          } else {
+            }
+          } catch (error) {
             actionsDone.error++;
-          }
-        } catch (error) {
-          actionsDone.error++;
-          Logging.logActionExceptionMessage(tenant.id, Constants.ACTION_SYNCHRONIZE_BILLING, error);
-        }
-      }
-<<<<<<< HEAD
-    }
-
-    // Third step : synchronize users with old BillingData from own database
-    let usersOldBillingData = await UserStorage.getUsers(tenant.id,
-      { 'statuses': [Constants.USER_STATUS_ACTIVE] },
-      { ...Constants.DB_PARAMS_MAX_LIMIT, sort: { 'userID': 1 } });
-    const usersInBilling: Partial<User>[] = await billingImpl.getUsers();
-
-    for (const userMDB of usersOldBillingData.result) {
-      let userInBillingImpl = false;
-      for (const userBilling of usersInBilling) {
-        if (userMDB.billingData && userMDB.billingData.customerID === userBilling.billingData.customerID) {
-          userInBillingImpl = true;
-          break;
-        }
-      }
-
-      if (!userInBillingImpl) {
-        try {
-          const createReq = { ...req } as Request;
-          createReq.body = { ...req.body, ...userMDB };
-          const newBillingUserData: BillingUserData = await billingImpl.createUser(createReq);
-          if (newBillingUserData.customerID) {
-            // Keep method found in own database
-            if (userMDB.billingData && userMDB.billingData.method) {
-              newBillingUserData.method = userMDB.billingData.method;
-=======
+            Logging.logActionExceptionMessage(tenant.id, Constants.ACTION_SYNCHRONIZE_BILLING, error);
+          }
+        }
+      }
       // Third step : synchronize users with old BillingData from own database
       let usersOldBillingData = await UserStorage.getUsers(tenant.id,
         { 'statuses': [Constants.USER_STATUS_ACTIVE] },
@@ -303,50 +198,21 @@
               actionsDone.synchronized++;
             } else {
               actionsDone.error++;
->>>>>>> 1116ef1a
-            }
-            await UserStorage.saveUserBillingData(tenant.id, userMDB.id, newBillingUserData);
-            // Delete duplicate customers
-            if (usersChangedInBilling && usersChangedInBilling.length > 0) {
-              usersChangedInBilling = usersChangedInBilling.filter((id) => id !== newBillingUserData.customerID);
-            }
-            actionsDone.synchronized++;
-          } else {
+            }
+          } catch (e) {
+            Logging.logError({
+              tenantID: tenant.id,
+              source: Constants.CENTRAL_SERVER,
+              action: Constants.ACTION_SYNCHRONIZE_BILLING,
+              module: 'BillingService',
+              method: 'handleSynchronizeUsers',
+              message: `Unable to create billing customer with ID '${userMDB.billingData.customerID}`,
+              detailedMessages: `Synchronization failed for customer ID '${userMDB.billingData.customerID}' from database for reason : ${e}`
+            });
             actionsDone.error++;
           }
-        } catch (e) {
-          Logging.logError({
-            tenantID: tenant.id,
-            source: Constants.CENTRAL_SERVER,
-            action: Constants.ACTION_SYNCHRONIZE_BILLING,
-            module: 'BillingService',
-            method: 'handleSynchronizeUsers',
-            message: `Unable to create billing customer with ID '${userMDB.billingData.customerID}`,
-            detailedMessages: `Synchronization failed for customer ID '${userMDB.billingData.customerID}' from database for reason : ${e}`
-          });
-          actionsDone.error++;
-        }
-      }
-<<<<<<< HEAD
-    }
-
-    // Fourth step: synchronize remaining customers from Billing
-    if (usersChangedInBilling && usersChangedInBilling.length > 0) {
-      Logging.logInfo({
-        tenantID: tenant.id,
-        source: Constants.CENTRAL_SERVER,
-        action: Constants.ACTION_SYNCHRONIZE_BILLING,
-        module: 'BillingService',
-        method: 'handleSynchronizeUsers',
-        message: `Users are going to be synchronized for ${usersChangedInBilling.length} changed Billing customers`
-      });
-      for (const changedBillingCustomer of usersChangedInBilling) {
-        const billingUsers = await billingImpl.getUsers();
-        let userStillExistsInStripe = false;
-        for (const billingUser of billingUsers) {
-          if (billingUser.id === changedBillingCustomer) {
-            userStillExistsInStripe = true;
-=======
+        }
+      }
       // Fourth step: synchronize remaining customers from Billing
       if (usersChangedInBilling && usersChangedInBilling.length > 0) {
         Logging.logInfo({
@@ -367,50 +233,37 @@
           }
           if (!userStillExistsInStripe) {
             continue;
->>>>>>> 1116ef1a
-          }
-        }
-        if (!userStillExistsInStripe) {
-          continue;
-        }
-        usersOldBillingData = await UserStorage.getUsers(tenant.id,
-          { billingCustomer: changedBillingCustomer },
-          Constants.DB_PARAMS_SINGLE_RECORD);
-        if (usersOldBillingData.count > 0) {
-          try {
-            const updatedBillingUserData = await billingImpl.synchronizeUser(usersOldBillingData.result[0]);
-            if (updatedBillingUserData.customerID) {
-              await UserStorage.saveUserBillingData(tenant.id, usersOldBillingData.result[0].id, updatedBillingUserData);
-              actionsDone.synchronized++;
-            } else {
+          }
+          usersOldBillingData = await UserStorage.getUsers(tenant.id,
+            { billingCustomer: changedBillingCustomer },
+            Constants.DB_PARAMS_SINGLE_RECORD);
+          if (usersOldBillingData.count > 0) {
+            try {
+              const updatedBillingUserData = await billingImpl.synchronizeUser(usersOldBillingData.result[0]);
+              if (updatedBillingUserData.customerID) {
+                await UserStorage.saveUserBillingData(tenant.id, usersOldBillingData.result[0].id, updatedBillingUserData);
+                actionsDone.synchronized++;
+              } else {
+                actionsDone.error++;
+              }
+            } catch (error) {
               actionsDone.error++;
-            }
-          } catch (error) {
+              Logging.logActionExceptionMessage(tenant.id, Constants.ACTION_SYNCHRONIZE_BILLING, error);
+            }
+          } else {
+            Logging.logError({
+              tenantID: tenant.id,
+              source: Constants.CENTRAL_SERVER,
+              action: Constants.ACTION_SYNCHRONIZE_BILLING,
+              module: 'BillingService',
+              method: 'handleSynchronizeUsers',
+              message: `No user exists for billing customer ID '${changedBillingCustomer}`,
+              detailedMessages: `Synchronization failed for customer ID '${changedBillingCustomer}' from the Billing application. No user exists for this customer ID`
+            });
             actionsDone.error++;
-            Logging.logActionExceptionMessage(tenant.id, Constants.ACTION_SYNCHRONIZE_BILLING, error);
-          }
-        } else {
-          Logging.logError({
-            tenantID: tenant.id,
-            source: Constants.CENTRAL_SERVER,
-            action: Constants.ACTION_SYNCHRONIZE_BILLING,
-            module: 'BillingService',
-            method: 'handleSynchronizeUsers',
-            message: `No user exists for billing customer ID '${changedBillingCustomer}`,
-            detailedMessages: `Synchronization failed for customer ID '${changedBillingCustomer}' from the Billing application. No user exists for this customer ID`
-          });
-          actionsDone.error++;
-        }
-      }
-<<<<<<< HEAD
-    }
-
-    // Final step
-    await billingImpl.finalizeSynchronization();
-
-    res.json(Object.assign(actionsDone, Constants.REST_RESPONSE_SUCCESS));
-    next();
-=======
+          }
+        }
+      }
       // Final step
       await billingImpl.finalizeSynchronization();
       res.json(Object.assign(actionsDone, Constants.REST_RESPONSE_SUCCESS));
@@ -418,6 +271,5 @@
     } catch (error) {
       Logging.logActionExceptionMessageAndSendResponse(action, error, req, res, next);
     }
->>>>>>> 1116ef1a
   }
 }