import axios from 'axios';
import { Handler, NextFunction, Request, Response } from 'express';
import jwt from 'jsonwebtoken';
import moment from 'moment';
import passport from 'passport';
import { ExtractJwt, Strategy } from 'passport-jwt';
import AppError from '../../../exception/AppError';
import Authorizations from '../../../authorization/Authorizations';
import AuthSecurity from './security/AuthSecurity';
import BadRequestError from '../../../exception/BadRequestError';
import ChargingStation from '../../../types/ChargingStation';
import Configuration from '../../../utils/Configuration';
import Constants from '../../../utils/Constants';
import { HttpIsAuthorizedRequest, HttpLoginRequest, HttpResetPasswordRequest } from '../../../types/requests/HttpUserRequest';
import Logging from '../../../utils/Logging';
import NotificationHandler from '../../../notification/NotificationHandler';
import Site from '../../../types/Site';
import SiteArea from '../../../types/SiteArea';
import SiteStorage from '../../../storage/mongodb/SiteStorage';
import Tenant from '../../../types/Tenant';
import TransactionStorage from '../../../storage/mongodb/TransactionStorage';
import User from '../../../types/User';
import UserStorage from '../../../storage/mongodb/UserStorage';
import UserToken from '../../../types/UserToken';
import Utils from '../../../utils/Utils';
import ChargingStationStorage from '../../../storage/mongodb/ChargingStationStorage';
import TenantStorage from '../../../storage/mongodb/TenantStorage';

const _centralSystemRestConfig = Configuration.getCentralSystemRestServiceConfig();
let jwtOptions;

// Init JWT auth options
if (_centralSystemRestConfig) {
  // Set
  jwtOptions = {
    jwtFromRequest: ExtractJwt.fromAuthHeaderAsBearerToken(),
    secretOrKey: _centralSystemRestConfig.userTokenKey
    // pragma issuer: 'evse-dashboard',
    // audience: 'evse-dashboard'
  };
  // Use
  passport.use(new Strategy(jwtOptions, (jwtPayload, done) => {
    // Return the token decoded right away
    return done(null, jwtPayload);
  }));
}

export default class AuthService {

  public static initialize(): Handler {
    return passport.initialize();
  }

  public static authenticate() {
    return passport.authenticate('jwt', { session: false });
  }

  public static async handleIsAuthorized(action: string, req: Request, res: Response, next: NextFunction) {
    let user: User;
    // Default
    let result = [{ 'IsAuthorized': false }]; // TODO: Change style
    // Filter
    const filteredRequest = AuthSecurity.filterIsAuthorizedRequest(req.query);
    // Check
    if (!filteredRequest.Action) {
      throw new AppError(
        Constants.CENTRAL_SERVER,
        'The Action is mandatory',
        Constants.HTTP_OBJECT_DOES_NOT_EXIST_ERROR, 'AuthService', 'handleIsAuthorized');
    }
    let chargingStation: ChargingStation = null;
    // Action
    switch (filteredRequest.Action) {
      // TODO: To Remove
      // Hack for mobile app not sending the RemoteStopTransaction yet
      case 'StopTransaction':
      case 'RemoteStopTransaction':
        // Check
        if (!filteredRequest.Arg1) {
          throw new AppError(
            Constants.CENTRAL_SERVER,
            'The Charging Station ID is mandatory',
            Constants.HTTP_OBJECT_DOES_NOT_EXIST_ERROR, 'AuthService', 'handleIsAuthorized');
        }
        // Get the Charging station
        chargingStation = await ChargingStationStorage.getChargingStation(req.user.tenantID, filteredRequest.Arg1);
        // Found?
        if (!chargingStation) {
          // Not Found!
          throw new AppError(
            Constants.CENTRAL_SERVER,
            `Charging Station with ID '${filteredRequest.Arg1}' does not exist`,
            Constants.HTTP_OBJECT_DOES_NOT_EXIST_ERROR, 'AuthService', 'handleIsAuthorized');
        }
        // Check
        if (!filteredRequest.Arg2) {
          const results = [];
          // Check authorization for each connectors
          for (let index = 0; index < chargingStation.connectors.length; index++) {
            const foundConnector = chargingStation.connectors.find((connector) => {
              return connector.connectorId === index + 1;
            });
            const tempResult = { 'IsAuthorized': false };
            if (foundConnector && foundConnector.activeTransactionID) {
              tempResult.IsAuthorized = await AuthService.isStopTransactionAuthorized(
                filteredRequest, chargingStation, foundConnector.activeTransactionID, req.user);
            }
            results.push(tempResult);
          }
          // Return table of result (will be in the connector order)
          result = results;
        } else {
          result[0].IsAuthorized = await AuthService.isStopTransactionAuthorized(
            filteredRequest, chargingStation, filteredRequest.Arg2, req.user);
        }
        break;
      // Action on connectors of a charger
      case 'ConnectorsAction':
        // Arg1 contains the charger ID
        // Check
        if (!filteredRequest.Arg1) {
          throw new AppError(
            Constants.CENTRAL_SERVER,
            'The Charging Station ID is mandatory',
            Constants.HTTP_OBJECT_DOES_NOT_EXIST_ERROR, 'AuthService', 'handleIsAuthorized');
        }
        // Get the Charging station
        chargingStation = await ChargingStationStorage.getChargingStation(req.user.tenantID, filteredRequest.Arg1);
        // Found?
        if (!chargingStation) {
          // Not Found!
          throw new AppError(
            Constants.CENTRAL_SERVER,
            `Charging Station with ID '${filteredRequest.Arg1}' does not exist`,
            Constants.HTTP_OBJECT_DOES_NOT_EXIST_ERROR, 'AuthService', 'handleIsAuthorized');
        }

        user = await UserStorage.getUser(req.user.tenantID, req.user.id);
        // Found?
        if (!user) {
          // Not Found!
          throw new AppError(
            Constants.CENTRAL_SERVER,
            `User with ID '${filteredRequest.Arg1}' does not exist`,
            Constants.HTTP_OBJECT_DOES_NOT_EXIST_ERROR, 'AuthService', 'handleIsAuthorized');
        }
        result = await AuthService.checkConnectorsActionAuthorizations(req.user.tenantID, req.user, chargingStation);
        break;
    }
    // Return the result
    res.json(result.length === 1 ? result[0] : result);
    next();
  }

  public static async checkConnectorsActionAuthorizations(tenantID: string, user: UserToken, chargingStation: ChargingStation) {
    const results = [];
    // Check if organization component is active
    const isOrganizationComponentActive = Utils.isComponentActiveFromToken(user, Constants.COMPONENTS.ORGANIZATION);
    let siteArea: SiteArea;
    let site: Site;
    if (isOrganizationComponentActive) {
      // Site Area -----------------------------------------------
      siteArea = chargingStation.siteArea;
      try {
        // Site is mandatory
        if (!siteArea) {
          throw new AppError(
            chargingStation.id,
            `Charging Station '${chargingStation.id}' is not assigned to a Site Area!`,
            Constants.HTTP_AUTH_CHARGER_WITH_NO_SITE_AREA_ERROR,
            'AuthService', 'checkConnectorsActionAuthorizations');
        }

        // Site -----------------------------------------------------
        site = await SiteStorage.getSite(tenantID, siteArea.siteID);
        if (!site) {
          throw new AppError(
            chargingStation.id,
            `Site Area '${siteArea.name}' is not assigned to a Site!`,
            Constants.HTTP_AUTH_SITE_AREA_WITH_NO_SITE_ERROR,
            'AuthService', 'checkConnectorsActionAuthorizations',
            user);
        }
      } catch (error) {
        // Problem with site assignment so do not allow any action
        for (let index = 0; index < chargingStation.connectors.length; index++) {
          results.push(
            {
              'isStartAuthorized': false,
              'isStopAuthorized': false,
              'isTransactionDisplayAuthorized': false
            }
          );
        }
        return results;
      }
    }
    // Check authorization for each connectors
    for (let index = 0; index < chargingStation.connectors.length; index++) {
<<<<<<< HEAD
      const foundConnector = chargingStation.connectors.find(
        (connector) => connector.connectorId === index+1);
      results.push(await Authorizations.getConnectorActionAuthorizations({ tenantID, user, chargingStation, connector: foundConnector, siteArea, site }));
=======
      const foundConnector = chargingStation.connectors.find((connector) => {
        return connector.connectorId === index + 1;
      });
      results.push(await Authorizations.getConnectorActionAuthorizations(
        { tenantID, user, chargingStation, connector: foundConnector, siteArea, site }));
>>>>>>> 0687d9e4
    }
    return results;
  }

  public static async isStopTransactionAuthorized(filteredRequest: HttpIsAuthorizedRequest, chargingStation: ChargingStation, transactionId: number, user: UserToken) {
    // Get Transaction
    const transaction = await TransactionStorage.getTransaction(user.tenantID, transactionId);
    if (!transaction) {
      throw new AppError(
        Constants.CENTRAL_SERVER,
        `Transaction ID '${filteredRequest.Arg2}' does not exist`,
        Constants.HTTP_AUTH_ERROR, 'AuthService', 'isStopTransactionAuthorized');
    }
    // Check Charging Station
    if (transaction.getChargeBoxID() !== chargingStation.id) {
      throw new AppError(
        Constants.CENTRAL_SERVER,
        `Transaction ID '${filteredRequest.Arg2}' has a Charging Station '${transaction.getChargeBoxID()}' that differs from '${chargingStation.id}'`,
        565, 'AuthService', 'isStopTransactionAuthorized');
    }
    try {
      // Check
      await Authorizations.isTagIDsAuthorizedOnChargingStation(user.tenantID,
        chargingStation, user.tagIDs[0], transaction.getTagID(), filteredRequest.Action);
      // Ok
      return true;
    } catch (e) {
      // Ko
      return false;
    }
  }

  public static async handleLogIn(action: string, req: Request, res: Response, next: NextFunction) {
    let tenantID: string;
    // Filter
    const filteredRequest = AuthSecurity.filterLoginRequest(req.body);
    // Get Tenant
    tenantID = await AuthService.getTenantID(filteredRequest.tenant);
    req.user = { tenantID: tenantID };
    if (!tenantID) {
      tenantID = Constants.DEFAULT_TENANT;
      throw new AppError(
        Constants.CENTRAL_SERVER,
        `User with email '${filteredRequest.email}' tried to log in with an unknown tenant '${filteredRequest.tenant}'!`,
        Constants.HTTP_OBJECT_DOES_NOT_EXIST_ERROR,
        'AuthService', 'handleLogIn', null, null, action);
    }
    // Check
    if (!filteredRequest.email) {
      throw new AppError(
        Constants.CENTRAL_SERVER,
        'The Email is mandatory',
        Constants.HTTP_GENERAL_ERROR,
        'AuthService', 'handleLogIn');
    }
    if (!filteredRequest.password) {
      throw new AppError(
        Constants.CENTRAL_SERVER,
        'The Password is mandatory',
        Constants.HTTP_GENERAL_ERROR,
        'AuthService', 'handleLogIn');
    }
    if (!filteredRequest.acceptEula) {
      throw new AppError(
        Constants.CENTRAL_SERVER,
        'The End-user License Agreement is mandatory',
        Constants.HTTP_USER_EULA_ERROR,
        'AuthService', 'handleLogIn');
    }
    const user = await UserStorage.getUserByEmail(tenantID, filteredRequest.email);
    if (!user) {
      throw new AppError(
        Constants.CENTRAL_SERVER,
        `The user with email '${filteredRequest.email}' does not exist for tenant '${(filteredRequest.tenant ? filteredRequest.tenant : tenantID)}'`,
        Constants.HTTP_OBJECT_DOES_NOT_EXIST_ERROR, 'AuthService', 'handleLogIn');
    }
    if (user.deleted) {
      throw new AppError(
        Constants.CENTRAL_SERVER,
        `The user with email '${filteredRequest.email}' is logically deleted`,
        Constants.HTTP_OBJECT_DOES_NOT_EXIST_ERROR, 'AuthService', 'handleLogIn');
    }
    // Check if the number of trials is reached
    if (user.passwordWrongNbrTrials >= _centralSystemRestConfig.passwordWrongNumberOfTrial) {
      // Check if the user is still locked
      if (user.status === Constants.USER_STATUS_LOCKED) {
        // Yes: Check date to reset pass
        if (moment(user.passwordBlockedUntil).isBefore(moment())) {
          // Time elapsed: activate the account again
          Logging.logSecurityInfo({
            tenantID: req.user.tenantID,
            actionOnUser: user,
            module: 'AuthService', method: 'handleLogIn', action: action,
            message: 'User has been unlocked and can try to login again'
          });
          // Reinit nbr of trial and status
          user.passwordWrongNbrTrials = 0;
          user.passwordBlockedUntil = null;
          user.status = Constants.USER_STATUS_ACTIVE;
          // Save
          await UserStorage.saveUser(req.user.tenantID, user);
          // Check user
          await AuthService.checkUserLogin(action, tenantID, user, filteredRequest, req, res, next);
        } else {
          // Return data
          throw new AppError(
            Constants.CENTRAL_SERVER,
            'User is locked',
            Constants.HTTP_USER_LOCKED_ERROR,
            'AuthService', 'handleLogIn',
            user);
        }
      } else {
        // An admin has reactivated the account
        user.passwordWrongNbrTrials = 0;
        user.passwordBlockedUntil = null;
        // Check user
        await AuthService.checkUserLogin(action, tenantID, user, filteredRequest, req, res, next);
      }
    } else {
      // Nbr trials OK: Check user
      await AuthService.checkUserLogin(action, tenantID, user, filteredRequest, req, res, next);
    }
  }

  public static async handleRegisterUser(action: string, req: Request, res: Response, next: NextFunction) {
    // Filter
    const filteredRequest = AuthSecurity.filterRegisterUserRequest(req.body);
    // Get the Tenant
    const tenantID = await AuthService.getTenantID(filteredRequest.tenant);
    if (!tenantID) {
      const error = new BadRequestError({
        path: 'tenant',
        message: 'The Tenant cannot be found'
      });
      // Log Error
      Logging.logException(error, action, Constants.CENTRAL_SERVER, 'AuthService', 'handleRegisterUser', Constants.DEFAULT_TENANT);
      next(error);
      return;
    }
    req.user = { tenantID: tenantID };
    // Check EULA
    if (!filteredRequest.acceptEula) {
      throw new AppError(
        Constants.CENTRAL_SERVER,
        'The End-user License Agreement is mandatory',
        520, 'AuthService', 'handleLogIn');
    }
    // Check
    if (!filteredRequest.captcha) {
      throw new AppError(
        Constants.CENTRAL_SERVER,
        'The captcha is mandatory', Constants.HTTP_GENERAL_ERROR,
        'AuthService', 'handleRegisterUser');
    }
    // Check Captcha
    const response = await axios.get(
      `https://www.google.com/recaptcha/api/siteverify?secret=${_centralSystemRestConfig.captchaSecretKey}&response=${filteredRequest.captcha}&remoteip=${req.connection.remoteAddress}`);
    if (!response.data.success) {
      throw new AppError(
        Constants.CENTRAL_SERVER,
        'The captcha is invalid', Constants.HTTP_GENERAL_ERROR,
        'AuthService', 'handleRegisterUser');
    } else if (response.data.score < 0.5) {
      throw new AppError(
        Constants.CENTRAL_SERVER,
        'The captcha score is too low', Constants.HTTP_GENERAL_ERROR,
        'AuthService', 'handleRegisterUser');
    }
    // Check Mandatory fields
    Utils.checkIfUserValid(filteredRequest, null, req);
    // Check email
    const user = await UserStorage.getUserByEmail(tenantID, filteredRequest.email);
    if (user) {
      throw new AppError(
        Constants.CENTRAL_SERVER,
        'Email already exists', Constants.HTTP_USER_EMAIL_ALREADY_EXIST_ERROR,
        'AuthService', 'handleRegisterUser',
        null, user);
    }
    // Generate a password
    const newPasswordHashed = await Utils.hashPasswordBcrypt(filteredRequest.password);
    // Create the user
    const newUser = UserStorage.getEmptyUser();
    newUser.password = newPasswordHashed;
    newUser.email = filteredRequest.email;
    newUser.name = filteredRequest.name;
    newUser.firstName = filteredRequest.firstName;
    if (tenantID === Constants.DEFAULT_TENANT) {
      newUser.role = Constants.ROLE_SUPER_ADMIN;
    } else {
      newUser.role = Constants.ROLE_BASIC;
    }
    newUser.status = Constants.USER_STATUS_PENDING;
    newUser.locale = req.locale.substring(0, 5);
    newUser.verificationToken = Utils.generateToken(req.body.email);
    const endUserLicenseAgreement = await UserStorage.getEndUserLicenseAgreement(tenantID, newUser.locale.substring(0, 2));
    newUser.eulaAcceptedOn = new Date();
    newUser.eulaAcceptedVersion = endUserLicenseAgreement.version;
    newUser.eulaAcceptedHash = endUserLicenseAgreement.hash;
    // Save User
    newUser.id = await UserStorage.saveUser(tenantID, newUser);
    // Save Tags
    const tagIDs = [newUser.name[0] + newUser.firstName[0] + Utils.getRandomInt()];
    await UserStorage.saveUserTags(tenantID, newUser.id, tagIDs);
    // Assign user to all sites with auto-assign flag set
    const sites = await SiteStorage.getSites(tenantID,
      { withAutoUserAssignment: true },
      Constants.DB_PARAMS_MAX_LIMIT
    );
    if (sites.count > 0) {
      const siteIDs = sites.result.map((site) => {
        return site.id;
      });
      if (siteIDs && siteIDs.length > 0) {
        await UserStorage.addSitesToUser(tenantID, newUser.id, siteIDs);
      }
    }
    // Log
    Logging.logSecurityInfo({
      tenantID: tenantID,
      user: newUser, action: action,
      module: 'AuthService',
      method: 'handleRegisterUser',
      message: `User with Email '${req.body.email}' has been created successfully`,
      detailedMessages: req.body
    });

    if (tenantID !== Constants.DEFAULT_TENANT) {
      // Send notification
      const evseDashboardVerifyEmailURL = Utils.buildEvseURL(filteredRequest.tenant) +
        '/#/verify-email?VerificationToken=' + newUser.verificationToken + '&Email=' + newUser.email;
      // Notify (Async)
      NotificationHandler.sendNewRegisteredUser(
        tenantID,
        Utils.generateGUID(),
        newUser,
        {
          'user': newUser,
          'evseDashboardURL': Utils.buildEvseURL(filteredRequest.tenant),
          'evseDashboardVerifyEmailURL': evseDashboardVerifyEmailURL
        },
        newUser.locale
      );
    }
    // Ok
    res.json(Constants.REST_RESPONSE_SUCCESS);
    next();
  }

  public static async checkAndSendResetPasswordConfirmationEmail(tenantID: string, filteredRequest: Partial<HttpResetPasswordRequest>, action: string, req: Request, res: Response, next: NextFunction) {
    // No hash: Send email with init pass hash link
    if (!filteredRequest.captcha) {
      throw new AppError(
        Constants.CENTRAL_SERVER,
        'The captcha is mandatory', Constants.HTTP_GENERAL_ERROR,
        'AuthService', 'handleUserPasswordReset');
    }
    // Check captcha
    const response = await axios.get(
      `https://www.google.com/recaptcha/api/siteverify?secret=${_centralSystemRestConfig.captchaSecretKey}&response=${filteredRequest.captcha}&remoteip=${req.connection.remoteAddress}`);
    // Check
    if (!response.data.success) {
      throw new AppError(
        Constants.CENTRAL_SERVER,
        'The reCaptcha is invalid',
        Constants.HTTP_AUTH_INVALID_CAPTCHA,
        'AuthService', 'handleRegisterUser');
    } else if (response.data.score < 0.5) {
      throw new AppError(
        Constants.CENTRAL_SERVER,
        `The reCaptcha score is too low, got ${response.data.score} and expected to be >= 0.5`,
        Constants.HTTP_AUTH_INVALID_CAPTCHA,
        'AuthService', 'handleRegisterUser');
    }
    // Yes: Generate new password
    const resetHash = Utils.generateGUID();
    // Generate a new password
    const user = await UserStorage.getUserByEmail(tenantID, filteredRequest.email);
    // Found?
    if (!user) {
      throw new AppError(
        Constants.CENTRAL_SERVER,
        `User with email '${filteredRequest.email}' does not exist`,
        Constants.HTTP_OBJECT_DOES_NOT_EXIST_ERROR,
        'AuthService', 'handleUserPasswordReset');
    }
    // Deleted
    if (user.deleted) {
      throw new AppError(
        Constants.CENTRAL_SERVER,
        `User with email '${filteredRequest.email}' is logically deleted`,
        Constants.HTTP_OBJECT_DOES_NOT_EXIST_ERROR,
        'AuthService', 'handleUserPasswordReset');
    }
    // Hash it
    user.passwordResetHash = resetHash;
    // Save the user
    await UserStorage.saveUser(tenantID, user);
    // Log
    Logging.logSecurityInfo({
      tenantID: tenantID,
      user: user, action: action,
      module: 'AuthService',
      method: 'handleUserPasswordReset',
      message: `User with Email '${req.body.email}' will receive an email to reset his password`
    });
    // Send notification
    const evseDashboardResetPassURL = Utils.buildEvseURL(filteredRequest.tenant) +
      '/#/reset-password?hash=' + resetHash + '&email=' +
      user.email;
    // Send Request Password (Async)
    NotificationHandler.sendRequestPassword(
      tenantID,
      Utils.generateGUID(),
      user,
      {
        'user': user,
        'evseDashboardURL': Utils.buildEvseURL(filteredRequest.tenant),
        'evseDashboardResetPassURL': evseDashboardResetPassURL
      },
      user.locale
    );
    // Ok
    res.json(Constants.REST_RESPONSE_SUCCESS);
    next();
  }

  public static async generateNewPasswordAndSendEmail(tenantID: string, filteredRequest, action: string, req: Request, res: Response, next: NextFunction) {
    // Create the password
    const newPassword = Utils.generatePassword();
    // Hash it
    const newHashedPassword = await Utils.hashPasswordBcrypt(newPassword);
    // Get the user
    const user = await UserStorage.getUserByEmail(tenantID, filteredRequest.email);
    // Found?
    if (!user) {
      throw new AppError(
        Constants.CENTRAL_SERVER,
        `User with email '${filteredRequest.email}' does not exist`,
        Constants.HTTP_OBJECT_DOES_NOT_EXIST_ERROR, 'AuthService', 'handleUserPasswordReset');
    }
    // Deleted
    if (user.deleted) {
      throw new AppError(
        Constants.CENTRAL_SERVER,
        `User with email '${filteredRequest.email}' is logically deleted`,
        Constants.HTTP_OBJECT_DOES_NOT_EXIST_ERROR, 'AuthService', 'handleUserPasswordReset');
    }
    // Check the hash from the db
    if (!user.passwordResetHash) {
      throw new AppError(
        Constants.CENTRAL_SERVER,
        'The user has already reset his password',
        540, 'AuthService', 'handleUserPasswordReset',
        user);
    }
    // Check the hash from the db
    if (filteredRequest.hash !== user.passwordResetHash) {
      throw new AppError(
        Constants.CENTRAL_SERVER,
        `The user's hash '${user.passwordResetHash}' do not match the requested one '${filteredRequest.hash}'`,
        540, 'AuthService', 'handleUserPasswordReset',
        user);
    }
    // Set the hashed password
    user.password = newHashedPassword;
    // Reset the hash
    user.passwordResetHash = null;
    // Save the user
    await UserStorage.saveUser(tenantID, user);
    // Log
    Logging.logSecurityInfo({
      tenantID: tenantID,
      user: user, action: action,
      module: 'AuthService',
      method: 'handleUserPasswordReset',
      message: 'User\'s password has been reset successfully',
      detailedMessages: req.body
    });
    // Send Password (Async)
    NotificationHandler.sendNewPassword(
      tenantID,
      Utils.generateGUID(),
      user,
      {
        'user': user,
        'hash': null,
        'newPassword': newPassword,
        'evseDashboardURL': Utils.buildEvseURL(filteredRequest.tenant)
      },
      user.locale
    );
    // Ok
    res.json(Constants.REST_RESPONSE_SUCCESS);
    next();
  }

  public static async handleUserPasswordReset(action: string, req: Request, res: Response, next: NextFunction) {
    const filteredRequest = AuthSecurity.filterResetPasswordRequest(req.body);
    // Get Tenant
    const tenantID = await AuthService.getTenantID(filteredRequest.tenant);
    if (!tenantID) {
      const error = new BadRequestError({
        path: 'tenant',
        message: 'The Tenant is mandatory'
      });
      // Log Error
      Logging.logException(error, action, Constants.CENTRAL_SERVER, 'AuthService', 'handleUserPasswordReset', Constants.DEFAULT_TENANT);
      next(error);
      return;
    }
    // Check hash
    if (!filteredRequest.hash) {
      // Send Confirmation Email for requesting a new password
      await AuthService.checkAndSendResetPasswordConfirmationEmail(tenantID, filteredRequest, action, req, res, next);
    } else {
      // Send the new password
      await AuthService.generateNewPasswordAndSendEmail(tenantID, filteredRequest, action, req, res, next);
    }
  }

  public static async handleGetEndUserLicenseAgreement(action: string, req: Request, res: Response, next: NextFunction) {
    // Filter
    const filteredRequest = AuthSecurity.filterEndUserLicenseAgreementRequest(req);
    // Get Tenant
    const tenantID = await AuthService.getTenantID(filteredRequest.tenant);
    if (!tenantID) {
      const error = new BadRequestError({
        path: 'tenant',
        message: 'The Tenant is mandatory'
      });
      // Log Error
      Logging.logException(error, action, Constants.CENTRAL_SERVER, 'AuthService', 'handleGetEndUserLicenseAgreement', Constants.DEFAULT_TENANT);
      next(error);
      return;
    }
    // Get it
    const endUserLicenseAgreement = await UserStorage.getEndUserLicenseAgreement(tenantID, filteredRequest.Language);
    res.json(
      // Filter
      AuthSecurity.filterEndUserLicenseAgreementResponse(
        endUserLicenseAgreement)
    );
    next();
  }

  public static async handleVerifyEmail(action: string, req: Request, res: Response, next: NextFunction) {
    // Filter
    const filteredRequest = AuthSecurity.filterVerifyEmailRequest(req.query);
    // Get Tenant
    const tenantID = await AuthService.getTenantID(filteredRequest.tenant);
    if (!tenantID) {
      const error = new BadRequestError({
        path: 'tenant',
        message: 'The Tenant is mandatory'
      });
      // Log Error
      Logging.logException(error, action, Constants.CENTRAL_SERVER, 'AuthService', 'handleVerifyEmail', Constants.DEFAULT_TENANT);
      next(error);
      return;
    }
    // Check that this is not the super tenant
    if (tenantID === Constants.DEFAULT_TENANT) {
      throw new AppError(
        Constants.CENTRAL_SERVER,
        'Cannot verify email in the Super Tenant', Constants.HTTP_GENERAL_ERROR,
        'AuthService', 'handleVerifyEmail');
    }
    // Check email
    if (!filteredRequest.Email) {
      throw new AppError(
        Constants.CENTRAL_SERVER,
        'The Email is mandatory', Constants.HTTP_GENERAL_ERROR,
        'AuthService', 'handleVerifyEmail');
    }
    // Check verificationToken
    if (!filteredRequest.VerificationToken) {
      throw new AppError(
        Constants.CENTRAL_SERVER,
        'Verification Token is mandatory', Constants.HTTP_GENERAL_ERROR,
        'AuthService', 'handleVerifyEmail');
    }
    // Check email
    const user = await UserStorage.getUserByEmail(tenantID, filteredRequest.Email);
    // User exists?
    if (!user) {
      throw new AppError(
        Constants.CENTRAL_SERVER,
        `The user with email '${filteredRequest.Email}' does not exist`, Constants.HTTP_OBJECT_DOES_NOT_EXIST_ERROR,
        'AuthService', 'handleVerifyEmail');
    }
    // User deleted?
    if (user.deleted) {
      throw new AppError(
        Constants.CENTRAL_SERVER,
        `The user with email '${filteredRequest.Email}' is logically deleted`, Constants.HTTP_OBJECT_DOES_NOT_EXIST_ERROR,
        'AuthService', 'handleVerifyEmail', user);
    }
    // Check if account is already active
    if (user.status === Constants.USER_STATUS_ACTIVE) {
      throw new AppError(
        Constants.CENTRAL_SERVER,
        'Account is already active', Constants.HTTP_USER_ACCOUNT_ALREADY_ACTIVE_ERROR,
        'AuthService', 'handleVerifyEmail', user);
    }
    // Check verificationToken
    if (user.verificationToken !== filteredRequest.VerificationToken) {
      throw new AppError(
        Constants.CENTRAL_SERVER,
        'Wrong Verification Token', Constants.HTTP_AUTH_INVALID_TOKEN_ERROR,
        'AuthService', 'handleVerifyEmail', user);
    }
    // Activate user
    user.status = Constants.USER_STATUS_ACTIVE;
    // Clear verificationToken
    user.verificationToken = null;
    // Set verifiedAt
    user.verifiedAt = new Date();
    // Save
    await UserStorage.saveUser(tenantID, user);
    // Log
    Logging.logSecurityInfo({
      tenantID: tenantID,
      user: user, action: action,
      module: 'AuthService', method: 'handleVerifyEmail',
      message: 'User account has been successfully verified and activated',
      detailedMessages: req.query
    });
    // Ok
    res.json(Constants.REST_RESPONSE_SUCCESS);
    next();
  }

  public static async handleResendVerificationEmail(action: string, req: Request, res: Response, next: NextFunction) {
    // Filter
    const filteredRequest = AuthSecurity.filterResendVerificationEmail(req.body);
    // Get the tenant
    const tenantID = await AuthService.getTenantID(filteredRequest.tenant);
    if (!tenantID) {
      const error = new BadRequestError({
        path: 'tenant',
        message: 'The Tenant is mandatory'
      });
      // Log Error
      Logging.logException(error, action, Constants.CENTRAL_SERVER, 'AuthService', 'handleResendVerificationEmail', Constants.DEFAULT_TENANT);
      next(error);
      return;
    }
    // Check that this is not the super tenant
    if (tenantID === Constants.DEFAULT_TENANT) {
      throw new AppError(
        Constants.CENTRAL_SERVER,
        'Cannot request a verification Email in the Super Tenant', Constants.HTTP_GENERAL_ERROR,
        'AuthService', 'handleResendVerificationEmail');
    }
    // Check email
    if (!filteredRequest.email) {
      throw new AppError(
        Constants.CENTRAL_SERVER,
        'The Email is mandatory', Constants.HTTP_GENERAL_ERROR,
        'AuthService', 'handleResendVerificationEmail');
    }
    // Check captcha
    if (!filteredRequest.captcha) {
      throw new AppError(
        Constants.CENTRAL_SERVER,
        'The captcha is mandatory', Constants.HTTP_GENERAL_ERROR,
        'AuthService', 'handleResendVerificationEmail');
    }

    // Is valid captcha?
    const response = await axios.get(
      `https://www.google.com/recaptcha/api/siteverify?secret=${_centralSystemRestConfig.captchaSecretKey}&response=${filteredRequest.captcha}&remoteip=${req.connection.remoteAddress}`);
    if (!response.data.success) {
      throw new AppError(
        Constants.CENTRAL_SERVER,
        'The captcha is invalid', Constants.HTTP_GENERAL_ERROR,
        'AuthService', 'handleResendVerificationEmail');
    } else if (response.data.score < 0.5) {
      throw new AppError(
        Constants.CENTRAL_SERVER,
        'The captcha score is too low', Constants.HTTP_GENERAL_ERROR,
        'AuthService', 'handleResendVerificationEmail');
    }
    // Is valid email?
    const user = await UserStorage.getUserByEmail(tenantID, filteredRequest.email);
    // User exists?
    if (!user) {
      throw new AppError(
        Constants.CENTRAL_SERVER,
        `The user with email '${filteredRequest.email}' does not exist`, Constants.HTTP_OBJECT_DOES_NOT_EXIST_ERROR,
        'AuthService', 'handleResendVerificationEmail');
    }
    // User deleted?
    if (user.deleted) {
      throw new AppError(
        Constants.CENTRAL_SERVER,
        `The user with email '${filteredRequest.email}' is logically deleted`, Constants.HTTP_OBJECT_DOES_NOT_EXIST_ERROR,
        'AuthService', 'handleResendVerificationEmail', user);
    }
    // Check if account is already active
    if (user.status === Constants.USER_STATUS_ACTIVE) {
      throw new AppError(
        Constants.CENTRAL_SERVER,
        'Account is already active', Constants.HTTP_USER_ACCOUNT_ALREADY_ACTIVE_ERROR,
        'AuthService', 'handleResendVerificationEmail', user);
    }
    let verificationToken;
    // Check verificationToken
    if (!user.verificationToken) {
      // Verification token was not created after registration
      // This should not happen
      // Generate new verificationToken
      verificationToken = Utils.generateToken(filteredRequest.email);
      user.verificationToken = verificationToken;
      // Save
      await UserStorage.saveUser(tenantID, user);
    } else {
      // Get existing verificationToken
      verificationToken = user.verificationToken;
    }
    // Log
    Logging.logSecurityInfo({
      tenantID: tenantID,
      user: user,
      action: action,
      module: 'AuthService',
      method: 'handleResendVerificationEmail',
      message: `User with Email '${filteredRequest.email}' has been created successfully`,
      detailedMessages: req.body
    });
    // Send notification
    const evseDashboardVerifyEmailURL = Utils.buildEvseURL(filteredRequest.tenant) +
      '/#/verify-email?VerificationToken=' + verificationToken + '&Email=' +
      user.email;
    // Send Verification Email (Async)
    NotificationHandler.sendVerificationEmail(
      tenantID,
      Utils.generateGUID(),
      user,
      {
        'user': user,
        'evseDashboardURL': Utils.buildEvseURL(filteredRequest.tenant),
        'evseDashboardVerifyEmailURL': evseDashboardVerifyEmailURL
      },
      user.locale
    );
    // Ok
    res.json(Constants.REST_RESPONSE_SUCCESS);
    next();
  }

  public static handleUserLogOut(action: string, req: Request, res: Response, next: NextFunction) {
    req.logout();
    res.status(200).send({});
  }

  public static async userLoginWrongPassword(action: string, tenantID: string, user: User, req: Request, res: Response, next: NextFunction) {
    // Add wrong trial + 1
    user.passwordWrongNbrTrials = user.passwordWrongNbrTrials + 1;
    // Check if the number of trial is reached
    if (user.passwordWrongNbrTrials >= _centralSystemRestConfig.passwordWrongNumberOfTrial) {
      // Too many attempts, lock user
      // User locked
      user.status = Constants.USER_STATUS_LOCKED;
      // Set blocking date
      user.passwordBlockedUntil = moment().add(_centralSystemRestConfig.passwordBlockedWaitTimeMin, 'm').toDate();
      // Save nbr of trials
      await UserStorage.saveUser(tenantID, user);
      // Log
      throw new AppError(
        Constants.CENTRAL_SERVER,
        'User is locked',
        Constants.HTTP_USER_LOCKED_ERROR,
        'AuthService', 'checkUserLogin',
        user
      );
    } else {
      // Wrong logon
      await UserStorage.saveUser(tenantID, user);
      // Log
      throw new AppError(
        Constants.CENTRAL_SERVER,
        `User failed to log in, ${_centralSystemRestConfig.passwordWrongNumberOfTrial - user.passwordWrongNbrTrials} trial(s) remaining`,
        Constants.HTTP_OBJECT_DOES_NOT_EXIST_ERROR, 'AuthService', 'checkUserLogin',
        user
      );
    }
  }

  public static async userLoginSucceeded(action: string, tenantID: string, user: User, req: Request, res: Response, next: NextFunction) {
    // Password / Login OK
    Logging.logSecurityInfo({
      tenantID: tenantID,
      user: user,
      module: 'AuthService', method: 'checkUserLogin',
      action: action, message: 'User logged in successfully'
    });
    // Get EULA
    const endUserLicenseAgreement = await UserStorage.getEndUserLicenseAgreement(tenantID, user.locale.substring(0, 2));
    // Set Eula Info on Login Only
    if (action === 'Login') {
      user.eulaAcceptedOn = new Date();
      user.eulaAcceptedVersion = endUserLicenseAgreement.version;
      user.eulaAcceptedHash = endUserLicenseAgreement.hash;
    }
    // Reset wrong number of trial
    user.passwordWrongNbrTrials = 0;
    user.passwordBlockedUntil = null;
    user.passwordResetHash = null;
    // Save
    await UserStorage.saveUser(tenantID, user);
    // Yes: build payload
    const payload: UserToken = await Authorizations.buildUserToken(tenantID, user);
    // Build token
    let token;
    // Role Demo?
    if (Authorizations.isDemo(user.role)) {
      token = jwt.sign(payload, jwtOptions.secretOrKey, {
        expiresIn: _centralSystemRestConfig.userDemoTokenLifetimeDays * 24 * 3600
      });
    } else {
      token = jwt.sign(payload, jwtOptions.secretOrKey, {
        expiresIn: _centralSystemRestConfig.userTokenLifetimeHours * 3600
      });
    }
    // Return it
    res.json({ token: token });
  }

  public static async getTenantID(subdomain: string) {
    // Check
    if (!subdomain) {
      return Constants.DEFAULT_TENANT;
    }
    // Get it
    const tenant = await TenantStorage.getTenantBySubdomain(subdomain);
    // Return
    return (tenant ? tenant.id : null);
  }

  public static async checkUserLogin(action: string, tenantID: string, user: User, filteredRequest: Partial<HttpLoginRequest>, req: Request, res: Response, next: NextFunction) {
    // User Found?
    if (!user) {
      throw new AppError(
        Constants.CENTRAL_SERVER,
        `Unknown user tried to log in with email '${filteredRequest.email}'`,
        Constants.HTTP_OBJECT_DOES_NOT_EXIST_ERROR, 'AuthService', 'checkUserLogin',
        user);
    }

    // Check password
    const match = await Utils.checkPasswordBCrypt(filteredRequest.password, user.password);
    // Check new and old version of hashing the password
    if (match || (user.password === Utils.hashPassword(filteredRequest.password))) {
      // Check if the account is pending
      if (user.status === Constants.USER_STATUS_PENDING) {
        throw new AppError(
          Constants.CENTRAL_SERVER,
          'Account is pending! User must activate his account in his email',
          Constants.HTTP_USER_ACCOUNT_PENDING_ERROR,
          'AuthService', 'checkUserLogin',
          user);
      }
      // Check if the account is active
      if (user.status !== Constants.USER_STATUS_ACTIVE) {
        throw new AppError(
          Constants.CENTRAL_SERVER,
          `Account is not active ('${user.status}')`,
          Constants.HTTP_USER_ACCOUNT_INACTIVE_ERROR,
          'AuthService', 'checkUserLogin',
          user);
      }
      // Login OK
      await AuthService.userLoginSucceeded(action, tenantID, user, req, res, next);
    } else {
      // Login KO
      await AuthService.userLoginWrongPassword(action, tenantID, user, req, res, next);
    }
  }
}
<|MERGE_RESOLUTION|>--- conflicted
+++ resolved
@@ -17,7 +17,6 @@
 import Site from '../../../types/Site';
 import SiteArea from '../../../types/SiteArea';
 import SiteStorage from '../../../storage/mongodb/SiteStorage';
-import Tenant from '../../../types/Tenant';
 import TransactionStorage from '../../../storage/mongodb/TransactionStorage';
 import User from '../../../types/User';
 import UserStorage from '../../../storage/mongodb/UserStorage';
@@ -58,7 +57,7 @@
   public static async handleIsAuthorized(action: string, req: Request, res: Response, next: NextFunction) {
     let user: User;
     // Default
-    let result = [{ 'IsAuthorized': false }]; // TODO: Change style
+    let result = [{ 'IsAuthorized': false }];
     // Filter
     const filteredRequest = AuthSecurity.filterIsAuthorizedRequest(req.query);
     // Check
@@ -71,7 +70,6 @@
     let chargingStation: ChargingStation = null;
     // Action
     switch (filteredRequest.Action) {
-      // TODO: To Remove
       // Hack for mobile app not sending the RemoteStopTransaction yet
       case 'StopTransaction':
       case 'RemoteStopTransaction':
@@ -197,17 +195,9 @@
     }
     // Check authorization for each connectors
     for (let index = 0; index < chargingStation.connectors.length; index++) {
-<<<<<<< HEAD
       const foundConnector = chargingStation.connectors.find(
-        (connector) => connector.connectorId === index+1);
+        (connector) => connector.connectorId === index + 1);
       results.push(await Authorizations.getConnectorActionAuthorizations({ tenantID, user, chargingStation, connector: foundConnector, siteArea, site }));
-=======
-      const foundConnector = chargingStation.connectors.find((connector) => {
-        return connector.connectorId === index + 1;
-      });
-      results.push(await Authorizations.getConnectorActionAuthorizations(
-        { tenantID, user, chargingStation, connector: foundConnector, siteArea, site }));
->>>>>>> 0687d9e4
     }
     return results;
   }
@@ -246,7 +236,7 @@
     const filteredRequest = AuthSecurity.filterLoginRequest(req.body);
     // Get Tenant
     tenantID = await AuthService.getTenantID(filteredRequest.tenant);
-    req.user = { tenantID: tenantID };
+    req.user = { tenantID };
     if (!tenantID) {
       tenantID = Constants.DEFAULT_TENANT;
       throw new AppError(
@@ -348,7 +338,7 @@
       next(error);
       return;
     }
-    req.user = { tenantID: tenantID };
+    req.user = { tenantID };
     // Check EULA
     if (!filteredRequest.acceptEula) {
       throw new AppError(
