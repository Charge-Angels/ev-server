const sanitize = require('mongo-sanitize');
const Authorizations = require('../../../../authorization/Authorizations');
const UtilsSecurity = require('./UtilsSecurity');
let SiteAreaSecurity; // Avoid circular deps

class ChargingStationSecurity {
  static getSiteAreaSecurity() {
    if (!SiteAreaSecurity) {
      SiteAreaSecurity = require('./SiteAreaSecurity');
    }
    return SiteAreaSecurity;
  }

  // eslint-disable-next-line no-unused-vars
  static filterAddChargingStationsToSiteAreaRequest(request, loggedUser) {
    const filteredRequest = {};
    // Set
    filteredRequest.siteAreaID = sanitize(request.siteAreaID);
    if (request.chargingStationIDs) {
      filteredRequest.chargingStationIDs = request.chargingStationIDs.map(chargingStationID => sanitize(chargingStationID));
    }
    return filteredRequest;
  }

  // eslint-disable-next-line no-unused-vars
  static filterRemoveChargingStationsFromSiteAreaRequest(request, loggedUser) {
    const filteredRequest = {};
    // Set
    filteredRequest.siteAreaID = sanitize(request.siteAreaID);
    if (request.chargingStationIDs) {
      filteredRequest.chargingStationIDs = request.chargingStationIDs.map(chargingStationID => sanitize(chargingStationID));
    }
    return filteredRequest;
  }

  // Charging Station
  static filterChargingStationResponse(chargingStation, loggedUser) {
    let filteredChargingStation;

    if (!chargingStation) {
      return null;
    }
    // Check auth
    if (Authorizations.canReadChargingStation(loggedUser, chargingStation)) {
      // Admin?
      if (Authorizations.isAdmin(loggedUser)) {
        // Yes: set all params
        filteredChargingStation = chargingStation;
      } else {
        // Set only necessary info
        filteredChargingStation = {};
        filteredChargingStation.id = chargingStation.id;
        filteredChargingStation.chargeBoxID = chargingStation.chargeBoxID;
        filteredChargingStation.connectors = chargingStation.connectors.map((connector) => {
          return {
            'activeTransactionID': connector.activeTransactionID,
            'connectorId': connector.connectorId,
            'currentConsumption': connector.currentConsumption,
            'currentStateOfCharge': connector.currentStateOfCharge,
            'errorCode': connector.errorCode,
            'type': connector.type,
            'power': connector.power,
            'status': connector.status,
            'totalConsumption': connector.totalConsumption
          };
        });
        filteredChargingStation.lastHeartBeat = chargingStation.lastHeartBeat;
        filteredChargingStation.inactive = chargingStation.inactive;
        filteredChargingStation.maximumPower = chargingStation.maximumPower;
<<<<<<< HEAD
        filteredChargingStation.chargePointVendor = chargingStation.chargePointVendor;
=======
        filteredChargingStation.siteAreaID = chargingStation.siteAreaID;
>>>>>>> 5106e9ce
        if (chargingStation.siteArea) {
          filteredChargingStation.siteArea = chargingStation.siteArea;
        }
      }
      // Created By / Last Changed By
      UtilsSecurity.filterCreatedAndLastChanged(
        filteredChargingStation, chargingStation, loggedUser);
    }
    return filteredChargingStation;
  }

  static filterChargingStationsResponse(chargingStations, loggedUser) {
    const filteredChargingStations = [];

    // Check
    if (!chargingStations) {
      return null;
    }
    if (!Authorizations.canListChargingStations(loggedUser)) {
      return null;
    }
    for (const chargingStation of chargingStations) {
      // Filter
      const filteredChargingStation = ChargingStationSecurity.filterChargingStationResponse(chargingStation, loggedUser);
      // Ok?
      if (filteredChargingStation) {
        // Add
        filteredChargingStations.push(filteredChargingStation);
      }
    }
    return filteredChargingStations;
  }

  // eslint-disable-next-line no-unused-vars
  static filterChargingStationDeleteRequest(request, loggedUser) {
    const filteredRequest = {};
    // Set
    filteredRequest.ID = sanitize(request.ID);
    return filteredRequest;
  }

  // eslint-disable-next-line no-unused-vars
  static filterChargingStationConfigurationRequest(request, loggedUser) {
    const filteredRequest = {};
    // Set
    filteredRequest.ChargeBoxID = sanitize(request.ChargeBoxID);
    return filteredRequest;
  }

  // eslint-disable-next-line no-unused-vars
  static filterChargingStationRequest(request, loggedUser) {
    const filteredRequest = {};
    filteredRequest.ID = sanitize(request.ID);
    return filteredRequest;
  }

  // eslint-disable-next-line no-unused-vars
  static filterChargingStationsRequest(request, loggedUser) {
    const filteredRequest = {};
    filteredRequest.Search = sanitize(request.Search);
    filteredRequest.WithNoSiteArea = UtilsSecurity.filterBoolean(request.WithNoSiteArea);
    filteredRequest.SiteID = sanitize(request.SiteID);
    filteredRequest.WithSite = UtilsSecurity.filterBoolean(request.WithSite);
    filteredRequest.ChargeBoxID = sanitize(request.ChargeBoxID);
    filteredRequest.SiteAreaID = sanitize(request.SiteAreaID);
    UtilsSecurity.filterSkipAndLimit(request, filteredRequest);
    UtilsSecurity.filterSort(request, filteredRequest);
    return filteredRequest;
  }

  // eslint-disable-next-line no-unused-vars
  static filterChargingStationParamsUpdateRequest(request, loggedUser) {
    // Set
    const filteredRequest = {};
    filteredRequest.id = sanitize(request.id);
    if (request.hasOwnProperty('chargingStationURL')) {
      filteredRequest.chargingStationURL = sanitize(request.chargingStationURL);
    }
    if (request.hasOwnProperty('numberOfConnectedPhase')) {
      filteredRequest.numberOfConnectedPhase = sanitize(request.numberOfConnectedPhase);
    }
    if (request.hasOwnProperty('maximumPower')) {
      filteredRequest.maximumPower = sanitize(request.maximumPower);
    }
    if (request.hasOwnProperty('cannotChargeInParallel')) {
      filteredRequest.cannotChargeInParallel = UtilsSecurity.filterBoolean(request.cannotChargeInParallel);
    }
    if (request.hasOwnProperty('siteArea')) {
      filteredRequest.siteArea = sanitize(request.siteArea);
    }
    if (request.hasOwnProperty('powerLimitUnit')) {
      filteredRequest.powerLimitUnit = sanitize(request.powerLimitUnit);
    }
    if (request.connectors) {
      // Filter
      filteredRequest.connectors = request.connectors.map((connector) => {
        return { 
          connectorId: sanitize(connector.connectorId),
          power: sanitize(connector.power),
          type: sanitize(connector.type)
        };
      });
    }
    return filteredRequest;
  }

  // eslint-disable-next-line no-unused-vars
  static filterChargingStationActionRequest(request, action, loggedUser) {
    const filteredRequest = {};
    // Check
    filteredRequest.chargeBoxID = sanitize(request.chargeBoxID);
    // Do not check action?
    filteredRequest.args =  request.args;
    return filteredRequest;
  }

  // eslint-disable-next-line no-unused-vars
  static filterChargingStationSetMaxIntensitySocketRequest(request, loggedUser) {
    const filteredRequest = {};
    // Check
    filteredRequest.chargeBoxID = sanitize(request.chargeBoxID);
    filteredRequest.maxIntensity =  sanitize(request.args.maxIntensity);
    return filteredRequest;
  }
}

module.exports = ChargingStationSecurity;<|MERGE_RESOLUTION|>--- conflicted
+++ resolved
@@ -67,11 +67,8 @@
         filteredChargingStation.lastHeartBeat = chargingStation.lastHeartBeat;
         filteredChargingStation.inactive = chargingStation.inactive;
         filteredChargingStation.maximumPower = chargingStation.maximumPower;
-<<<<<<< HEAD
         filteredChargingStation.chargePointVendor = chargingStation.chargePointVendor;
-=======
         filteredChargingStation.siteAreaID = chargingStation.siteAreaID;
->>>>>>> 5106e9ce
         if (chargingStation.siteArea) {
           filteredChargingStation.siteArea = chargingStation.siteArea;
         }
