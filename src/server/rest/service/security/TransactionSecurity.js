--- conflicted
+++ resolved
@@ -4,12 +4,8 @@
 const UtilsSecurity = require('./UtilsSecurity');
 
 class TransactionSecurity {
-<<<<<<< HEAD
+  // eslint-disable-next-line no-unused-vars
   static filterTransactionsRefund(request, loggedUser) {
-=======
-  // eslint-disable-next-line no-unused-vars
-  static filterTransactionRefund(request, loggedUser) {
->>>>>>> a5d632b7
     const filteredRequest = {};
     // Set
     filteredRequest.transactionIds = request.transactionIds.map(id => sanitize(id));
@@ -104,38 +100,6 @@
       filteredTransaction.chargeBoxID = transaction.getChargeBoxID();
       filteredTransaction.connectorId = transaction.getConnectorId();
       filteredTransaction.meterStart = transaction.getMeterStart();
-<<<<<<< HEAD
-      filteredTransaction.currentConsumption = transaction.getCurrentConsumption();
-      filteredTransaction.totalConsumption = transaction.getTotalConsumption();
-      filteredTransaction.totalInactivitySecs = transaction.getTotalInactivitySecs();
-      filteredTransaction.totalDurationSecs = transaction.getTotalDurationSecs();
-      filteredTransaction.status = transaction.getChargerStatus();
-      filteredTransaction.isLoading = transaction.isLoading();
-      filteredTransaction.refundId = transaction.getRefundId();
-
-      // retro compatibility ON
-      filteredTransaction.transactionId = transaction.getID();
-      if (transaction.getChargeBox()) {
-        filteredTransaction.chargeBox = {};
-        filteredTransaction.chargeBox.id = transaction.getChargeBox().id;
-        filteredTransaction.chargeBox.connectors = [];
-        filteredTransaction.chargeBox.connectors[transaction.getConnectorId() - 1] = transaction.getChargeBox().connectors[transaction.getConnectorId() - 1];
-      }
-      if (!transaction.isActive()) {
-        filteredTransaction.stop = {};
-        filteredTransaction.stop.meterStop = transaction.getMeterStop();
-        filteredTransaction.stop.totalConsumption = transaction.getTotalConsumption();
-        filteredTransaction.stop.totalInactivitySecs = transaction.getTotalInactivitySecs();
-        filteredTransaction.stop.totalDurationSecs = transaction.getTotalDurationSecs();
-        if (Authorizations.isAdmin(loggedUser) && transaction.hasPricing()) {
-          filteredTransaction.stop.price = transaction.getPrice();
-          filteredTransaction.stop.priceUnit = transaction.getPriceUnit();
-        }
-      }
-      // retro compatibility OFF
-      if (transaction.hasStateOfCharges()) {
-        filteredTransaction.stateOfCharge = transaction.getStateOfCharge();
-=======
       filteredTransaction.timestamp = transaction.getStartDate();
       // Runime Data
       if (transaction.isActive()) {
@@ -143,12 +107,12 @@
         filteredTransaction.currentTotalConsumption = transaction.getCurrentTotalConsumption();
         filteredTransaction.currentTotalInactivitySecs = transaction.getCurrentTotalInactivitySecs();
         filteredTransaction.currentTotalDurationSecs = transaction.getCurrentTotalDurationSecs();
->>>>>>> a5d632b7
         filteredTransaction.currentStateOfCharge = transaction.getCurrentStateOfCharge();
       }
       filteredTransaction.status = transaction.getChargerStatus();
       filteredTransaction.isLoading = transaction.isLoading();
       filteredTransaction.stateOfCharge = transaction.getStateOfCharge();
+      filteredTransaction.refundId = transaction.getRefundId();
       // Demo user?
       if (Authorizations.isDemo(loggedUser)) {
         filteredTransaction.tagID = Constants.ANONIMIZED_VALUE;
@@ -302,15 +266,8 @@
         const filteredValue = {
           date: value.date,
           value: value.value,
-<<<<<<< HEAD
-          cumulated: value.cumulated
-        };
-        if (value.hasOwnProperty('stateOfCharge')) {
-          filteredValue.stateOfCharge = value.stateOfCharge;
-=======
           cumulated: value.cumulated,
           stateOfCharge: value.stateOfCharge
->>>>>>> a5d632b7
         }
         filteredConsumption.values.push(filteredValue);
       }
