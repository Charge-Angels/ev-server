import sanitize from 'mongo-sanitize';
import Authorizations from '../../../../authorization/Authorizations';
import Constants from '../../../../utils/Constants';
import UserToken from '../../../../types/UserToken';
import UtilsSecurity from './UtilsSecurity';
import { HttpAssignChargingStationToSiteAreaRequest, HttpChargingStationsRequest, HttpChargingStationRequest, HttpChargingStationSetMaxIntensitySocketRequest, HttpChargingStationCommandRequest } from '../../../../types/requests/HttpChargingStationRequest';
import { filter } from 'bluebird';
import HttpByIDRequest from '../../../../types/requests/HttpByIDRequest';
import HttpDatabaseRequest from '../../../../types/requests/HttpDatabaseRequest';
import ChargingStation from '../../../../types/ChargingStation';

export default class ChargingStationSecurity {

  public static filterAssignChargingStationsToSiteAreaRequest(request: Partial<HttpAssignChargingStationToSiteAreaRequest>): HttpAssignChargingStationToSiteAreaRequest {
    return {
      siteAreaID: sanitize(request.siteAreaID),
      chargingStationIDs: request.chargingStationIDs.map(id=>sanitize(id))
    };
  }

  // Charging Station
<<<<<<< HEAD
  public static filterChargingStationResponse(chargingStation: ChargingStation, loggedUser: UserToken, organizationIsActive: boolean) {
=======
  public static filterChargingStationResponse(chargingStation: ChargingStation, loggedUser: UserToken, organizationIsActive: boolean): Partial<ChargingStation> {
>>>>>>> 28328d69
    let filteredChargingStation;

    if (!chargingStation || !Authorizations.canReadChargingStation(loggedUser)) {
      return null;
    }

    const siteID = chargingStation.siteArea ? chargingStation.siteArea.siteID : null;
    if (organizationIsActive && !Authorizations.canReadSiteArea(loggedUser, siteID)) {
      return null;
    }
    if (Authorizations.canUpdateChargingStation(loggedUser, siteID)) {
      // Yes: set all params
      filteredChargingStation = chargingStation;
      for (const connector of filteredChargingStation.connectors) {
        if (filteredChargingStation.inactive && connector) {
          connector.status = Constants.CONN_STATUS_UNAVAILABLE;
          connector.currentConsumption = 0;
          connector.totalConsumption = 0;
          connector.totalInactivitySecs = 0;
          connector.currentStateOfCharge = 0;
        }
      }
    } else {
      // Set only necessary info
      filteredChargingStation = {};
      filteredChargingStation.id = chargingStation.id;
<<<<<<< HEAD
      filteredChargingStation.chargeBoxID = chargingStation.id; // TODO ????
=======
      filteredChargingStation.chargeBoxID = chargingStation.id;
>>>>>>> 28328d69
      filteredChargingStation.inactive = chargingStation.inactive;
      filteredChargingStation.connectors = chargingStation.connectors.map((connector) => {
        if (!connector) {
          return connector;
        }
        return {
          'connectorId': connector.connectorId,
          'status': (filteredChargingStation.inactive ? Constants.CONN_STATUS_UNAVAILABLE : connector.status),
          'currentConsumption': (filteredChargingStation.inactive ? 0 : connector.currentConsumption),
          'currentStateOfCharge': (filteredChargingStation.inactive ? 0 : connector.currentStateOfCharge),
          'totalConsumption': (filteredChargingStation.inactive ? 0 : connector.totalConsumption),
          'totalInactivitySecs': (filteredChargingStation.inactive ? 0 : connector.totalInactivitySecs),
          'activeTransactionID': connector.activeTransactionID,
          'errorCode': connector.errorCode,
          'type': connector.type,
          'power': connector.power,
          'voltage': connector.voltage,
          'amperage': connector.amperage
        };
      });
      filteredChargingStation.lastHeartBeat = chargingStation.lastHeartBeat;
      filteredChargingStation.maximumPower = chargingStation.maximumPower;
      filteredChargingStation.chargePointVendor = chargingStation.chargePointVendor;
      filteredChargingStation.siteAreaID = chargingStation.siteAreaID;
      filteredChargingStation.latitude = chargingStation.latitude;
      filteredChargingStation.longitude = chargingStation.longitude;
      if (chargingStation.siteArea) {
        filteredChargingStation.siteArea = chargingStation.siteArea;
      }
    }
    // Created By / Last Changed By
    UtilsSecurity.filterCreatedAndLastChanged(
      filteredChargingStation, chargingStation, loggedUser);
    return filteredChargingStation;
  }

<<<<<<< HEAD
  public static filterChargingStationsResponse(chargingStations: {result: ChargingStation[]}, loggedUser: UserToken, organizationIsActive: boolean) {
=======
  public static filterChargingStationsResponse(chargingStations: {result: ChargingStation[]}, loggedUser: UserToken, organizationIsActive: boolean): Promise<void> {
>>>>>>> 28328d69
    const filteredChargingStations = [];
    // Check
    if (!chargingStations.result) {
      return null;
    }
    if (!Authorizations.canListChargingStations(loggedUser)) {
      return null;
    }
    for (const chargingStation of chargingStations.result) {
      // Filter
      const filteredChargingStation = ChargingStationSecurity.filterChargingStationResponse(chargingStation, loggedUser, organizationIsActive);
      if (filteredChargingStation) {
        filteredChargingStations.push(filteredChargingStation);
      }
    }
    chargingStations.result = filteredChargingStations;
  }

  public static filterStatusNotificationsResponse(statusNotifications, loggedUser: UserToken) {
    // Check
    if (!Authorizations.canListChargingStations(loggedUser)) {
      return null;
    }
    return statusNotifications;
  }

  public static filterBootNotificationsResponse(statusNotifications, loggedUser: UserToken) {
    // Check
    if (!Authorizations.canListChargingStations(loggedUser)) {
      return null;
    }
    return statusNotifications;
  }

  public static filterChargingStationConfigurationRequest(request: HttpChargingStationRequest): HttpChargingStationRequest {
    return { ChargeBoxID: sanitize(request.ChargeBoxID) };
  }

  public static filterChargingStationRequest(request: HttpByIDRequest): HttpByIDRequest {
    return { ID: sanitize(request.ID) };
  }

  public static filterChargingStationByIDRequest(request: HttpByIDRequest): string {
    return sanitize(request.ID);
  }

  public static filterChargingStationsRequest(request: HttpChargingStationsRequest): HttpChargingStationsRequest {
    const filteredRequest: HttpChargingStationsRequest = {} as HttpChargingStationsRequest;
    filteredRequest.Search = sanitize(request.Search);
    filteredRequest.WithNoSiteArea = UtilsSecurity.filterBoolean(request.WithNoSiteArea);
    filteredRequest.SiteID = sanitize(request.SiteID);
    filteredRequest.WithSite = UtilsSecurity.filterBoolean(request.WithSite);
    filteredRequest.SiteAreaID = sanitize(request.SiteAreaID);
    filteredRequest.IncludeDeleted = UtilsSecurity.filterBoolean(request.IncludeDeleted);
    filteredRequest.ErrorType = sanitize(request.ErrorType);
    UtilsSecurity.filterSkipAndLimit(request, filteredRequest);
    UtilsSecurity.filterSort(request, filteredRequest);
    return filteredRequest;
  }

  public static filterNotificationsRequest(request: HttpDatabaseRequest, loggedUser: UserToken): HttpDatabaseRequest {
    let filteredRequest: HttpDatabaseRequest = {} as HttpDatabaseRequest;
    UtilsSecurity.filterSkipAndLimit(request, filteredRequest);
    UtilsSecurity.filterSort(request, filteredRequest);
    return filteredRequest;
  }

  public static filterChargingStationParamsUpdateRequest(request: Partial<ChargingStation>, loggedUser: UserToken): Partial<ChargingStation> {
    // Set
    const filteredRequest: any = {};
    filteredRequest.id = sanitize(request.id);
    if (request.hasOwnProperty('chargingStationURL')) {
      filteredRequest.chargingStationURL = sanitize(request.chargingStationURL);
    }
    if (request.hasOwnProperty('numberOfConnectedPhase')) {
      filteredRequest.numberOfConnectedPhase = sanitize(request.numberOfConnectedPhase);
    }
    if (request.hasOwnProperty('maximumPower')) {
      filteredRequest.maximumPower = sanitize(request.maximumPower);
    }
    if (request.hasOwnProperty('cannotChargeInParallel')) {
      filteredRequest.cannotChargeInParallel = UtilsSecurity.filterBoolean(request.cannotChargeInParallel);
    }
    if (request.hasOwnProperty('siteArea')) {
      filteredRequest.siteArea = sanitize(request.siteArea);
    }
    if (request.hasOwnProperty('powerLimitUnit')) {
      filteredRequest.powerLimitUnit = sanitize(request.powerLimitUnit);
    }
    if (request.hasOwnProperty('latitude')) {
      filteredRequest.latitude = sanitize(request.latitude);
    }
    if (request.hasOwnProperty('longitude')) {
      filteredRequest.longitude = sanitize(request.longitude);
    }
    if (request.connectors) {
      // Filter
      filteredRequest.connectors = request.connectors.map((connector) => {
        if (!connector) {
          return connector;
        }
        return {
          connectorId: sanitize(connector.connectorId),
          power: sanitize(connector.power),
          type: sanitize(connector.type),
          voltage: sanitize(connector.voltage),
          amperage: sanitize(connector.amperage)
        };
      });
    }
    return filteredRequest;
  }

  public static filterChargingStationActionRequest(request: HttpChargingStationCommandRequest, action: string, loggedUser: UserToken): HttpChargingStationCommandRequest {
    const filteredRequest: any = {} as HttpChargingStationCommandRequest;
    // Check
    filteredRequest.chargeBoxID = sanitize(request.chargeBoxID);
    // Do not check action?
    filteredRequest.args = request.args;
    return filteredRequest;
  }

  public static filterChargingStationSetMaxIntensitySocketRequest(request: HttpChargingStationSetMaxIntensitySocketRequest): HttpChargingStationSetMaxIntensitySocketRequest {
    return {
      chargeBoxID: sanitize(request.chargeBoxID),
      maxIntensity: request.args ? sanitize(request.args.maxIntensity) : null
<<<<<<< HEAD
    }
=======
    };
>>>>>>> 28328d69
  }
}
<|MERGE_RESOLUTION|>--- conflicted
+++ resolved
@@ -19,11 +19,7 @@
   }
 
   // Charging Station
-<<<<<<< HEAD
-  public static filterChargingStationResponse(chargingStation: ChargingStation, loggedUser: UserToken, organizationIsActive: boolean) {
-=======
   public static filterChargingStationResponse(chargingStation: ChargingStation, loggedUser: UserToken, organizationIsActive: boolean): Partial<ChargingStation> {
->>>>>>> 28328d69
     let filteredChargingStation;
 
     if (!chargingStation || !Authorizations.canReadChargingStation(loggedUser)) {
@@ -50,11 +46,7 @@
       // Set only necessary info
       filteredChargingStation = {};
       filteredChargingStation.id = chargingStation.id;
-<<<<<<< HEAD
-      filteredChargingStation.chargeBoxID = chargingStation.id; // TODO ????
-=======
       filteredChargingStation.chargeBoxID = chargingStation.id;
->>>>>>> 28328d69
       filteredChargingStation.inactive = chargingStation.inactive;
       filteredChargingStation.connectors = chargingStation.connectors.map((connector) => {
         if (!connector) {
@@ -91,11 +83,7 @@
     return filteredChargingStation;
   }
 
-<<<<<<< HEAD
-  public static filterChargingStationsResponse(chargingStations: {result: ChargingStation[]}, loggedUser: UserToken, organizationIsActive: boolean) {
-=======
   public static filterChargingStationsResponse(chargingStations: {result: ChargingStation[]}, loggedUser: UserToken, organizationIsActive: boolean): Promise<void> {
->>>>>>> 28328d69
     const filteredChargingStations = [];
     // Check
     if (!chargingStations.result) {
@@ -222,10 +210,6 @@
     return {
       chargeBoxID: sanitize(request.chargeBoxID),
       maxIntensity: request.args ? sanitize(request.args.maxIntensity) : null
-<<<<<<< HEAD
-    }
-=======
     };
->>>>>>> 28328d69
   }
 }
