import sanitize from 'mongo-sanitize';
import Authorizations from '../../../../authorization/Authorizations';
<<<<<<< HEAD
import ChargingStation, { ChargingProfile } from '../../../../types/ChargingStation';
=======
import ChargingStation, { ChargingSchedule, ChargingSchedulePeriod } from '../../../../types/ChargingStation';
>>>>>>> 72457dde
import { DataResult } from '../../../../types/DataResult';
import { ChargePointStatus } from '../../../../types/ocpp/OCPPServer';
import HttpByIDRequest from '../../../../types/requests/HttpByIDRequest';
import { HttpAssignChargingStationToSiteAreaRequest, HttpChargingStationCommandRequest, HttpChargingStationConfigurationRequest, HttpChargingStationRequest, HttpChargingStationSetMaxIntensitySocketRequest, HttpChargingStationsRequest, HttpIsAuthorizedRequest } from '../../../../types/requests/HttpChargingStationRequest';
import HttpDatabaseRequest from '../../../../types/requests/HttpDatabaseRequest';
import { InactivityStatus } from '../../../../types/Transaction';
import UserToken from '../../../../types/UserToken';
import Utils from '../../../../utils/Utils';
import UtilsSecurity from './UtilsSecurity';

export default class ChargingStationSecurity {

  public static filterAssignChargingStationsToSiteAreaRequest(request: any): HttpAssignChargingStationToSiteAreaRequest {
    return {
      siteAreaID: sanitize(request.siteAreaID),
      chargingStationIDs: request.chargingStationIDs.map(sanitize)
    };
  }

  public static filterChargingStationResponse(chargingStation: ChargingStation, loggedUser: UserToken, organizationIsActive: boolean): ChargingStation {
    let filteredChargingStation: ChargingStation;
    if (!chargingStation || !Authorizations.canReadChargingStation(loggedUser)) {
      return null;
    }
    const siteID = chargingStation.siteArea ? chargingStation.siteArea.siteID : null;
    if (organizationIsActive && !Authorizations.canReadSiteArea(loggedUser, siteID)) {
      return null;
    }
    // Check connectors
    Utils.checkAndUpdateConnectorsStatus(chargingStation);
    // Check Auth
    if (Authorizations.canUpdateChargingStation(loggedUser, siteID)) {
      // Yes: set all params
      filteredChargingStation = chargingStation;
      for (const connector of filteredChargingStation.connectors) {
        if (filteredChargingStation.inactive && connector) {
          connector.status = ChargePointStatus.UNAVAILABLE;
          connector.currentConsumption = 0;
          connector.totalConsumption = 0;
          connector.totalInactivitySecs = 0;
          connector.inactivityStatus = InactivityStatus.INFO;
          connector.currentStateOfCharge = 0;
        } else {
          connector.inactivityStatusLevel = Utils.getUIInactivityStatusLevel(connector.inactivityStatus);
        }
      }
    } else {
      // Set only necessary info
      filteredChargingStation = {} as ChargingStation;
      filteredChargingStation.id = chargingStation.id;
      filteredChargingStation.inactive = chargingStation.inactive;
      filteredChargingStation.connectors = chargingStation.connectors.map((connector) => {
        if (!connector) {
          return connector;
        }
        return {
          'id': connector.id,
          'connectorId': connector.connectorId,
          'status': (filteredChargingStation.inactive ? ChargePointStatus.UNAVAILABLE : connector.status),
          'currentConsumption': (filteredChargingStation.inactive ? 0 : connector.currentConsumption),
          'currentStateOfCharge': (filteredChargingStation.inactive ? 0 : connector.currentStateOfCharge),
          'totalConsumption': (filteredChargingStation.inactive ? 0 : connector.totalConsumption),
          'totalInactivitySecs': (filteredChargingStation.inactive ? 0 : connector.totalInactivitySecs),
          'inactivityStatusLevel': Utils.getUIInactivityStatusLevel(connector.inactivityStatus),
          'inactivityStatus': connector.inactivityStatus,
          'activeTransactionID': connector.activeTransactionID,
          'activeTransactionDate': connector.activeTransactionDate,
          'activeTagID': connector.activeTagID,
          'errorCode': connector.errorCode,
          'type': connector.type,
          'power': connector.power,
          'numberOfConnectedPhase': connector.numberOfConnectedPhase,
          'currentType' : connector.currentType,
          'voltage': connector.voltage,
          'amperage': connector.amperage
        };
      });
      filteredChargingStation.lastHeartBeat = chargingStation.lastHeartBeat;
      filteredChargingStation.maximumPower = chargingStation.maximumPower;
      filteredChargingStation.chargePointVendor = chargingStation.chargePointVendor;
      filteredChargingStation.chargePointModel = chargingStation.chargePointModel;
      filteredChargingStation.siteAreaID = chargingStation.siteAreaID;
      filteredChargingStation.coordinates = chargingStation.coordinates;
      if (chargingStation.siteArea) {
        filteredChargingStation.siteArea = chargingStation.siteArea;
      }
    }
    // Created By / Last Changed By
    UtilsSecurity.filterCreatedAndLastChanged(
      filteredChargingStation, chargingStation, loggedUser);
    return filteredChargingStation;
  }

  public static filterChargingStationsResponse(chargingStations: DataResult<ChargingStation>, loggedUser: UserToken, organizationIsActive: boolean) {
    const filteredChargingStations: ChargingStation[] = [];
    // Check
    if (!chargingStations.result) {
      return null;
    }
    if (!Authorizations.canListChargingStations(loggedUser)) {
      return null;
    }
    for (const chargingStation of chargingStations.result) {
      // Filter
      const filteredChargingStation = ChargingStationSecurity.filterChargingStationResponse(chargingStation, loggedUser, organizationIsActive);
      if (filteredChargingStation) {
        filteredChargingStations.push(filteredChargingStation);
      }
    }
    chargingStations.result = filteredChargingStations;
  }

  public static filterStatusNotificationsResponse(statusNotifications, loggedUser: UserToken) {
    // Check
    if (!Authorizations.canListChargingStations(loggedUser)) {
      return null;
    }
    return statusNotifications;
  }

  public static filterBootNotificationsResponse(statusNotifications, loggedUser: UserToken) {
    // Check
    if (!Authorizations.canListChargingStations(loggedUser)) {
      return null;
    }
    return statusNotifications;
  }

  public static filterChargingStationConfigurationRequest(request: any): HttpChargingStationRequest {
    return { ChargeBoxID: sanitize(request.ChargeBoxID) };
  }

<<<<<<< HEAD
  public static filterChargingProfileRequest(request: any): HttpChargingStationRequest {
    return { ChargeBoxID: sanitize(request.ChargeBoxID) };
  }

  public static filterChargingProfileUpdateRequest(request: any): ChargingProfile {
    // Set
    const filteredRequest: any = {};
    if (request.hasOwnProperty('profile')) {
      filteredRequest.profile = sanitize(request.profile);
    }
    filteredRequest.chargingStationID = sanitize(request.chargingStationID);
    return filteredRequest;
=======
  public static filterRequestChargingStationConfigurationRequest(request: any): HttpChargingStationConfigurationRequest {
    return {
      chargeBoxID: sanitize(request.chargeBoxID),
      forceUpdateOCPPParamsFromTemplate: UtilsSecurity.filterBoolean(request.forceUpdateOCPPParamsFromTemplate)
    };
>>>>>>> 72457dde
  }

  public static filterChargingStationRequest(request: any): HttpByIDRequest {
    return { ID: sanitize(request.ID) };
  }

  public static filterChargingStationRequestByID(request: any): string {
    return sanitize(request.ID);
  }

  public static filterChargingStationsRequest(request: any): HttpChargingStationsRequest {
    const filteredRequest: HttpChargingStationsRequest = {} as HttpChargingStationsRequest;
    filteredRequest.Issuer = UtilsSecurity.filterBoolean(request.Issuer);
    filteredRequest.Search = sanitize(request.Search);
    filteredRequest.WithNoSiteArea = UtilsSecurity.filterBoolean(request.WithNoSiteArea);
    filteredRequest.SiteID = sanitize(request.SiteID);
    filteredRequest.WithSite = UtilsSecurity.filterBoolean(request.WithSite);
    filteredRequest.SiteAreaID = sanitize(request.SiteAreaID);
    filteredRequest.IncludeDeleted = UtilsSecurity.filterBoolean(request.IncludeDeleted);
    filteredRequest.ErrorType = sanitize(request.ErrorType);
    UtilsSecurity.filterSkipAndLimit(request, filteredRequest);
    UtilsSecurity.filterSort(request, filteredRequest);
    return filteredRequest;
  }

  public static filterNotificationsRequest(request: any): HttpDatabaseRequest {
    const filteredRequest: HttpDatabaseRequest = {} as HttpDatabaseRequest;
    UtilsSecurity.filterSkipAndLimit(request, filteredRequest);
    UtilsSecurity.filterSort(request, filteredRequest);
    return filteredRequest;
  }

  public static filterChargingStationParamsUpdateRequest(request: any): Partial<ChargingStation> {
    // Set
    const filteredRequest: any = {};
    filteredRequest.id = sanitize(request.id);
    if (request.hasOwnProperty('chargingStationURL')) {
      filteredRequest.chargingStationURL = sanitize(request.chargingStationURL);
    }
    if (request.hasOwnProperty('maximumPower')) {
      filteredRequest.maximumPower = sanitize(request.maximumPower);
    }
    if (request.hasOwnProperty('cannotChargeInParallel')) {
      filteredRequest.cannotChargeInParallel = UtilsSecurity.filterBoolean(request.cannotChargeInParallel);
    }
    if (request.hasOwnProperty('siteArea')) {
      filteredRequest.siteArea = sanitize(request.siteArea);
    }
    if (request.hasOwnProperty('powerLimitUnit')) {
      filteredRequest.powerLimitUnit = sanitize(request.powerLimitUnit);
    }
    if (request.hasOwnProperty('currentType')) {
      filteredRequest.currentType = sanitize(request.currentType);
    }
    if (request.coordinates && request.coordinates.length === 2) {
      filteredRequest.coordinates = [
        sanitize(request.coordinates[0]),
        sanitize(request.coordinates[1])
      ];
    }
    if (request.connectors) {
      // Filter
      filteredRequest.connectors = request.connectors.map((connector) => {
        if (!connector) {
          return connector;
        }
        return {
          connectorId: sanitize(connector.connectorId),
          power: sanitize(connector.power),
          type: sanitize(connector.type),
          voltage: sanitize(connector.voltage),
          amperage: sanitize(connector.amperage),
          currentType: sanitize(connector.currentType),
          numberOfConnectedPhase: sanitize(connector.numberOfConnectedPhase)
        };
      });
    }
    return filteredRequest;
  }

  public static filterChargingStationActionRequest(request: any): HttpChargingStationCommandRequest {
    const filteredRequest: HttpChargingStationCommandRequest = {} as HttpChargingStationCommandRequest;
    // Check
    filteredRequest.chargeBoxID = sanitize(request.chargeBoxID);
    // Do not check action?
    if (request.args) {
      filteredRequest.args = {};
      // Check
      if (request.args.hasOwnProperty('type')) {
        filteredRequest.args.type = sanitize(request.args.type);
      }
      if (request.args.hasOwnProperty('key')) {
        filteredRequest.args.key = sanitize(request.args.key);
      }
      if (request.args.hasOwnProperty('value')) {
        filteredRequest.args.value = sanitize(request.args.value);
      }
      if (request.args.hasOwnProperty('connectorId')) {
        filteredRequest.args.connectorId = sanitize(request.args.connectorId);
      }
      if (request.args.hasOwnProperty('duration')) {
        filteredRequest.args.duration = sanitize(request.args.duration);
      }
      if (request.args.hasOwnProperty('chargingRateUnit')) {
        filteredRequest.args.chargingRateUnit = sanitize(request.args.chargingRateUnit);
      }
      if (request.args.hasOwnProperty('chargingProfilePurpose')) {
        filteredRequest.args.chargingProfilePurpose = sanitize(request.args.chargingProfilePurpose);
      }
      if (request.args.hasOwnProperty('stackLevel')) {
        filteredRequest.args.stackLevel = sanitize(request.args.stackLevel);
      }
      if (request.args.hasOwnProperty('tagID')) {
        filteredRequest.args.tagID = sanitize(request.args.tagID);
      }
      if (request.args.hasOwnProperty('location')) {
        filteredRequest.args.location = sanitize(request.args.location);
      }
      if (request.args.hasOwnProperty('retries')) {
        filteredRequest.args.retries = sanitize(request.args.retries);
      }
      if (request.args.hasOwnProperty('retryInterval')) {
        filteredRequest.args.retryInterval = sanitize(request.args.retryInterval);
      }
      if (request.args.hasOwnProperty('startTime')) {
        filteredRequest.args.startTime = sanitize(request.args.startTime);
      }
      if (request.args.hasOwnProperty('stopTime')) {
        filteredRequest.args.stopTime = sanitize(request.args.stopTime);
      }
      if (request.args.hasOwnProperty('retrieveDate')) {
        filteredRequest.args.retrieveDate = sanitize(request.args.retrieveDate);
      }
      if (request.args.hasOwnProperty('retryInterval')) {
        filteredRequest.args.retryInterval = sanitize(request.args.retryInterval);
      }
      if (request.args.hasOwnProperty('transactionId')) {
        filteredRequest.args.transactionId = sanitize(request.args.transactionId);
      }
      if (request.args.hasOwnProperty('csChargingProfiles')) {
        filteredRequest.args.csChargingProfiles = {};
        // Check
        if (request.args.csChargingProfiles.hasOwnProperty('chargingProfileId')) {
          filteredRequest.args.csChargingProfiles.chargingProfileId = sanitize(request.args.csChargingProfiles.chargingProfileId);
        }
        if (request.args.csChargingProfiles.hasOwnProperty('transactionId')) {
          filteredRequest.args.csChargingProfiles.transactionId = sanitize(request.args.csChargingProfiles.transactionId);
        }
        if (request.args.csChargingProfiles.hasOwnProperty('stackLevel')) {
          filteredRequest.args.csChargingProfiles.stackLevel = sanitize(request.args.csChargingProfiles.stackLevel);
        }
        if (request.args.csChargingProfiles.hasOwnProperty('chargingProfilePurpose')) {
          filteredRequest.args.csChargingProfiles.chargingProfilePurpose = sanitize(request.args.csChargingProfiles.chargingProfilePurpose);
        }
        if (request.args.csChargingProfiles.hasOwnProperty('chargingProfileKind')) {
          filteredRequest.args.csChargingProfiles.chargingProfileKind = sanitize(request.args.csChargingProfiles.chargingProfileKind);
        }
        if (request.args.csChargingProfiles.hasOwnProperty('recurrencyKind')) {
          filteredRequest.args.csChargingProfiles.recurrencyKind = sanitize(request.args.csChargingProfiles.recurrencyKind);
        }
        if (request.args.csChargingProfiles.hasOwnProperty('validFrom')) {
          filteredRequest.args.csChargingProfiles.validFrom = sanitize(request.args.csChargingProfiles.validFrom);
        }
        if (request.args.csChargingProfiles.hasOwnProperty('validTo')) {
          filteredRequest.args.csChargingProfiles.validTo = sanitize(request.args.csChargingProfiles.validTo);
        }
        if (request.args.csChargingProfiles.hasOwnProperty('chargingSchedule')) {
          const chargingSchedule: ChargingSchedule = {} as ChargingSchedule;
          filteredRequest.args.csChargingProfiles.chargingSchedule = chargingSchedule;
          // Check
          if (request.args.csChargingProfiles.chargingSchedule.hasOwnProperty('duration')) {
            chargingSchedule.duration = sanitize(request.args.csChargingProfiles.chargingSchedule.duration);
          }
          if (request.args.csChargingProfiles.chargingSchedule.hasOwnProperty('startSchedule')) {
            chargingSchedule.startSchedule = sanitize(request.args.csChargingProfiles.chargingSchedule.startSchedule);
          }
          if (request.args.csChargingProfiles.chargingSchedule.hasOwnProperty('chargingRateUnit')) {
            chargingSchedule.chargingRateUnit = sanitize(request.args.csChargingProfiles.chargingSchedule.chargingRateUnit);
          }
          if (request.args.csChargingProfiles.chargingSchedule.hasOwnProperty('minChargeRate')) {
            chargingSchedule.minChargeRate = sanitize(request.args.csChargingProfiles.chargingSchedule.minChargeRate);
          }
          if (request.args.csChargingProfiles.chargingSchedule.hasOwnProperty('chargingSchedulePeriod')) {
            const chargingSchedulePeriod: ChargingSchedulePeriod[] = [];
            filteredRequest.args.csChargingProfiles.chargingSchedule.chargingSchedulePeriod = chargingSchedulePeriod;
            // Check
            for (const chargingSchedulePeriod of request.args.csChargingProfiles.chargingSchedule.chargingSchedulePeriod) {
              const chargingSchedulePeriodNew: ChargingSchedulePeriod = {} as ChargingSchedulePeriod;
              // Check
              if (chargingSchedulePeriod.hasOwnProperty('startPeriod')) {
                chargingSchedulePeriodNew.startPeriod = sanitize(chargingSchedulePeriod.startPeriod);
              }
              if (chargingSchedulePeriod.hasOwnProperty('limit')) {
                chargingSchedulePeriodNew.limit = sanitize(chargingSchedulePeriod.limit);
              }
              if (chargingSchedulePeriod.hasOwnProperty('numberPhases')) {
                chargingSchedulePeriodNew.numberPhases = sanitize(chargingSchedulePeriod.numberPhases);
              }
              // Add
              chargingSchedulePeriod.push(chargingSchedulePeriodNew);
            }
          }
          if (request.args.csChargingProfiles.chargingSchedule.hasOwnProperty('chargingProfileId')) {
            filteredRequest.args.csChargingProfiles.chargingSchedule.chargingProfileId = sanitize(request.args.csChargingProfiles.chargingSchedule.chargingProfileId);
          }
          if (request.args.csChargingProfiles.chargingSchedule.hasOwnProperty('chargingProfileId')) {
            filteredRequest.args.csChargingProfiles.chargingSchedule.chargingProfileId = sanitize(request.args.csChargingProfiles.chargingSchedule.chargingProfileId);
          }
        }
      }
    }
    return filteredRequest;
  }

  public static filterChargingStationSetMaxIntensitySocketRequest(request: any): HttpChargingStationSetMaxIntensitySocketRequest {
    return {
      chargeBoxID: sanitize(request.chargeBoxID),
      maxIntensity: request.args ? sanitize(request.args.maxIntensity) : null
    };
  }

  public static filterIsAuthorizedRequest(request: any): HttpIsAuthorizedRequest {
    const filteredRequest: HttpIsAuthorizedRequest = {
      Action: sanitize(request.Action),
      Arg1: sanitize(request.Arg1),
      Arg2: sanitize(request.Arg2),
      Arg3: sanitize(request.Arg3)
    };
    if (filteredRequest.Action === 'StopTransaction') {
      filteredRequest.Action = 'RemoteStopTransaction';
    }
    return filteredRequest;
  }
}
<|MERGE_RESOLUTION|>--- conflicted
+++ resolved
@@ -1,10 +1,6 @@
 import sanitize from 'mongo-sanitize';
 import Authorizations from '../../../../authorization/Authorizations';
-<<<<<<< HEAD
-import ChargingStation, { ChargingProfile } from '../../../../types/ChargingStation';
-=======
-import ChargingStation, { ChargingSchedule, ChargingSchedulePeriod } from '../../../../types/ChargingStation';
->>>>>>> 72457dde
+import ChargingStation, { ChargingSchedule, ChargingSchedulePeriod, ChargingProfile } from '../../../../types/ChargingStation';
 import { DataResult } from '../../../../types/DataResult';
 import { ChargePointStatus } from '../../../../types/ocpp/OCPPServer';
 import HttpByIDRequest from '../../../../types/requests/HttpByIDRequest';
@@ -137,7 +133,6 @@
     return { ChargeBoxID: sanitize(request.ChargeBoxID) };
   }
 
-<<<<<<< HEAD
   public static filterChargingProfileRequest(request: any): HttpChargingStationRequest {
     return { ChargeBoxID: sanitize(request.ChargeBoxID) };
   }
@@ -149,14 +144,14 @@
       filteredRequest.profile = sanitize(request.profile);
     }
     filteredRequest.chargingStationID = sanitize(request.chargingStationID);
-    return filteredRequest;
-=======
+    return filteredRequest;}
+
+
   public static filterRequestChargingStationConfigurationRequest(request: any): HttpChargingStationConfigurationRequest {
     return {
       chargeBoxID: sanitize(request.chargeBoxID),
       forceUpdateOCPPParamsFromTemplate: UtilsSecurity.filterBoolean(request.forceUpdateOCPPParamsFromTemplate)
     };
->>>>>>> 72457dde
   }
 
   public static filterChargingStationRequest(request: any): HttpByIDRequest {
