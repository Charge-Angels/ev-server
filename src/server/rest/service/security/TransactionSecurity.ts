import moment = require('moment');
import sanitize from 'mongo-sanitize';
import Authorizations from '../../../../authorization/Authorizations';
import Constants from '../../../../utils/Constants';
import { HttpConsumptionFromTransactionRequest, HttpTransactionRequest, HttpTransactionsRefundRequest, HttpTransactionsRequest } from '../../../../types/requests/HttpTransactionRequest';
import Transaction from '../../../../types/Transaction';
import User from '../../../../types/User';
import UserToken from '../../../../types/UserToken';
import UtilsSecurity from './UtilsSecurity';

export default class TransactionSecurity {
  public static filterTransactionsRefund(request: Partial<HttpTransactionsRefundRequest>): HttpTransactionsRefundRequest {
    if (!request.transactionIds) {
      return { transactionIds: [] };
    }
    return { transactionIds: request.transactionIds.map(sanitize) };
  }

  public static filterTransactionDelete(request: Partial<HttpTransactionRequest>): number {
    return sanitize(request.ID);
  }

  public static filterTransactionSoftStop(request: Partial<HttpTransactionRequest>): number {
    return sanitize(request.ID);
  }

  public static filterTransactionRequest(request: Partial<HttpTransactionRequest>): number {
    return sanitize(request.ID);
  }

  public static filterTransactionsActiveRequest(request: Partial<HttpTransactionsRequest>): HttpTransactionsRequest {
    const filtered: HttpTransactionsRequest = {} as HttpTransactionsRequest;
    filtered.ChargeBoxID = sanitize(request.ChargeBoxID);
    filtered.ConnectorId = sanitize(request.ConnectorId);
    filtered.SiteAreaID = sanitize(request.SiteAreaID);
    filtered.UserID = request.UserID ? sanitize(request.UserID) : null;
    UtilsSecurity.filterSkipAndLimit(request, filtered);
    UtilsSecurity.filterSort(request, filtered);
    return filtered;
  }

  public static filterTransactionsCompletedRequest(request: HttpTransactionsRequest): HttpTransactionsRequest {
    const filteredRequest: HttpTransactionsRequest = {} as HttpTransactionsRequest;
    // Handle picture
    filteredRequest.ChargeBoxID = sanitize(request.ChargeBoxID);
    filteredRequest.StartDateTime = sanitize(request.StartDateTime);
    filteredRequest.EndDateTime = sanitize(request.EndDateTime);
    filteredRequest.SiteID = sanitize(request.SiteID);
    filteredRequest.SiteAreaID = sanitize(request.SiteAreaID);
    filteredRequest.Search = sanitize(request.Search);
    filteredRequest.Type = sanitize(request.Type);
    filteredRequest.MinimalPrice = sanitize(request.MinimalPrice);
    if (request.Statistics) {
      filteredRequest.Statistics = sanitize(request.Statistics);
    }
    if (request.UserID) {
      filteredRequest.UserID = sanitize(request.UserID);
    }
    UtilsSecurity.filterSkipAndLimit(request, filteredRequest);
    UtilsSecurity.filterSort(request, filteredRequest);
    return filteredRequest;
  }

  public static filterTransactionsInErrorRequest(request: HttpTransactionsRequest): HttpTransactionsRequest {
    const filteredRequest: HttpTransactionsRequest = {} as HttpTransactionsRequest;
    // Handle picture
    filteredRequest.ChargeBoxID = sanitize(request.ChargeBoxID);
    filteredRequest.StartDateTime = sanitize(request.StartDateTime);
    filteredRequest.EndDateTime = sanitize(request.EndDateTime);
    filteredRequest.SiteID = sanitize(request.SiteID);
    filteredRequest.SiteAreaID = sanitize(request.SiteAreaID);
    filteredRequest.Search = sanitize(request.Search);
    filteredRequest.ErrorType = sanitize(request.ErrorType);
    if (request.UserID) {
      filteredRequest.UserID = sanitize(request.UserID);
    }
    UtilsSecurity.filterSkipAndLimit(request, filteredRequest);
    UtilsSecurity.filterSort(request, filteredRequest);
    return filteredRequest;
  }

<<<<<<< HEAD
  // Transaction
  /**
   *
   * @param transaction {Transaction}
   * @param loggedUser
   * @returns {*}
   */
  static filterTransactionResponse(transaction: Transaction, loggedUser: UserToken) {
=======
  static filterTransactionResponse(transaction, loggedUser: UserToken) {
>>>>>>> 77adf066
    let filteredTransaction;

    if (!transaction) {
      return null;
    }
    // Check auth
    if (Authorizations.canReadTransaction(loggedUser, transaction)) {
      // Set only necessary info
      filteredTransaction = {};
      filteredTransaction.id = transaction.id;
      if (transaction.errorCode) {
        filteredTransaction.uniqueId = transaction.uniqueId;
        filteredTransaction.errorCode = transaction.errorCode;
      }
<<<<<<< HEAD
      filteredTransaction.chargeBoxID = transaction.chargeBoxID;
      filteredTransaction.siteID = transaction.siteID;
      filteredTransaction.siteAreaID = transaction.siteAreaID;
      filteredTransaction.connectorId = transaction.connectorId;
      filteredTransaction.meterStart = transaction.meterStart;
      filteredTransaction.timestamp = transaction.timestamp;
      filteredTransaction.timezone = transaction.timezone;
      // If (Authorizations.isAdmin(loggedUser) && transaction.hasOwnProperty('price')) {
      if (transaction.price) {
        filteredTransaction.price = transaction.price;
        filteredTransaction.roundedPrice = transaction.roundedPrice;
        filteredTransaction.priceUnit = transaction.priceUnit;
        filteredTransaction.pricingSource = transaction.pricingSource;
      }
      // Runtime Data
      if (!transaction.stop) {
        filteredTransaction.currentConsumption = transaction.currentConsumption;
        filteredTransaction.currentTotalConsumption = transaction.currentTotalConsumption;
        filteredTransaction.currentTotalInactivitySecs = transaction.currentTotalInactivitySecs;
        filteredTransaction.currentTotalDurationSecs =
          moment.duration(moment(!transaction.stop ? transaction.lastMeterValue.timestamp : transaction.stop.timestamp).diff(moment(transaction.timestamp))).asSeconds();
        filteredTransaction.currentCumulatedPrice = transaction.currentCumulatedPrice;
        filteredTransaction.currentStateOfCharge = transaction.currentStateOfCharge;
        filteredTransaction.currentStateOfCharge = transaction.currentStateOfCharge;
        filteredTransaction.currentSignedData = transaction.currentSignedData;
      }
      if (!transaction.stop && transaction.chargeBox && transaction.chargeBox.connectors) {
        const foundConnector = transaction.chargeBox.connectors.find((connector) => connector.connectorId === transaction.connectorId);
        filteredTransaction.status = foundConnector ? foundConnector.status : null;
=======
      filteredTransaction.chargeBoxID = transaction.getChargeBoxID();
      filteredTransaction.siteID = transaction.getSiteID();
      filteredTransaction.siteAreaID = transaction.getSiteAreaID();
      filteredTransaction.connectorId = transaction.getConnectorId();
      filteredTransaction.meterStart = transaction.getMeterStart();
      filteredTransaction.timestamp = transaction.getStartDate();
      filteredTransaction.timezone = transaction.getTimezone();
      if (transaction.hasStartPrice()) {
        filteredTransaction.price = transaction.getStartPrice();
        filteredTransaction.roundedPrice = transaction.getStartRoundedPrice();
        filteredTransaction.priceUnit = transaction.getStartPriceUnit();
        filteredTransaction.pricingSource = transaction.getStartPricingSource();
      }
      if (transaction.isActive()) {
        filteredTransaction.currentConsumption = transaction.getCurrentConsumption();
        filteredTransaction.currentTotalConsumption = transaction.getCurrentTotalConsumption();
        filteredTransaction.currentTotalInactivitySecs = transaction.getCurrentTotalInactivitySecs();
        filteredTransaction.currentTotalDurationSecs = transaction.getCurrentTotalDurationSecs();
        filteredTransaction.currentCumulatedPrice = transaction.getCurrentCumulatedPrice();
        filteredTransaction.currentStateOfCharge = transaction.getCurrentStateOfCharge();
        filteredTransaction.currentSignedData = transaction.getCurrentSignedData();
>>>>>>> 77adf066
      }
      filteredTransaction.isLoading = !transaction.stop && transaction.currentTotalInactivitySecs > 60;
      filteredTransaction.stateOfCharge = transaction.stateOfCharge;
      filteredTransaction.signedData = transaction.signedData;
      filteredTransaction.refundData = transaction.refundData;
      // Demo user?
      if (Authorizations.isDemo(loggedUser.role)) {
        filteredTransaction.tagID = Constants.ANONYMIZED_VALUE;
      } else {
        filteredTransaction.tagID = transaction.tagID;
      }
      // Filter user
      filteredTransaction.user = TransactionSecurity._filterUserInTransactionResponse(
        transaction.user, loggedUser);
      // Transaction Stop
      if (transaction.stop) {
        filteredTransaction.stop = {};
        filteredTransaction.stop.meterStop = transaction.stop.meterStop;
        filteredTransaction.stop.timestamp = transaction.stop.timestamp;
        filteredTransaction.stop.totalConsumption = transaction.stop.totalConsumption;
        filteredTransaction.stop.totalInactivitySecs = transaction.stop.totalInactivitySecs + transaction.stop.extraInactivitySecs;
        filteredTransaction.stop.totalDurationSecs = transaction.stop.totalDurationSecs;
        filteredTransaction.stop.stateOfCharge = transaction.stop.stateOfCharge;
        filteredTransaction.stop.signedData = transaction.stop.signedData;
        // pragma if (Authorizations.isAdmin(loggedUser) && transaction.hasStopPrice()) {
        if (transaction.stop.price) {
          filteredTransaction.stop.price = transaction.stop.price;
          filteredTransaction.stop.roundedPrice = transaction.stop.roundedPrice;
          filteredTransaction.stop.priceUnit = transaction.stop.priceUnit;
          filteredTransaction.stop.pricingSource = transaction.stop.pricingSource;
        }
        // Demo user?
        if (Authorizations.isDemo(loggedUser.role)) {
          filteredTransaction.stop.tagID = Constants.ANONYMIZED_VALUE;
        } else {
          filteredTransaction.stop.tagID = transaction.stop.tagID;
        }
        // Stop User
        if (transaction.stop.user) {
          // Filter user
          filteredTransaction.stop.user = TransactionSecurity._filterUserInTransactionResponse(
            transaction.stop.user, loggedUser);
        }
      }
    }
    return filteredTransaction;
  }

  static filterTransactionsResponse(transactions, loggedUser: UserToken) {
    const filteredTransactions = [];
    if (!transactions.result) {
      return null;
    }
    // Filter result
    for (const transaction of transactions.result) {
      // Filter
      const filteredTransaction = TransactionSecurity.filterTransactionResponse(transaction, loggedUser);
      // Ok?
      if (filteredTransaction) {
        filteredTransactions.push(filteredTransaction);
      }
    }
    transactions.result = filteredTransactions;
  }

  static _filterUserInTransactionResponse(user: User, loggedUser: UserToken) {
    const filteredUser: any = {};

    if (!user) {
      return null;
    }
    // Check auth
    if (Authorizations.canReadUser(loggedUser, user.id)) {
      // Demo user?
      if (Authorizations.isDemo(loggedUser.role)) {
        filteredUser.id = null;
        filteredUser.name = Constants.ANONYMIZED_VALUE;
        filteredUser.firstName = Constants.ANONYMIZED_VALUE;
      } else {
        filteredUser.id = user.id;
        filteredUser.name = user.name;
        filteredUser.firstName = user.firstName;
      }
    }
    return filteredUser;
  }

  public static filterChargingStationConsumptionFromTransactionRequest(request: HttpConsumptionFromTransactionRequest): HttpConsumptionFromTransactionRequest {
    const filteredRequest: HttpConsumptionFromTransactionRequest = {} as HttpConsumptionFromTransactionRequest;
    // Set
    filteredRequest.TransactionId = sanitize(request.TransactionId);
    filteredRequest.StartDateTime = sanitize(request.StartDateTime);
    filteredRequest.EndDateTime = sanitize(request.EndDateTime);
    return filteredRequest;
  }

  public static filterChargingStationTransactionsRequest(request: HttpTransactionsRequest): HttpTransactionsRequest {
    const filteredRequest: HttpTransactionsRequest = {} as HttpTransactionsRequest;
    // Set
    filteredRequest.ChargeBoxID = sanitize(request.ChargeBoxID);
    filteredRequest.ConnectorId = sanitize(request.ConnectorId);
    filteredRequest.StartDateTime = sanitize(request.StartDateTime);
    filteredRequest.EndDateTime = sanitize(request.EndDateTime);
    UtilsSecurity.filterSkipAndLimit(request, filteredRequest);
    UtilsSecurity.filterSort(request, filteredRequest);
    return filteredRequest;
  }

  /**
   *
   * @param transaction {Transaction}
   * @param consumptions {Consumption[]}
   * @param loggedUser
   * @returns {*}
   */
  static filterConsumptionsFromTransactionResponse(transaction: Transaction, consumptions, loggedUser: UserToken) {
    if (!consumptions) {
      consumptions = [];
    }
    // Check Authorisation
    if (transaction.user) {
      if (!Authorizations.canReadUser(loggedUser, transaction.userID)) {
        return null;
      }
    } else if (!transaction.user && !Authorizations.isAdmin(loggedUser.role)) {
      return null;
    }
    const filteredTransaction = TransactionSecurity.filterTransactionResponse(transaction, loggedUser);
    if (consumptions.length === 0) {
      filteredTransaction.values = [];
      return filteredTransaction;
    }

    // Admin?
    if (Authorizations.isAdmin(loggedUser.role)) {
      // Set them all
      filteredTransaction.values = consumptions.map((consumption) => consumption.getModel()).map((consumption) => ({
        ...consumption,
        date: consumption.endedAt,
        value: consumption.instantPower,
        cumulated: consumption.cumulatedConsumption
      }));
    } else {
      // Clean
      filteredTransaction.values = consumptions.map((consumption) => consumption.getModel()).map((consumption) => ({
        endedAt: consumption.endedAt,
        instantPower: consumption.instantPower,
        cumulatedConsumption: consumption.cumulatedConsumption,
        stateOfCharge: consumption.stateOfCharge,
        date: consumption.endedAt,
        value: consumption.instantPower,
        cumulated: consumption.cumulatedConsumption
      }));
    }
    for (let i = 1; i < filteredTransaction.values.length; i++) {
      if (filteredTransaction.values[i].instantPower === 0 && filteredTransaction.values[i - 1] !== 0) {
        const addedValue = JSON.parse(JSON.stringify(filteredTransaction.values[i]));
        const newDate = new Date(filteredTransaction.values[i - 1].endedAt.getTime() + 60000);
        addedValue.endedAt = newDate;
        addedValue.date = newDate;
        filteredTransaction.values.splice(i, 0, addedValue);
        i++;
      }
    }
    const initialValue = JSON.parse(JSON.stringify(filteredTransaction.values[0]));
    const initialDate = new Date(filteredTransaction.values[0].endedAt.getTime() - 60000);
    initialValue.endedAt = initialDate;
    initialValue.date = initialDate;
    initialValue.value = 0;
    initialValue.cumulated = 0;
    initialValue.instantPower = 0;
    initialValue.cumulatedConsumption = 0;
    if (Authorizations.isAdmin(loggedUser.role)) {
      initialValue.startedAt = new Date(initialDate.getTime() - 60000);
      initialValue.consumption = 0;
      initialValue.amount = 0;
      initialValue.cumulatedAmount = 0;
      initialValue.roundedAmount = 0;
    }
    filteredTransaction.values.splice(0, 0, initialValue);
    return filteredTransaction;
  }
}
<|MERGE_RESOLUTION|>--- conflicted
+++ resolved
@@ -79,18 +79,7 @@
     return filteredRequest;
   }
 
-<<<<<<< HEAD
-  // Transaction
-  /**
-   *
-   * @param transaction {Transaction}
-   * @param loggedUser
-   * @returns {*}
-   */
   static filterTransactionResponse(transaction: Transaction, loggedUser: UserToken) {
-=======
-  static filterTransactionResponse(transaction, loggedUser: UserToken) {
->>>>>>> 77adf066
     let filteredTransaction;
 
     if (!transaction) {
@@ -105,7 +94,6 @@
         filteredTransaction.uniqueId = transaction.uniqueId;
         filteredTransaction.errorCode = transaction.errorCode;
       }
-<<<<<<< HEAD
       filteredTransaction.chargeBoxID = transaction.chargeBoxID;
       filteredTransaction.siteID = transaction.siteID;
       filteredTransaction.siteAreaID = transaction.siteAreaID;
@@ -113,14 +101,12 @@
       filteredTransaction.meterStart = transaction.meterStart;
       filteredTransaction.timestamp = transaction.timestamp;
       filteredTransaction.timezone = transaction.timezone;
-      // If (Authorizations.isAdmin(loggedUser) && transaction.hasOwnProperty('price')) {
       if (transaction.price) {
         filteredTransaction.price = transaction.price;
         filteredTransaction.roundedPrice = transaction.roundedPrice;
         filteredTransaction.priceUnit = transaction.priceUnit;
         filteredTransaction.pricingSource = transaction.pricingSource;
       }
-      // Runtime Data
       if (!transaction.stop) {
         filteredTransaction.currentConsumption = transaction.currentConsumption;
         filteredTransaction.currentTotalConsumption = transaction.currentTotalConsumption;
@@ -135,29 +121,6 @@
       if (!transaction.stop && transaction.chargeBox && transaction.chargeBox.connectors) {
         const foundConnector = transaction.chargeBox.connectors.find((connector) => connector.connectorId === transaction.connectorId);
         filteredTransaction.status = foundConnector ? foundConnector.status : null;
-=======
-      filteredTransaction.chargeBoxID = transaction.getChargeBoxID();
-      filteredTransaction.siteID = transaction.getSiteID();
-      filteredTransaction.siteAreaID = transaction.getSiteAreaID();
-      filteredTransaction.connectorId = transaction.getConnectorId();
-      filteredTransaction.meterStart = transaction.getMeterStart();
-      filteredTransaction.timestamp = transaction.getStartDate();
-      filteredTransaction.timezone = transaction.getTimezone();
-      if (transaction.hasStartPrice()) {
-        filteredTransaction.price = transaction.getStartPrice();
-        filteredTransaction.roundedPrice = transaction.getStartRoundedPrice();
-        filteredTransaction.priceUnit = transaction.getStartPriceUnit();
-        filteredTransaction.pricingSource = transaction.getStartPricingSource();
-      }
-      if (transaction.isActive()) {
-        filteredTransaction.currentConsumption = transaction.getCurrentConsumption();
-        filteredTransaction.currentTotalConsumption = transaction.getCurrentTotalConsumption();
-        filteredTransaction.currentTotalInactivitySecs = transaction.getCurrentTotalInactivitySecs();
-        filteredTransaction.currentTotalDurationSecs = transaction.getCurrentTotalDurationSecs();
-        filteredTransaction.currentCumulatedPrice = transaction.getCurrentCumulatedPrice();
-        filteredTransaction.currentStateOfCharge = transaction.getCurrentStateOfCharge();
-        filteredTransaction.currentSignedData = transaction.getCurrentSignedData();
->>>>>>> 77adf066
       }
       filteredTransaction.isLoading = !transaction.stop && transaction.currentTotalInactivitySecs > 60;
       filteredTransaction.stateOfCharge = transaction.stateOfCharge;
