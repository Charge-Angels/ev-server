--- conflicted
+++ resolved
@@ -7,25 +7,16 @@
 import SiteUserRequest from '../../../../types/requests/SiteUserRequest';
 import AppError from '../../../../exception/AppError';
 import Constants from '../../../../utils/Constants';
-import ByID from '../../../../types/requests/RequestByID';
+import HttpByIDRequest from '../../../../types/requests/HttpByIDRequest';
 
 export default class SiteSecurity {
 
-<<<<<<< HEAD
   public static filterUpdateSiteUsersRoleRequest(request: Partial<SiteUserRequest>, userToken): SiteUserRequest {
     if (!request.role) {
       throw new AppError(
         Constants.CENTRAL_SERVER,
         `The role must be provided`, 500,
         'SiteService', 'handleUpdateSiteUsersRole', userToken);
-=======
-  static filterUpdateSiteUserRoleRequest(request) {
-    const filteredRequest: any = {};
-    filteredRequest.siteID = sanitize(request.siteID);
-    filteredRequest.userID = sanitize(request.userID);
-    if ('siteAdmin' in request) {
-      filteredRequest.siteAdmin = UtilsSecurity.filterBoolean(request.siteAdmin);
->>>>>>> 4159fc52
     }
     if (request.role !== Constants.ROLE_ADMIN && request.role !== Constants.ROLE_BASIC) {
       throw new AppError(
@@ -57,11 +48,11 @@
     return filteredRequest;
   }
 
-  public static filterSiteDeleteRequest(request: Partial<ByID>): string {
+  public static filterSiteDeleteRequest(request: Partial<HttpByIDRequest>): string {
     return this.filterSiteRequest(request);
   }
 
-  public static filterSiteRequest(request: Partial<ByID>): string {
+  public static filterSiteRequest(request: Partial<HttpByIDRequest>): string {
     return request.ID?sanitize(request.ID):null;
   }
 
@@ -114,11 +105,7 @@
       });
       filteredRequest.userIDs = request.userIDs.filter((userID) => {
         // Check auth
-<<<<<<< HEAD
-        if (Authorizations.canReadUser(userToken, {id: userID})) {
-=======
-        if (Authorizations.canReadUser(loggedUser, userID)) {
->>>>>>> 4159fc52
+        if (Authorizations.canReadUser(userToken, userID)) {
           return true;
         }
         return false;
@@ -152,11 +139,7 @@
         filteredSite.address = UtilsSecurity.filterAddressRequest(site.address);
       }
       if (site.company) {
-<<<<<<< HEAD
         filteredSite.company = CompanySecurity.filterCompanyResponse({id: site.company._id.toHexString(), ...site.company}, loggedUser);//TODO change
-=======
-        filteredSite.company = CompanySecurity.filterCompanyResponse({ id: site.company._id.toHexString(), ...site.company }, loggedUser);
->>>>>>> 4159fc52
       }
       if (site.siteAreas) {
         filteredSite.siteAreas = SiteAreaSecurity.filterSiteAreasResponse(site.siteAreas, loggedUser);
