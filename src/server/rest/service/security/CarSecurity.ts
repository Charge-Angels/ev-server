import Authorizations from '../../../../authorization/Authorizations';
<<<<<<< HEAD
import { Car, carMaker } from '../../../../types/Car';
import { DataResult } from '../../../../types/DataResult';
import { HttpCarByIDRequest, HttpCarImagesRequest, HttpCarsRequest } from '../../../../types/requests/HttpCarRequest';
=======
import { Car, CarMaker } from '../../../../types/Car';
import { DataResult } from '../../../../types/DataResult';
import HttpByIDRequest from '../../../../types/requests/HttpByIDRequest';
import { HttpCarMakersRequest, HttpCarsRequest } from '../../../../types/requests/HttpCarRequest';
>>>>>>> 18b4c94d
import UserToken from '../../../../types/UserToken';
import UtilsSecurity from './UtilsSecurity';
import sanitize = require('mongo-sanitize');

export default class CarSecurity {

  public static filterCarMakersRequest(request: any): HttpCarMakersRequest {
    const filteredRequest: HttpCarsRequest = {
      Search: sanitize(request.Search),
    } as HttpCarsRequest;
    UtilsSecurity.filterSkipAndLimit(request, filteredRequest);
    UtilsSecurity.filterSort(request, filteredRequest);
    return filteredRequest;
  }

  public static filterCarsRequest(request: any): HttpCarsRequest {
    const filteredRequest: HttpCarsRequest = {
      Search: sanitize(request.Search),
<<<<<<< HEAD
      VehicleMaker: sanitize(request.VehicleMake),
=======
      CarMaker: sanitize(request.CarMaker),
>>>>>>> 18b4c94d
    } as HttpCarsRequest;
    UtilsSecurity.filterSkipAndLimit(request, filteredRequest);
    UtilsSecurity.filterSort(request, filteredRequest);
    return filteredRequest;
  }

  public static filterCarImagesRequest(request: any): HttpCarImagesRequest {
    const filteredRequest: HttpCarImagesRequest = {
      CarID: +sanitize(request.CarID),
    } as HttpCarImagesRequest;
    UtilsSecurity.filterSkipAndLimit(request, filteredRequest);
    UtilsSecurity.filterSort(request, filteredRequest);
    return filteredRequest;
  }

  public static filterCarRequest(request: any): HttpCarByIDRequest {
    const filteredRequest: HttpCarByIDRequest = {
      ID: +sanitize(request.CarID),
    } as HttpCarByIDRequest;
    return filteredRequest;
  }

  public static filterCarResponse(car: Car, loggedUser: UserToken): Car {
    let filteredCar;

    if (!car) {
      return null;
    }
    // Check auth
    if (Authorizations.canReadCar(loggedUser)) {
      filteredCar = {
        id: car.id,
        vehicleModel: car.vehicleModel,
        vehicleMake: car.vehicleMake,
        batteryCapacityFull: car.batteryCapacityFull,
        fastChargeSpeed: car.fastChargeSpeed,
        performanceTopspeed: car.performanceTopspeed,
        chargeStandardPower: car.chargeStandardPower,
        chargeStandardPhase: car.chargeStandardPhase,
        vehicleModelVersion: car.vehicleModelVersion,
        performanceAcceleration: car.performanceAcceleration,
        rangeReal: car.rangeReal,
        rangeWLTP: car.rangeWLTP,
        efficiencyReal: car.efficiencyReal,
        chargeStandardChargeSpeed: car.chargeStandardChargeSpeed,
        drivetrainPropulsion: car.drivetrainPropulsion,
        drivetrainTorque: car.drivetrainTorque,
        batteryCapacityUseable: car.batteryCapacityUseable,
        chargePlug: car.chargePlug,
        fastChargePlug: car.fastChargePlug,
        fastChargePowerMax: car.fastChargePowerMax,
        chargePlugLocation: car.chargePlugLocation,
        drivetrainPowerHP: car.drivetrainPowerHP,
        chargeStandardChargeTime: car.chargeStandardChargeTime,
        miscSeats: car.miscSeats,
        miscBody: car.miscBody,
        miscIsofix: car.miscIsofix,
        miscTurningCircle: car.miscTurningCircle,
        miscSegment: car.miscSegment,
        miscIsofixSeats: car.miscIsofixSeats,
        chargeStandardTables: car.chargeStandardTables
      };
      if (Authorizations.isSuperAdmin(loggedUser)) {
        filteredCar.carObject = car;
      }
      // Created By / Last Changed By
      UtilsSecurity.filterCreatedAndLastChanged(
        filteredCar, car, loggedUser);
    }
    return filteredCar;
  }

<<<<<<< HEAD
  public static filterCarConstructorsResponse(carConstructors: DataResult<carMaker>, loggedUser: UserToken) {
    const filteredCarConstructors = [] as carMaker[];
    if (!carConstructors) {
=======
  public static filterCarMakersResponse(carMakers: DataResult<CarMaker>, loggedUser: UserToken) {
    const filteredCarConstructors: CarMaker[] = [];
    if (!carMakers) {
>>>>>>> 18b4c94d
      return null;
    }
    if (!Authorizations.canReadCar(loggedUser)) {
      return null;
    }
<<<<<<< HEAD
    for (const carConstructor of carConstructors.result) {
      filteredCarConstructors.push({
        vehicleMaker: carConstructor.vehicleMaker
      });
    }
    carConstructors.result = filteredCarConstructors;
=======
    for (const carMaker of carMakers.result) {
      filteredCarConstructors.push({
        carMaker: carMaker.carMaker
      });
    }
    carMakers.result = filteredCarConstructors;
>>>>>>> 18b4c94d
  }

  public static filterCarsResponse(cars: DataResult<Car>, loggedUser: UserToken) {
    const filteredCars = [];

    if (!cars.result) {
      return null;
    }
    if (!Authorizations.canListCars(loggedUser)) {
      return null;
    }
    for (const car of cars.result) {
      // Add
      if (car) {
        filteredCars.push({
          id: car.id,
          vehicleModel: car.vehicleModel,
          vehicleMake: car.vehicleMake,
          batteryCapacityFull: car.batteryCapacityFull,
          fastChargeSpeed: car.fastChargeSpeed,
          performanceTopspeed: car.performanceTopspeed,
          chargeStandardPower: car.chargeStandardPower,
          chargePlug: car.chargePlug,
          fastChargePlug: car.fastChargePlug,
          fastChargePowerMax: car.fastChargePowerMax,
          drivetrainPowerHP: car.drivetrainPowerHP,
          chargeStandardPhase: car.chargeStandardPhase,
          vehicleModelVersion: car.vehicleModelVersion,
          performanceAcceleration: car.performanceAcceleration,
          rangeReal: car.rangeReal,
          rangeWLTP: car.rangeWLTP,
          efficiencyReal: car.efficiencyReal,
          image: car.image,
          chargeStandardChargeSpeed: car.chargeStandardChargeSpeed
        });
      }
    }
    cars.result = filteredCars;
  }
}<|MERGE_RESOLUTION|>--- conflicted
+++ resolved
@@ -1,14 +1,7 @@
 import Authorizations from '../../../../authorization/Authorizations';
-<<<<<<< HEAD
-import { Car, carMaker } from '../../../../types/Car';
-import { DataResult } from '../../../../types/DataResult';
-import { HttpCarByIDRequest, HttpCarImagesRequest, HttpCarsRequest } from '../../../../types/requests/HttpCarRequest';
-=======
 import { Car, CarMaker } from '../../../../types/Car';
 import { DataResult } from '../../../../types/DataResult';
-import HttpByIDRequest from '../../../../types/requests/HttpByIDRequest';
-import { HttpCarMakersRequest, HttpCarsRequest } from '../../../../types/requests/HttpCarRequest';
->>>>>>> 18b4c94d
+import { HttpCarByIDRequest, HttpCarImagesRequest, HttpCarMakersRequest, HttpCarsRequest } from '../../../../types/requests/HttpCarRequest';
 import UserToken from '../../../../types/UserToken';
 import UtilsSecurity from './UtilsSecurity';
 import sanitize = require('mongo-sanitize');
@@ -27,11 +20,7 @@
   public static filterCarsRequest(request: any): HttpCarsRequest {
     const filteredRequest: HttpCarsRequest = {
       Search: sanitize(request.Search),
-<<<<<<< HEAD
-      VehicleMaker: sanitize(request.VehicleMake),
-=======
       CarMaker: sanitize(request.CarMaker),
->>>>>>> 18b4c94d
     } as HttpCarsRequest;
     UtilsSecurity.filterSkipAndLimit(request, filteredRequest);
     UtilsSecurity.filterSort(request, filteredRequest);
@@ -104,35 +93,20 @@
     return filteredCar;
   }
 
-<<<<<<< HEAD
-  public static filterCarConstructorsResponse(carConstructors: DataResult<carMaker>, loggedUser: UserToken) {
-    const filteredCarConstructors = [] as carMaker[];
-    if (!carConstructors) {
-=======
   public static filterCarMakersResponse(carMakers: DataResult<CarMaker>, loggedUser: UserToken) {
     const filteredCarConstructors: CarMaker[] = [];
     if (!carMakers) {
->>>>>>> 18b4c94d
       return null;
     }
     if (!Authorizations.canReadCar(loggedUser)) {
       return null;
     }
-<<<<<<< HEAD
-    for (const carConstructor of carConstructors.result) {
-      filteredCarConstructors.push({
-        vehicleMaker: carConstructor.vehicleMaker
-      });
-    }
-    carConstructors.result = filteredCarConstructors;
-=======
     for (const carMaker of carMakers.result) {
       filteredCarConstructors.push({
         carMaker: carMaker.carMaker
       });
     }
     carMakers.result = filteredCarConstructors;
->>>>>>> 18b4c94d
   }
 
   public static filterCarsResponse(cars: DataResult<Car>, loggedUser: UserToken) {
