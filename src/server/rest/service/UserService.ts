import { Action, Entity } from '../../../types/Authorization';
import { HTTPAuthError, HTTPError } from '../../../types/HTTPError';
import { NextFunction, Request, Response } from 'express';
import { OCPITokenType, OCPITokenWhitelist } from '../../../types/ocpi/OCPIToken';
import User, { UserStatus } from '../../../types/User';

import Address from '../../../types/Address';
import AppAuthError from '../../../exception/AppAuthError';
import AppError from '../../../exception/AppError';
import Authorizations from '../../../authorization/Authorizations';
import BillingFactory from '../../../integration/billing/BillingFactory';
import ConnectionStorage from '../../../storage/mongodb/ConnectionStorage';
import Constants from '../../../utils/Constants';
import EmspOCPIClient from '../../../client/ocpi/EmspOCPIClient';
import Logging from '../../../utils/Logging';
import NotificationHandler from '../../../notification/NotificationHandler';
import OCPIClientFactory from '../../../client/ocpi/OCPIClientFactory';
import { OCPIRole } from '../../../types/ocpi/OCPIRole';
import { ServerAction } from '../../../types/Server';
import SessionHashService from './SessionHashService';
import SettingStorage from '../../../storage/mongodb/SettingStorage';
import SiteStorage from '../../../storage/mongodb/SiteStorage';
import Tag from '../../../types/Tag';
import TenantComponents from '../../../types/TenantComponents';
import TenantStorage from '../../../storage/mongodb/TenantStorage';
import TransactionStorage from '../../../storage/mongodb/TransactionStorage';
import { UserInErrorType } from '../../../types/InError';
import UserNotifications from '../../../types/UserNotifications';
import UserSecurity from './security/UserSecurity';
import UserStorage from '../../../storage/mongodb/UserStorage';
import Utils from '../../../utils/Utils';
import UtilsService from './UtilsService';
import fs from 'fs';

const MODULE_NAME = 'UserService';

export default class UserService {

  public static async handleAssignSitesToUser(action: ServerAction, req: Request, res: Response, next: NextFunction): Promise<void> {
    UtilsService.assertComponentIsActiveFromToken(req.user, TenantComponents.ORGANIZATION,
      Action.UPDATE, Entity.SITES, 'SiteService', 'handleAssignSitesToUser');
    // Filter
    const filteredRequest = UserSecurity.filterAssignSitesToUserRequest(req.body);
    if (!filteredRequest.userID) {
      throw new AppError({
        source: Constants.CENTRAL_SERVER,
        errorCode: HTTPError.GENERAL_ERROR,
        message: 'User\'s ID must be provided',
        module: MODULE_NAME, method: 'handleAssignSitesToUser',
        user: req.user,
        action: action
      });
    }
    if (!filteredRequest.siteIDs || (filteredRequest.siteIDs && filteredRequest.siteIDs.length <= 0)) {
      throw new AppError({
        source: Constants.CENTRAL_SERVER,
        errorCode: HTTPError.GENERAL_ERROR,
        message: 'Site\'s IDs must be provided',
        module: MODULE_NAME, method: 'handleAssignSitesToUser',
        user: req.user,
        action: action
      });
    }
    // Check auth
    if (!Authorizations.canReadUser(req.user, filteredRequest.userID)) {
      throw new AppAuthError({
        errorCode: HTTPAuthError.ERROR,
        user: req.user,
        action: Action.UPDATE, entity: Entity.USER,
        module: MODULE_NAME, method: 'handleAssignSitesToUser',
        value: filteredRequest.userID
      });
    }
    // Get the User
    const user = await UserStorage.getUser(req.user.tenantID, filteredRequest.userID);
    UtilsService.assertObjectExists(action, user, `User '${filteredRequest.userID}' does not exist`,
      MODULE_NAME, 'handleAssignSitesToUser', req.user);
    // Deleted
    if (user.deleted) {
      throw new AppError({
        source: Constants.CENTRAL_SERVER,
        action: action,
        errorCode: HTTPError.OBJECT_DOES_NOT_EXIST_ERROR,
        message: 'User is logically deleted',
        module: MODULE_NAME, method: 'handleAssignSitesToUser',
        user: req.user, actionOnUser: user,
      });
    }
    // OCPI User
    if (!user.issuer) {
      throw new AppError({
        source: Constants.CENTRAL_SERVER,
        errorCode: HTTPError.GENERAL_ERROR,
        message: 'User not issued by the organization',
        module: MODULE_NAME, method: 'handleAssignSitesToUser',
        user: req.user, actionOnUser: user,
        action: action
      });
    }
    // Get Sites
    for (const siteID of filteredRequest.siteIDs) {
      const site = await SiteStorage.getSite(req.user.tenantID, siteID);
      UtilsService.assertObjectExists(action, site, `Site with ID '${siteID}' does not exist`,
        MODULE_NAME, 'handleUpdateSiteUserOwner', req.user);
      // Check auth
      if (!Authorizations.canUpdateSite(req.user, siteID)) {
        throw new AppAuthError({
          errorCode: HTTPAuthError.ERROR,
          user: req.user,
          action: Action.UPDATE, entity: Entity.SITE,
          module: MODULE_NAME, method: 'handleAssignSitesToUser',
          value: siteID
        });
      }
      // OCPI Site
      if (!site.issuer) {
        throw new AppError({
          source: Constants.CENTRAL_SERVER,
          errorCode: HTTPError.GENERAL_ERROR,
          message: `Site '${site.name}' with ID '${site.id}' not issued by the organization`,
          module: MODULE_NAME, method: 'handleAssignSitesToUser',
          user: req.user,
          action: action
        });
      }
    }
    // Save
    if (action.toLowerCase().includes('add')) {
      await UserStorage.addSitesToUser(req.user.tenantID, filteredRequest.userID, filteredRequest.siteIDs);
    } else {
      await UserStorage.removeSitesFromUser(req.user.tenantID, filteredRequest.userID, filteredRequest.siteIDs);
    }
    // Log
    Logging.logSecurityInfo({
      tenantID: req.user.tenantID,
      user: req.user, module: MODULE_NAME, method: 'handleAssignSitesToUser',
      message: 'User\'s Sites have been assigned successfully', action: action
    });
    // Ok
    res.json(Constants.REST_RESPONSE_SUCCESS);
    next();
  }

  public static async handleDeleteUser(action: ServerAction, req: Request, res: Response, next: NextFunction): Promise<void> {
    // Filter
    const id = UserSecurity.filterUserByIDRequest(req.query);
    // Check Mandatory fields
    if (!id) {
      throw new AppError({
        source: Constants.CENTRAL_SERVER,
        errorCode: HTTPError.GENERAL_ERROR,
        message: 'User\'s ID must be provided',
        module: MODULE_NAME, method: 'handleDeleteUser',
        user: req.user,
        action: action
      });
    }
    // Check auth
    if (!Authorizations.canDeleteUser(req.user, id)) {
      throw new AppAuthError({
        errorCode: HTTPAuthError.ERROR,
        user: req.user,
        action: Action.DELETE, entity: Entity.USER,
        module: MODULE_NAME, method: 'handleDeleteUser',
        value: id
      });
    }
    // Same user
    if (id === req.user.id) {
      throw new AppError({
        source: Constants.CENTRAL_SERVER,
        errorCode: HTTPError.GENERAL_ERROR,
        message: 'User cannot delete himself',
        module: MODULE_NAME, method: 'handleDeleteUser',
        user: req.user,
        action: action
      });
    }
    // Check user
    const user = await UserStorage.getUser(req.user.tenantID, id);
    UtilsService.assertObjectExists(action, user, `User '${id}' does not exist`,
      MODULE_NAME, 'handleDeleteUser', req.user);
    // Deleted
    if (user.deleted) {
      throw new AppError({
        source: Constants.CENTRAL_SERVER,
        action: action,
        errorCode: HTTPError.OBJECT_DOES_NOT_EXIST_ERROR,
        message: 'User is logically deleted',
        module: MODULE_NAME, method: 'handleDeleteUser',
        user: req.user, actionOnUser: user,
      });
    }
    // OCPI User
    if (!user.issuer) {
      throw new AppError({
        source: Constants.CENTRAL_SERVER,
        errorCode: HTTPError.GENERAL_ERROR,
        message: 'User not issued by the organization',
        module: MODULE_NAME, method: 'handleDeleteUser',
        user: req.user, actionOnUser: user,
        action: action
      });
    }
    // Check Billing
    if (Utils.isComponentActiveFromToken(req.user, TenantComponents.BILLING)) {
      try {
        const billingImpl = await BillingFactory.getBillingImpl(req.user.tenantID);
        if (!billingImpl) {
          throw new AppError({
            source: Constants.CENTRAL_SERVER,
            action: action,
            errorCode: HTTPError.GENERAL_ERROR,
            message: 'Billing service is not configured',
            module: MODULE_NAME, method: 'handleGetBillingConnection',
            user: req.user, actionOnUser: user
          });
        }
        if (user.billingData) {
          const userCanBeDeleted = await billingImpl.checkIfUserCanBeDeleted(user);
          if (!userCanBeDeleted) {
            throw new AppError({
              source: Constants.CENTRAL_SERVER,
              action: action,
              errorCode: HTTPError.BILLING_DELETE_ERROR,
              message: 'User cannot be deleted due to billing constraints',
              module: MODULE_NAME, method: 'handleGetBillingConnection',
              user: req.user, actionOnUser: user
            });
          }
        }
      } catch (error) {
        throw new AppError({
          source: Constants.CENTRAL_SERVER,
          action: action,
          errorCode: HTTPError.BILLING_DELETE_ERROR,
          message: 'Error occurred in billing system',
          module: MODULE_NAME, method: 'handleDeleteUser',
          user: req.user, actionOnUser: user,
          detailedMessages: { error: error.message, stack: error.stack }
        });
      }
    }
    const userTransactions = await TransactionStorage.getTransactions(
      req.user.tenantID, { userIDs: [id] }, Constants.DB_PARAMS_COUNT_ONLY);
    // Delete user
    if (userTransactions.count > 0) {
      // Logically
      user.deleted = true;
      // Anonymize user
      user.name = Constants.ANONYMIZED_VALUE;
      user.firstName = '';
      user.email = user.id;
      user.costCenter = '';
      user.iNumber = '';
      user.mobile = '';
      user.phone = '';
      user.address = {} as Address;
      // Save
      await UserStorage.saveUser(req.user.tenantID, user);
      await UserStorage.saveUserPassword(req.user.tenantID, user.id,
        {
          password: '',
          passwordWrongNbrTrials: 0,
          passwordResetHash: '',
          passwordBlockedUntil: null
        });
      await UserStorage.saveUserAdminData(req.user.tenantID, user.id,
        { plateID: '', notificationsActive: false, notifications: null });
      await UserStorage.saveUserMobileToken(req.user.tenantID, user.id,
        { mobileToken: null, mobileOs: null, mobileLastChangedOn: null });
      await UserStorage.saveUserEULA(req.user.tenantID, user.id,
        { eulaAcceptedHash: null, eulaAcceptedVersion: null, eulaAcceptedOn: null });
      await UserStorage.saveUserStatus(req.user.tenantID, user.id, UserStatus.INACTIVE);
      await UserStorage.saveUserAccountVerification(req.user.tenantID, user.id,
        { verificationToken: null, verifiedAt: null });
      // Disable/Delete Tags
      for (const tag of user.tags) {
        if (tag.transactionsCount > 0) {
          tag.active = false;
          tag.lastChangedOn = new Date();
          tag.lastChangedBy = { id: req.user.id };
          tag.userID = user.id;
          await UserStorage.saveTag(req.user.tenantID, tag);
        } else {
          await UserStorage.deleteTag(req.user.tenantID, user.id, tag);
        }
      }
    } else {
      // Physically
      await UserStorage.deleteUser(req.user.tenantID, user.id);
    }
    // Synchronize badges with IOP
    if (Utils.isComponentActiveFromToken(req.user, TenantComponents.OCPI)) {
<<<<<<< HEAD
      const tenant = await TenantStorage.getTenant(req.user.tenantID);
      try {
        const ocpiClient: EmspOCPIClient = await OCPIClientFactory.getAvailableOcpiClient(tenant, OCPIRole.EMSP) as EmspOCPIClient;
        if (ocpiClient) {
          for (const tag of user.tags) {
            await ocpiClient.pushToken({
              uid: tag.id,
              type: OCPITokenType.RFID,
              'auth_id': tag.id,
              'visual_number': user.id,
              issuer: tenant.name,
              valid: false,
              whitelist: OCPITokenWhitelist.ALLOWED_OFFLINE,
              'last_updated': new Date()
            });
          }
        }
      } catch (error) {
        Logging.logError({
          tenantID: req.user.tenantID,
          module: MODULE_NAME,
          method: 'handleUpdateTag',
          action: action,
          message: `Unable to synchronize tokens of user ${user.id} with IOP`,
          detailedMessages: { error: error.message, stack: error.stack }
        });
      }
    }
    // Delete billing user
    if (Utils.isComponentActiveFromToken(req.user, TenantComponents.BILLING)) {
      const billingImpl = await BillingFactory.getBillingImpl(req.user.tenantID);
=======
>>>>>>> 8dea985d
      try {
        const tenant = await TenantStorage.getTenant(req.user.tenantID);
        const ocpiClient: EmspOCPIClient = await OCPIClientFactory.getAvailableOcpiClient(tenant, OCPIRole.EMSP) as EmspOCPIClient;
        if (ocpiClient) {
          for (const tag of user.tags) {
            await ocpiClient.pushToken({
              uid: tag.id,
              type: OCPITokenType.RFID,
              auth_id: tag.id,
              visual_number: user.id,
              issuer: tenant.name,
              valid: false,
              whitelist: OCPITokenWhitelist.ALLOWED_OFFLINE,
              last_updated: new Date()
            });
          }
        }
      } catch (error) {
        Logging.logError({
          tenantID: req.user.tenantID,
          module: MODULE_NAME,
          method: 'handleUpdateTag',
          action: action,
          message: `Unable to synchronize tokens of user ${user.id} with IOP`,
          detailedMessages: { error: error.message, stack: error.stack }
        });
      }
    }
    // Delete billing user
    if (Utils.isComponentActiveFromToken(req.user, TenantComponents.BILLING)) {
      const billingImpl = await BillingFactory.getBillingImpl(req.user.tenantID);
      try {
        await billingImpl.deleteUser(user);
      } catch (error) {
        Logging.logError({
          tenantID: req.user.tenantID,
          action: action,
          module: MODULE_NAME, method: 'handleDeleteUser',
          message: `User '${user.firstName} ${user.name}' cannot be deleted in billing system`,
          user: req.user, actionOnUser: user,
          detailedMessages: { error: error.message, stack: error.stack }
        });
      }
    }
    // Delete Connections
    await ConnectionStorage.deleteConnectionByUserId(req.user.tenantID, user.id);
    // Log
    Logging.logSecurityInfo({
      tenantID: req.user.tenantID,
      user: req.user, actionOnUser: user,
      module: MODULE_NAME, method: 'handleDeleteUser',
      message: `User with ID '${user.id}' has been deleted successfully`,
      action: action
    });
    // Ok
    res.json(Constants.REST_RESPONSE_SUCCESS);
    next();
  }

  public static async handleUpdateUser(action: ServerAction, req: Request, res: Response, next: NextFunction): Promise<void> {
    let statusHasChanged = false;
    // Filter
    const filteredRequest = UserSecurity.filterUserUpdateRequest(req.body, req.user);
    // Check Mandatory fields
    if (!filteredRequest.id) {
      throw new AppError({
        source: Constants.CENTRAL_SERVER,
        errorCode: HTTPError.GENERAL_ERROR,
        message: 'User\'s ID must be provided',
        module: MODULE_NAME, method: 'handleUpdateUser',
        user: req.user,
        action: action
      });
    }
    // Check auth
    if (!Authorizations.canUpdateUser(req.user, filteredRequest.id)) {
      throw new AppAuthError({
        errorCode: HTTPAuthError.ERROR,
        user: req.user,
        action: Action.UPDATE, entity: Entity.USER,
        module: MODULE_NAME, method: 'handleUpdateUser',
        value: filteredRequest.id
      });
    }
    // Get User
    let user = await UserStorage.getUser(req.user.tenantID, filteredRequest.id);
    UtilsService.assertObjectExists(action, user, `User '${filteredRequest.id}' does not exist`,
      MODULE_NAME, 'handleUpdateUser', req.user);
    // Deleted?
    if (user.deleted) {
      throw new AppError({
        source: Constants.CENTRAL_SERVER,
        errorCode: HTTPError.OBJECT_DOES_NOT_EXIST_ERROR,
        message: 'User is logically deleted',
        module: MODULE_NAME, method: 'handleUpdateUser',
        user: req.user, actionOnUser: user,
        action: action
      });
    }
    // OCPI User
    if (!user.issuer) {
      throw new AppError({
        source: Constants.CENTRAL_SERVER,
        errorCode: HTTPError.GENERAL_ERROR,
        message: 'User not issued by the organization',
        module: MODULE_NAME, method: 'handleUpdateUser',
        user: req.user, actionOnUser: user,
        action: action
      });
    }
    // Check email
    const userWithEmail = await UserStorage.getUserByEmail(req.user.tenantID, filteredRequest.email);
    // Check if EMail is already taken
    if (userWithEmail && user.id !== userWithEmail.id) {
      throw new AppError({
        source: Constants.CENTRAL_SERVER,
        errorCode: HTTPError.USER_EMAIL_ALREADY_EXIST_ERROR,
        message: `Email '${filteredRequest.email}' already exists`,
        module: MODULE_NAME, method: 'handleUpdateUser',
        user: req.user,
        action: action
      });
    }
    // Check if Status has been changed
    if (filteredRequest.status &&
      filteredRequest.status !== user.status) {
      statusHasChanged = true;
    }
    // Update timestamp
    const lastChangedBy = { id: req.user.id };
    const lastChangedOn = new Date();
    // Clean up request
    delete filteredRequest.passwords;
    // Check User validity
    Utils.checkIfUserValid(filteredRequest, user, req);
    // Update user
    user = {
      ...user,
      ...filteredRequest,
      name: filteredRequest.name.toUpperCase(),
      email: filteredRequest.email.toLowerCase(),
      lastChangedBy: lastChangedBy,
      lastChangedOn: lastChangedOn,
      tags: []
    };
    // Update User (override TagIDs because it's not of the same type as in filteredRequest)
    await UserStorage.saveUser(req.user.tenantID, user, true);
    // Check Billing
    if (Utils.isComponentActiveFromToken(req.user, TenantComponents.BILLING)) {
      const billingImpl = await BillingFactory.getBillingImpl(req.user.tenantID);
      if (billingImpl) {
        try {
          const billingUser = await billingImpl.updateUser(user);
          await UserStorage.saveUserBillingData(req.user.tenantID, user.id, billingUser.billingData);
        } catch (error) {
          Logging.logError({
            tenantID: req.user.tenantID,
            action: action,
            module: MODULE_NAME, method: 'handleUpdateUser',
            user: req.user, actionOnUser: user,
            message: 'User cannot be updated in billing system',
            detailedMessages: { error: error.message, stack: error.stack }
          });
        }
      }
    }
    // Save User password
    if (filteredRequest.password) {
      // Update the password
      const newPasswordHashed = await Utils.hashPasswordBcrypt(filteredRequest.password);
      await UserStorage.saveUserPassword(req.user.tenantID, filteredRequest.id,
        {
          password: newPasswordHashed,
          passwordWrongNbrTrials: 0,
          passwordResetHash: null,
          passwordBlockedUntil: null
        });
    }
    if (Authorizations.isAdmin(req.user) || Authorizations.isSuperAdmin(req.user)) {
      // Save User Status
      if (filteredRequest.status) {
        await UserStorage.saveUserStatus(req.user.tenantID, user.id, filteredRequest.status);
      }
      // Save User Role
      if (filteredRequest.role) {
        await UserStorage.saveUserRole(req.user.tenantID, user.id, filteredRequest.role);
      }
      // Save Admin Data
      if (filteredRequest.plateID || Utils.objectHasProperty(filteredRequest, 'notificationsActive')) {
        const adminData: { plateID?: string; notificationsActive?: boolean; notifications?: UserNotifications } = {};
        if (filteredRequest.plateID) {
          adminData.plateID = filteredRequest.plateID;
        }
        if (Utils.objectHasProperty(filteredRequest, 'notificationsActive')) {
          adminData.notificationsActive = filteredRequest.notificationsActive;
          if (filteredRequest.notifications) {
            adminData.notifications = filteredRequest.notifications;
          }
        }
        await UserStorage.saveUserAdminData(req.user.tenantID, user.id, adminData);
      }
    }
    // Log
    Logging.logSecurityInfo({
      tenantID: req.user.tenantID,
      user: req.user, actionOnUser: user,
      module: MODULE_NAME, method: 'handleUpdateUser',
      message: 'User has been updated successfully',
      action: action
    });
    // Notify
    if (statusHasChanged && req.user.tenantID !== Constants.DEFAULT_TENANT) {
      // Send notification (Async)
      NotificationHandler.sendUserAccountStatusChanged(
        req.user.tenantID,
        Utils.generateGUID(),
        user,
        {
          'user': user,
          'evseDashboardURL': Utils.buildEvseURL((await TenantStorage.getTenant(req.user.tenantID)).subdomain)
        }
      ).catch(() => { });
    }
    // Ok
    res.json(Constants.REST_RESPONSE_SUCCESS);
    next();
  }

  public static async handleUpdateUserMobileToken(action: ServerAction, req: Request, res: Response, next: NextFunction): Promise<void> {
    // Filter
    const filteredRequest = UserSecurity.filterUserUpdateMobileTokenRequest(req.body);
    // Check Mandatory fields
    if (!filteredRequest.mobileToken) {
      throw new AppError({
        source: Constants.CENTRAL_SERVER,
        errorCode: HTTPError.GENERAL_ERROR,
        message: 'User\'s mobile token ID must be provided',
        module: MODULE_NAME, method: 'handleUpdateUserMobileToken',
        user: req.user,
        action: action
      });
    }
    // Check auth
    if (!Authorizations.canUpdateUser(req.user, filteredRequest.id)) {
      throw new AppAuthError({
        errorCode: HTTPAuthError.ERROR,
        user: req.user,
        action: Action.UPDATE, entity: Entity.USER,
        module: MODULE_NAME, method: 'handleUpdateUserMobileToken',
        value: filteredRequest.id
      });
    }
    // Get User
    const user = await UserStorage.getUser(req.user.tenantID, filteredRequest.id);
    UtilsService.assertObjectExists(action, user, `User '${filteredRequest.id}' does not exist`,
      MODULE_NAME, 'handleUpdateUserMobileToken', req.user);
    // Deleted?
    if (user.deleted) {
      throw new AppError({
        source: Constants.CENTRAL_SERVER,
        errorCode: HTTPError.OBJECT_DOES_NOT_EXIST_ERROR,
        message: 'User is logically deleted',
        module: MODULE_NAME, method: 'handleUpdateUserMobileToken',
        user: req.user, actionOnUser: user,
        action: action
      });
    }
    // Update User (override TagIDs because it's not of the same type as in filteredRequest)
    await UserStorage.saveUserMobileToken(req.user.tenantID, user.id, {
      mobileToken: filteredRequest.mobileToken,
      mobileOs: filteredRequest.mobileOS,
      mobileLastChangedOn: new Date()
    });
    // Log
    Logging.logSecurityInfo({
      tenantID: req.user.tenantID,
      user: user,
      module: MODULE_NAME, method: 'handleUpdateUserMobileToken',
      message: 'User\'s mobile token has been updated successfully',
      action: action,
      detailedMessages: {
        mobileToken: filteredRequest.mobileToken,
        mobileOS: filteredRequest.mobileOS
      }
    });
    // Ok
    res.json(Constants.REST_RESPONSE_SUCCESS);
    next();
  }

  public static async handleGetUser(action: ServerAction, req: Request, res: Response, next: NextFunction): Promise<void> {
    // Filter
    const userID = UserSecurity.filterUserByIDRequest(req.query);
    UtilsService.assertIdIsProvided(action, userID, MODULE_NAME, 'handleGetUser', req.user);
    // Check auth
    if (!Authorizations.canReadUser(req.user, userID)) {
      throw new AppAuthError({
        errorCode: HTTPAuthError.ERROR,
        user: req.user,
        action: Action.READ, entity: Entity.USER,
        module: MODULE_NAME, method: 'handleGetUser',
        value: userID
      });
    }
    // Get the user
    const user = await UserStorage.getUser(req.user.tenantID, userID);
    UtilsService.assertObjectExists(action, user, `User '${userID}' does not exist`,
      MODULE_NAME, 'handleGetUser', req.user);
    // Deleted?
    if (user.deleted) {
      throw new AppError({
        source: Constants.CENTRAL_SERVER,
        errorCode: HTTPError.OBJECT_DOES_NOT_EXIST_ERROR,
        message: 'User is logically deleted',
        module: MODULE_NAME, method: 'handleGetUser',
        user: req.user, actionOnUser: user,
        action: action
      });
    }
    // Ok
    res.json(
      // Filter
      UserSecurity.filterUserResponse(user, req.user)
    );
    next();
  }

  public static async handleGetUserImage(action: ServerAction, req: Request, res: Response, next: NextFunction): Promise<void> {
    // Filter
    const userID = UserSecurity.filterUserByIDRequest(req.query);
    UtilsService.assertIdIsProvided(action, userID, MODULE_NAME, 'handleGetUserImage', req.user);
    // Check auth
    if (!Authorizations.canReadUser(req.user, userID)) {
      throw new AppAuthError({
        errorCode: HTTPAuthError.ERROR,
        user: req.user,
        action: Action.READ, entity: Entity.USER,
        module: MODULE_NAME, method: 'handleGetUserImage',
        value: userID
      });
    }
    // Get the logged user
    const user = await UserStorage.getUser(req.user.tenantID, userID);
    UtilsService.assertObjectExists(action, user, `User '${userID}' does not exist`,
      MODULE_NAME, 'handleGetUserImage', req.user);
    // Deleted?
    if (user.deleted) {
      throw new AppError({
        source: Constants.CENTRAL_SERVER,
        errorCode: HTTPError.OBJECT_DOES_NOT_EXIST_ERROR,
        message: 'User is logically deleted',
        module: MODULE_NAME, method: 'handleGetUserImage',
        user: req.user, actionOnUser: user,
        action: action
      });
    }
    // Get the user image
    const userImage = await UserStorage.getUserImage(req.user.tenantID, userID);
    // Ok
    res.json(userImage);
    next();
  }

  public static async handleGetSites(action: ServerAction, req: Request, res: Response, next: NextFunction): Promise<void> {
    UtilsService.assertComponentIsActiveFromToken(req.user, TenantComponents.ORGANIZATION,
      Action.UPDATE, Entity.USER, MODULE_NAME, 'handleGetSites');
    // Filter
    const filteredRequest = UserSecurity.filterUserSitesRequest(req.query);
    UtilsService.assertIdIsProvided(action, filteredRequest.UserID, MODULE_NAME, 'handleGetSites', req.user);
    // Get User
    const user = await UserStorage.getUser(req.user.tenantID, filteredRequest.UserID);
    UtilsService.assertObjectExists(action, user, `User with ID '${filteredRequest.UserID}' does not exist`,
      MODULE_NAME, 'handleGetSites', req.user);
    // Check auth
    if (!Authorizations.canUpdateUser(req.user, filteredRequest.UserID)) {
      throw new AppAuthError({
        errorCode: HTTPAuthError.ERROR,
        user: req.user,
        action: Action.UPDATE, entity: Entity.USER,
        module: MODULE_NAME, method: 'handleGetSites',
        value: user.id
      });
    }
    // Get users
    const userSites = await UserStorage.getUserSites(req.user.tenantID,
      {
        search: filteredRequest.Search,
        userID: filteredRequest.UserID
      },
      {
        limit: filteredRequest.Limit,
        skip: filteredRequest.Skip,
        sort: filteredRequest.Sort,
        onlyRecordCount: filteredRequest.OnlyRecordCount
      },
      ['site.id', 'site.name', 'site.address.city', 'site.address.country', 'siteAdmin', 'siteOwner', 'userID']
    );
    // Filter
    userSites.result = userSites.result.map((userSite) => ({
      userID: userSite.userID,
      siteAdmin: userSite.siteAdmin,
      siteOwner: userSite.siteOwner,
      site: userSite.site
    }));
    res.json(userSites);
    next();
  }

  public static async handleGetUsers(action: ServerAction, req: Request, res: Response, next: NextFunction): Promise<void> {
    // Check auth
    if (!Authorizations.canListUsers(req.user)) {
      throw new AppAuthError({
        errorCode: HTTPAuthError.ERROR,
        user: req.user,
        action: Action.LIST, entity: Entity.USERS,
        module: MODULE_NAME, method: 'handleGetUsers'
      });
    }
    // Filter
    const filteredRequest = UserSecurity.filterUsersRequest(req.query);
    // Check component
    if (filteredRequest.SiteID || filteredRequest.ExcludeSiteID) {
      UtilsService.assertComponentIsActiveFromToken(req.user, TenantComponents.ORGANIZATION,
        Action.READ, Entity.USER, MODULE_NAME, 'handleGetUsers');
    }
    if (filteredRequest.NotAssignedToCarID) {
      UtilsService.assertComponentIsActiveFromToken(req.user, TenantComponents.CAR,
        Action.READ, Entity.USER, MODULE_NAME, 'handleGetUsers');
    }
    // Get users
    const users = await UserStorage.getUsers(req.user.tenantID,
      {
        search: filteredRequest.Search,
        issuer: filteredRequest.Issuer,
        siteIDs: (filteredRequest.SiteID ? filteredRequest.SiteID.split('|') : null),
        roles: (filteredRequest.Role ? filteredRequest.Role.split('|') : null),
        statuses: (filteredRequest.Status ? filteredRequest.Status.split('|') : null),
        excludeSiteID: filteredRequest.ExcludeSiteID,
        excludeUserIDs: (filteredRequest.ExcludeUserIDs ? filteredRequest.ExcludeUserIDs.split('|') : null),
        includeCarUserIDs: (filteredRequest.IncludeCarUserIDs ? filteredRequest.IncludeCarUserIDs.split('|') : null),
        notAssignedToCarID: filteredRequest.NotAssignedToCarID,
        tagIDs: (filteredRequest.TagID ? filteredRequest.TagID.split('|') : null),
      },
      {
        limit: filteredRequest.Limit,
        skip: filteredRequest.Skip,
        sort: filteredRequest.Sort,
        onlyRecordCount: filteredRequest.OnlyRecordCount
      }
    );
    // Filter
    UserSecurity.filterUsersResponse(users, req.user);
    // Ok
    res.json(users);
    next();
  }

  public static async handleGetUsersInError(action: ServerAction, req: Request, res: Response, next: NextFunction): Promise<void> {
    // Check auth
    if (!Authorizations.canListUsers(req.user)) {
      throw new AppAuthError({
        errorCode: HTTPAuthError.ERROR,
        user: req.user,
        action: Action.LIST, entity: Entity.USERS,
        module: MODULE_NAME, method: 'handleGetUsersInError'
      });
    }
    // Filter
    const filteredRequest = UserSecurity.filterUsersRequest(req.query);
    // Check component
    if (filteredRequest.SiteID || filteredRequest.ExcludeSiteID) {
      UtilsService.assertComponentIsActiveFromToken(req.user, TenantComponents.ORGANIZATION,
        Action.READ, Entity.USER, MODULE_NAME, 'handleGetUsersInError');
    }
    // Get users
    const users = await UserStorage.getUsersInError(req.user.tenantID,
      {
        search: filteredRequest.Search,
        roles: (filteredRequest.Role ? filteredRequest.Role.split('|') : null),
        errorTypes: (filteredRequest.ErrorType ? filteredRequest.ErrorType.split('|') : Object.values(UserInErrorType))
      },
      {
        limit: filteredRequest.Limit,
        onlyRecordCount: filteredRequest.OnlyRecordCount,
        skip: filteredRequest.Skip,
        sort: filteredRequest.Sort
      }
    );
    // Filter
    UserSecurity.filterUsersResponse(users, req.user);
    // Limit to 100
    if (users.result.length > 100) {
      users.result.length = 100;
    }
    // Return
    res.json(users);
    next();
  }

  public static async handleCreateUser(action: ServerAction, req: Request, res: Response, next: NextFunction): Promise<void> {
    // Check auth
    if (!Authorizations.canCreateUser(req.user)) {
      throw new AppAuthError({
        errorCode: HTTPAuthError.ERROR,
        user: req.user,
        action: Action.CREATE, entity: Entity.USER,
        module: MODULE_NAME, method: 'handleCreateUser'
      });
    }
    // Filter
    const filteredRequest = UserSecurity.filterUserCreateRequest(req.body, req.user);
    // Check Mandatory fields
    Utils.checkIfUserValid(filteredRequest, null, req);
    // Get the email
    const foundUser = await UserStorage.getUserByEmail(req.user.tenantID, filteredRequest.email);
    if (foundUser) {
      throw new AppError({
        source: Constants.CENTRAL_SERVER,
        errorCode: HTTPError.USER_EMAIL_ALREADY_EXIST_ERROR,
        message: `Email '${filteredRequest.email}' already exists`,
        module: MODULE_NAME, method: 'handleCreateUser',
        user: req.user,
        action: action
      });
    }
    // Clean request
    delete filteredRequest.passwords;
<<<<<<< HEAD
    filteredRequest.issuer = true;
=======
    // Create
    const newUser: User = {
      ...filteredRequest,
      name: filteredRequest.name.toUpperCase(),
      email: filteredRequest.email.toLowerCase(),
      createdBy: { id: req.user.id },
      createdOn: new Date(),
      issuer: true,
    } as User;
>>>>>>> 8dea985d
    // Create the User
    newUser.id = await UserStorage.saveUser(req.user.tenantID, newUser, true);
    // Save password
    if (newUser.password) {
      const newPasswordHashed = await Utils.hashPasswordBcrypt(newUser.password);
      await UserStorage.saveUserPassword(req.user.tenantID, newUser.id,
        {
          password: newPasswordHashed,
          passwordWrongNbrTrials: 0,
          passwordResetHash: null,
          passwordBlockedUntil: null
        });
    }
    // Save Admin Data
    if (Authorizations.isAdmin(req.user)) {
      // For integration with billing
      const billingImpl = await BillingFactory.getBillingImpl(req.user.tenantID);
      if (billingImpl) {
        try {
          const user = await UserStorage.getUser(req.user.tenantID, newUser.id);
          const billingUser = await billingImpl.createUser(user);
          await UserStorage.saveUserBillingData(req.user.tenantID, user.id, billingUser.billingData);
          Logging.logInfo({
            tenantID: req.user.tenantID,
            action: action,
            module: MODULE_NAME, method: 'handleCreateUser',
            user: newUser.id,
            message: 'User successfully created in billing system',
          });
        } catch (error) {
          Logging.logError({
            tenantID: req.user.tenantID,
            module: MODULE_NAME, method: 'handleCreateUser',
            action: action,
            user: newUser.id,
            message: 'User cannot be created in billing system',
            detailedMessages: { error: error.message, stack: error.stack }
          });
        }
      }
    }
    if (Authorizations.isAdmin(req.user) || Authorizations.isSuperAdmin(req.user)) {
      // Save User Status
      if (newUser.status) {
        await UserStorage.saveUserStatus(req.user.tenantID, newUser.id, newUser.status);
      }
      // Save User Role
      if (newUser.role) {
        await UserStorage.saveUserRole(req.user.tenantID, newUser.id, newUser.role);
      }
      // Save Admin Data
      if (newUser.plateID || Utils.objectHasProperty(newUser, 'notificationsActive')) {
        const adminData: { plateID?: string; notificationsActive?: boolean; notifications?: UserNotifications } = {};
        if (newUser.plateID) {
          adminData.plateID = newUser.plateID;
        }
        if (Utils.objectHasProperty(newUser, 'notificationsActive')) {
          adminData.notificationsActive = newUser.notificationsActive;
          if (newUser.notifications) {
            adminData.notifications = newUser.notifications;
          }
        }
        // Save User Admin data
        await UserStorage.saveUserAdminData(req.user.tenantID, newUser.id, adminData);
      }
    }
    // Assign user to all sites with auto-assign flag set
    const sites = await SiteStorage.getSites(req.user.tenantID,
      { withAutoUserAssignment: true },
      Constants.DB_PARAMS_MAX_LIMIT
    );
    if (sites.count > 0) {
      const siteIDs = sites.result.map((site) => site.id);
      if (siteIDs && siteIDs.length > 0) {
        await UserStorage.addSitesToUser(req.user.tenantID, newUser.id, siteIDs);
      }
    }
    // Log
    Logging.logSecurityInfo({
      tenantID: req.user.tenantID,
      user: req.user, actionOnUser: req.user,
      module: MODULE_NAME, method: 'handleCreateUser',
      message: `User with ID '${newUser.id}' has been created successfully`,
      action: action
    });
    // Ok
    res.json(Object.assign({ id: newUser.id }, Constants.REST_RESPONSE_SUCCESS));
    next();
  }

  public static async handleGetUserInvoice(action: ServerAction, req: Request, res: Response, next: NextFunction): Promise<void> {
    // Filter
    const id = UserSecurity.filterUserByIDRequest(req.query);
    // User mandatory
    if (!id) {
      throw new AppError({
        source: Constants.CENTRAL_SERVER,
        errorCode: HTTPError.GENERAL_ERROR,
        message: 'User\'s ID must be provided',
        module: MODULE_NAME, method: 'handleGetUserInvoice',
        user: req.user,
        action: action
      });
    }
    // Check auth
    if (!Authorizations.canReadUser(req.user, id)) {
      throw new AppAuthError({
        errorCode: HTTPAuthError.ERROR,
        user: req.user,
        action: Action.READ, entity: Entity.USER,
        module: MODULE_NAME, method: 'handleGetUserInvoice',
        value: id
      });
    }
    // Get the user
    const user = await UserStorage.getUser(req.user.tenantID, id);
    UtilsService.assertObjectExists(action, user, `User '${id}' does not exist`,
      MODULE_NAME, 'handleGetUserInvoice', req.user);
    // Deleted?
    if (user.deleted) {
      throw new AppError({
        source: Constants.CENTRAL_SERVER,
        errorCode: HTTPError.OBJECT_DOES_NOT_EXIST_ERROR,
        action: action,
        module: MODULE_NAME, method: 'handleGetUserInvoice',
        message: 'User is logically deleted',
        user: req.user, actionOnUser: user,
      });
    }
    // Get the settings
    const pricingSetting = await SettingStorage.getPricingSettings(req.user.tenantID);
    if (!pricingSetting || !pricingSetting.convergentCharging) {
      Logging.logException(
        new Error('Convergent Charging setting is missing'),
        action, Constants.CENTRAL_SERVER, MODULE_NAME, 'handleGetUserInvoice', req.user.tenantID, req.user);
      throw new AppError({
        source: Constants.CENTRAL_SERVER,
        errorCode: HTTPError.GENERAL_ERROR,
        action: action,
        module: MODULE_NAME, method: 'handleGetUserInvoice',
        user: req.user,
        message: 'An issue occurred while creating the invoice',
      });
    }
    // Create services
    // FIXME: The calls to external pricing services need to be integrated inside the pricing integration interface definition, see https://github.com/LucasBrazi06/ev-dashboard/issues/1542
    // const ratingService = ConvergentChargingPricingIntegration.getRatingServiceClient(pricingSetting.convergentCharging.url, pricingSetting.convergentCharging.user, pricingSetting.convergentCharging.password);
    // const erpService = ConvergentChargingPricingIntegration.getERPServiceClient(pricingSetting.convergentCharging.url, pricingSetting.convergentCharging.user, pricingSetting.convergentCharging.password);
    let invoiceNumber: string;
    try {
      // pragma await ratingService.loadChargedItemsToInvoicing();
      // invoiceNumber = await erpService.createInvoice(req.user.tenantID, user);
    } catch (error) {
      throw new AppError({
        source: Constants.CENTRAL_SERVER,
        errorCode: HTTPError.GENERAL_ERROR,
        message: 'An issue occurred while creating the invoice',
        module: MODULE_NAME, method: 'handleGetUserInvoice',
        user: req.user,
        action: action,
        detailedMessages: { error: error.message, stack: error.stack }
      });
    }
    if (!invoiceNumber) {
      throw new AppError({
        source: Constants.CENTRAL_SERVER,
        errorCode: 404,
        message: 'No invoices available',
        module: MODULE_NAME, method: 'handleGetUserInvoice',
        user: req.user,
        action: action
      });
    }
    let invoice;
    try {
      // pragma const invoiceHeader = await erpService.getInvoiceDocumentHeader(invoiceNumber);
      // invoice = await erpService.getInvoiceDocument(invoiceHeader, invoiceNumber);
      if (!invoice) {
        // Retry to get invoice
        // invoice = await erpService.getInvoiceDocument(invoiceHeader, invoiceNumber);
      }
      if (!invoice) {
        throw new AppError({
          source: Constants.CENTRAL_SERVER,
          errorCode: HTTPError.PRICING_REQUEST_INVOICE_ERROR,
          message: `An error occurred while requesting invoice ${invoiceNumber}`,
          module: MODULE_NAME, method: 'handleGetUserInvoice',
          user: req.user,
          action: action
        });
      }
      const filename = 'invoice.pdf';
      fs.writeFile(filename, invoice, (err) => {
        if (err) {
          throw err;
        }
        res.download(filename, (err2) => {
          if (err2) {
            throw err2;
          }
          fs.unlink(filename, (err3) => {
            if (err3) {
              throw err3;
            }
          });
        });
      });
    } catch (error) {
      throw new AppError({
        source: Constants.CENTRAL_SERVER,
        errorCode: HTTPError.PRICING_REQUEST_INVOICE_ERROR,
        message: `An error occurred while requesting invoice ${invoiceNumber}`,
        module: MODULE_NAME, method: 'handleGetUserInvoice',
        user: req.user,
        action: action,
        detailedMessages: { error: error.message, stack: error.stack }
      });
    }
  }

  public static async handleGetTag(action: ServerAction, req: Request, res: Response, next: NextFunction): Promise<void> {
    // Check auth
    if (!Authorizations.canReadTag(req.user)) {
      throw new AppAuthError({
        errorCode: HTTPAuthError.ERROR,
        user: req.user,
        action: Action.READ, entity: Entity.TAG,
        module: MODULE_NAME, method: 'handleGetTag'
      });
    }
<<<<<<< HEAD
    const id = UserSecurity.filterTagRequestByID(req.query);
    UtilsService.assertIdIsProvided(action, id, MODULE_NAME, 'handleGetTag', req.user);
    // Get the tag
    const tag = await UserStorage.getTag(req.user.tenantID, id);
=======
    const tagID = UserSecurity.filterTagRequestByID(req.query);
    UtilsService.assertIdIsProvided(action, tagID, MODULE_NAME, 'handleGetTag', req.user);
    // Get the tag
    const tag = await UserStorage.getTag(req.user.tenantID, tagID, { withUser: true });
    UtilsService.assertObjectExists(action, tag, `Tag with ID '${tagID}' does not exist`,
      MODULE_NAME, 'handleGetTag', req.user);
>>>>>>> 8dea985d
    // Return
    res.json(UserSecurity.filterTagResponse(tag, req.user));
    next();
  }

  public static async handleGetTags(action: ServerAction, req: Request, res: Response, next: NextFunction): Promise<void> {
    // Check auth
    if (!Authorizations.canListTags(req.user)) {
      throw new AppAuthError({
        errorCode: HTTPAuthError.ERROR,
        user: req.user,
<<<<<<< HEAD
        action: Action.LIST,
        entity: Entity.TAGS,
        module: MODULE_NAME,
        method: 'handleGetTags'
=======
        action: Action.LIST, entity: Entity.TAGS,
        module: MODULE_NAME, method: 'handleGetTags'
>>>>>>> 8dea985d
      });
    }
    // Filter
    const filteredRequest = UserSecurity.filterTagsRequest(req.query);
    // Get the tags
    const tags = await UserStorage.getTags(req.user.tenantID,
      {
        search: filteredRequest.Search,
<<<<<<< HEAD
        userIDs: filteredRequest.UserID ? filteredRequest.UserID.split('|') : null
      },
      { limit: filteredRequest.Limit, skip: filteredRequest.Skip, sort: filteredRequest.Sort, onlyRecordCount: filteredRequest.OnlyRecordCount }
=======
        userIDs: filteredRequest.UserID ? filteredRequest.UserID.split('|') : null,
        issuer: filteredRequest.Issuer,
        withUser: true,
      },
      { limit: filteredRequest.Limit, skip: filteredRequest.Skip, sort: filteredRequest.Sort, onlyRecordCount: filteredRequest.OnlyRecordCount },
      [ 'id', 'userID', 'active', 'ocpiToken', 'description', 'issuer', 'user.id', 'user.name', 'user.firstName', 'user.email',
        'createdOn', 'createdBy', 'lastChangedOn', 'lastChangedBy' ],
>>>>>>> 8dea985d
    );
    // Filter
    UserSecurity.filterTagsResponse(tags, req.user);
    // Return
    res.json(tags);
    next();
  }

  public static async handleDeleteTag(action: ServerAction, req: Request, res: Response, next: NextFunction): Promise<void> {
    // Filter
    const tagId = UserSecurity.filterTagRequestByID(req.query);
    UtilsService.assertIdIsProvided(action, tagId, MODULE_NAME, 'handleDeleteTag', req.user);
    // Check auth
    if (!Authorizations.canDeleteTag(req.user)) {
      throw new AppAuthError({
        errorCode: HTTPAuthError.ERROR,
        user: req.user,
        action: Action.DELETE, entity: Entity.TAG,
        module: MODULE_NAME, method: 'handleDeleteTag',
        value: tagId
      });
    }
<<<<<<< HEAD
    // Get
    const tag = await UserStorage.getTag(req.user.tenantID, tagId);
=======
    // Get Tag
    const tag = await UserStorage.getTag(req.user.tenantID, tagId, { withNbrTransactions: true });
>>>>>>> 8dea985d
    UtilsService.assertObjectExists(action, tag, `Tag ID '${tagId}' does not exist`,
      MODULE_NAME, 'handleDeleteTag', req.user);
    // Only current organizations tags can be deleted
    if (!tag.issuer) {
<<<<<<< HEAD
      throw new AppAuthError({
        errorCode: HTTPAuthError.ERROR,
        user: req.user,
        action: Action.DELETE, entity: Entity.TAG,
        module: MODULE_NAME, method: 'handleDeleteTag',
        value: tagId
      });
    }
    if (tag.transactionsCount > 0) {
      throw new AppError({
        source: Constants.CENTRAL_SERVER,
        errorCode: HTTPError.GENERAL_ERROR,
        message: 'Tags with transactions count cannot be deleted',
        module: MODULE_NAME,
        method: 'handleDeleteTag',
=======
      throw new AppError({
        source: Constants.CENTRAL_SERVER,
        errorCode: HTTPError.GENERAL_ERROR,
        message: `Tag ID '${tag.id}' not issued by the organization`,
        module: MODULE_NAME, method: 'handleDeleteTag',
        user: req.user,
        action: action
      });
    }
    // Has transactions
    if (tag.transactionsCount > 0) {
      throw new AppError({
        source: Constants.CENTRAL_SERVER,
        errorCode: HTTPError.TAG_HAS_TRANSACTIONS,
        message: `Cannot delete Tag ID '${tag.id}' which has '${tag.transactionsCount}' transaction(s)`,
        module: MODULE_NAME, method: 'handleDeleteTag',
>>>>>>> 8dea985d
        user: req.user,
        action: action
      });
    }
    // Delete the Tag
<<<<<<< HEAD
    await UserStorage.deleteUserTag(req.user.tenantID, tag.userID, tag);
    if (Utils.isComponentActiveFromToken(req.user, TenantComponents.OCPI)) {
      const tenant = await TenantStorage.getTenant(req.user.tenantID);
      try {
=======
    await UserStorage.deleteTag(req.user.tenantID, tag.userID, tag);
    // OCPI
    if (Utils.isComponentActiveFromToken(req.user, TenantComponents.OCPI)) {
      try {
        const tenant = await TenantStorage.getTenant(req.user.tenantID);
>>>>>>> 8dea985d
        const ocpiClient: EmspOCPIClient = await OCPIClientFactory.getAvailableOcpiClient(tenant, OCPIRole.EMSP) as EmspOCPIClient;
        if (ocpiClient) {
          await ocpiClient.pushToken({
            uid: tag.id,
            type: OCPITokenType.RFID,
<<<<<<< HEAD
            'auth_id': tag.userID,
            'visual_number': tag.userID,
            issuer: tenant.name,
            valid: false,
            whitelist: OCPITokenWhitelist.ALLOWED_OFFLINE,
            'last_updated': new Date()
=======
            auth_id: tag.userID,
            visual_number: tag.userID,
            issuer: tenant.name,
            valid: false,
            whitelist: OCPITokenWhitelist.ALLOWED_OFFLINE,
            last_updated: new Date()
>>>>>>> 8dea985d
          });
        }
      } catch (error) {
        Logging.logError({
          tenantID: req.user.tenantID,
<<<<<<< HEAD
          module: MODULE_NAME,
          method: 'handleUpdateTag',
=======
          module: MODULE_NAME, method: 'handleUpdateTag',
>>>>>>> 8dea985d
          action: action,
          message: `Unable to synchronize tokens of user ${tag.userID} with IOP`,
          detailedMessages: { error: error.message, stack: error.stack }
        });
      }
    }
    // Log
    Logging.logSecurityInfo({
      tenantID: req.user.tenantID,
      user: req.user, module: MODULE_NAME, method: 'handleDeleteTag',
      message: `Tag '${tag.id}' has been deleted successfully`,
      action: action,
      detailedMessages: { tag }
    });
    res.json(Constants.REST_RESPONSE_SUCCESS);
    next();
  }

<<<<<<< HEAD


=======
>>>>>>> 8dea985d
  public static async handleCreateTag(action: ServerAction, req: Request, res: Response, next: NextFunction): Promise<void> {
    // Check
    if (!Authorizations.canCreateTag(req.user)) {
      throw new AppAuthError({
        errorCode: HTTPAuthError.ERROR,
        user: req.user,
        action: Action.CREATE, entity: Entity.TAG,
        module: MODULE_NAME, method: 'handleCreateTag'
      });
    }
    // Filter
<<<<<<< HEAD
    const filteredRequest = UserSecurity.filterTagRequest(req.body);
    await Utils.checkIfUserTagIsValid(filteredRequest, req);
    let newTag = {
=======
    const filteredRequest = UserSecurity.filterTagCreateRequest(req.body, req.user);
    // Check
    await Utils.checkIfUserTagIsValid(filteredRequest, req);
    // Check Tag
    const tag = await UserStorage.getTag(req.user.tenantID, filteredRequest.id);
    if (tag) {
      throw new AppError({
        source: Constants.CENTRAL_SERVER,
        errorCode: HTTPError.TAG_ALREADY_EXIST_ERROR,
        message: `Tag with ID '${filteredRequest.id}' already exists`,
        module: MODULE_NAME, method: 'handleCreateTag',
        user: req.user,
        action: action
      });
    }
    // Check User
    const user = await UserStorage.getUser(req.user.tenantID, filteredRequest.userID);
    UtilsService.assertObjectExists(action, user, `User ID '${filteredRequest.userID}' does not exist`,
      MODULE_NAME, 'handleCreateTag', req.user);
    // Only current organization User can be assigned to Tag
    if (!user.issuer) {
      throw new AppError({
        source: Constants.CENTRAL_SERVER,
        errorCode: HTTPError.GENERAL_ERROR,
        message: `User not issued by the organization cannot be assigned to Tag ID '${tag.id}'`,
        module: MODULE_NAME, method: 'handleCreateTag',
        user: req.user, actionOnUser: user,
        action: action
      });
    }
    // Create
    const newTag: Tag = {
>>>>>>> 8dea985d
      id: filteredRequest.id,
      description: filteredRequest.description,
      issuer: true,
      active: true,
      createdBy: { id: req.user.id },
      createdOn: new Date(),
      userID: filteredRequest.userID
    } as Tag;
<<<<<<< HEAD
    await UserStorage.saveUserTag(req.user.tenantID, filteredRequest.userID, newTag);
    // Synchronize badges with IOP
    if (Utils.isComponentActiveFromToken(req.user, TenantComponents.OCPI)) {
      const tenant = await TenantStorage.getTenant(req.user.tenantID);
      try {
=======
    // Save
    await UserStorage.saveTag(req.user.tenantID, newTag);
    // Synchronize badges with IOP
    if (Utils.isComponentActiveFromToken(req.user, TenantComponents.OCPI)) {
      try {
        const tenant = await TenantStorage.getTenant(req.user.tenantID);
>>>>>>> 8dea985d
        const ocpiClient: EmspOCPIClient = await OCPIClientFactory.getAvailableOcpiClient(tenant, OCPIRole.EMSP) as EmspOCPIClient;
        if (ocpiClient) {
          await ocpiClient.pushToken({
            uid: newTag.id,
            type: OCPITokenType.RFID,
<<<<<<< HEAD
            'auth_id': newTag.userID,
            'visual_number': newTag.userID,
            issuer: tenant.name,
            valid: newTag.issuer,
            whitelist: OCPITokenWhitelist.ALLOWED_OFFLINE,
            'last_updated': new Date()
=======
            auth_id: newTag.userID,
            visual_number: newTag.userID,
            issuer: tenant.name,
            valid: true,
            whitelist: OCPITokenWhitelist.ALLOWED_OFFLINE,
            last_updated: new Date()
>>>>>>> 8dea985d
          });
        }
      } catch (error) {
        Logging.logError({
          tenantID: req.user.tenantID,
<<<<<<< HEAD
          module: MODULE_NAME,
          method: 'handleUpdateTag',
          action: action,
=======
          action: action,
          module: MODULE_NAME, method: 'handleCreateTag',
>>>>>>> 8dea985d
          message: `Unable to synchronize tokens of user ${filteredRequest.userID} with IOP`,
          detailedMessages: { error: error.message, stack: error.stack }
        });
      }
    }
    Logging.logSecurityInfo({
      tenantID: req.user.tenantID,
<<<<<<< HEAD
      user: req.user, module: MODULE_NAME, method: 'handleCreateTag',
      message: `Tag with ID '${newTag.id}'has been created successfully`,
      action: action,
=======
      action: action,
      user: req.user, actionOnUser: user,
      module: MODULE_NAME, method: 'handleCreateTag',
      message: `Tag with ID '${newTag.id}'has been created successfully`,
>>>>>>> 8dea985d
      detailedMessages: { tag: newTag }
    });
    res.json(Object.assign({ id: newTag.id }, Constants.REST_RESPONSE_SUCCESS));
    next();
  }

  public static async handleUpdateTag(action: ServerAction, req: Request, res: Response, next: NextFunction): Promise<void> {
    // Check
    if (!Authorizations.canUpdateTag(req.user)) {
      throw new AppAuthError({
        errorCode: HTTPAuthError.ERROR,
        user: req.user,
        action: Action.UPDATE, entity: Entity.TAG,
        module: MODULE_NAME, method: 'handleUpdateTag'
      });
    }
    // Filter
<<<<<<< HEAD
    const filteredRequest = UserSecurity.filterTagRequest(req.body);
    Utils.checkIfUserTagIsValid(filteredRequest, req);
    const previousTag = await UserStorage.getTag(req.user.tenantID, filteredRequest.id);
    UtilsService.assertObjectExists(action, previousTag, `Tag '${filteredRequest.id}' does not exist`,
      MODULE_NAME, 'handleUpdateTag', req.user);
    // Only current organizations tags can be updated
    if (!previousTag.issuer) {
      throw new AppAuthError({
        errorCode: HTTPAuthError.ERROR,
        user: req.user,
        action: Action.UPDATE, entity: Entity.TAG,
        module: MODULE_NAME, method: 'handleUpdateTag',
        value: previousTag.id
      });
    }
    let tag = {
      id: filteredRequest.id,
      description: filteredRequest.description,
      issuer: true,
      active: filteredRequest.active,
      lastChangedBy: { id: req.user.id },
      lastChangedOn: new Date(),
      userID: filteredRequest.userID
    } as Tag;
    await UserStorage.saveUserTag(req.user.tenantID, filteredRequest.userID, tag);
    // Synchronize badges with IOP
    if (Utils.isComponentActiveFromToken(req.user, TenantComponents.OCPI) && (filteredRequest.userID !== previousTag.userID)) {
      const tenant = await TenantStorage.getTenant(req.user.tenantID);
      try {
        const ocpiClient: EmspOCPIClient = await OCPIClientFactory.getAvailableOcpiClient(tenant, OCPIRole.EMSP) as EmspOCPIClient;
        if (ocpiClient) {
          await ocpiClient.pushToken({
            uid: previousTag.id,
            type: OCPITokenType.RFID,
            'auth_id': previousTag.userID,
            'visual_number': previousTag.userID,
            issuer: tenant.name,
            valid: false,
            whitelist: OCPITokenWhitelist.ALLOWED_OFFLINE,
            'last_updated': new Date()
          });
          await ocpiClient.pushToken({
            uid: filteredRequest.id,
            type: OCPITokenType.RFID,
            'auth_id': filteredRequest.userID,
            'visual_number': filteredRequest.userID,
            issuer: tenant.name,
            valid: filteredRequest.active,
            whitelist: OCPITokenWhitelist.ALLOWED_OFFLINE,
            'last_updated': new Date()
          });
        }
      } catch (error) {
        Logging.logError({
          tenantID: req.user.tenantID,
          module: MODULE_NAME,
          method: 'handleUpdateTag',
          action: action,
          message: `Unable to synchronize tokens of user ${filteredRequest.userID} with IOP`,
          detailedMessages: { error: error.message, stack: error.stack }
        });
      }
    }
    Logging.logSecurityInfo({
      tenantID: req.user.tenantID,
      user: req.user, module: MODULE_NAME, method: 'handleUpdateTag',
      message: `Tag with ID '${tag.id}'has been updated successfully`,
      action: action,
      detailedMessages: { tag: tag }
    });
    res.json(Constants.REST_RESPONSE_SUCCESS);
    next();
  }

  public static async handleUpdateTagStatus(action: ServerAction, req: Request, res: Response, next: NextFunction): Promise<void> {
    // Check
    if (!Authorizations.canUpdateTag(req.user)) {
      throw new AppAuthError({
        errorCode: HTTPAuthError.ERROR,
        user: req.user,
        action: Action.UPDATE, entity: Entity.TAG,
        module: MODULE_NAME, method: 'handleUpdateTagStatus'
      });
    }
    // Filter
    const filteredRequest = UserSecurity.filterTagStatusRequest(req.body);
    UtilsService.assertIdIsProvided(action, filteredRequest.id, MODULE_NAME, 'handleUpdateTagStatus', req.user);

    const tag = await UserStorage.getTag(req.user.tenantID, filteredRequest.id);
    UtilsService.assertObjectExists(action, tag, `Tag '${filteredRequest.id}' does not exist`,
      MODULE_NAME, 'handleUpdateTagStatus', req.user);
    // Only current organizations tags can be updated
    if (!tag.issuer) {
      throw new AppAuthError({
        errorCode: HTTPAuthError.ERROR,
        user: req.user,
        action: Action.UPDATE, entity: Entity.TAG,
        module: MODULE_NAME, method: 'handleUpdateTagStatus',
        value: tag.id
      });
    }
    tag.lastChangedOn = new Date();
    tag.lastChangedBy = { id: req.user.id };
    tag.active = filteredRequest.status;
    await UserStorage.saveUserTag(req.user.tenantID, tag.userID, tag);
    // Synchronize badges with IOP
    if (Utils.isComponentActiveFromToken(req.user, TenantComponents.OCPI)) {
      const tenant = await TenantStorage.getTenant(req.user.tenantID);
      try {
=======
    const filteredRequest = UserSecurity.filterTagUpdateRequest(req.body, req.user);
    // Check
    await Utils.checkIfUserTagIsValid(filteredRequest, req);
    // Get Tag
    const tag = await UserStorage.getTag(req.user.tenantID, filteredRequest.id, { withNbrTransactions: true });
    UtilsService.assertObjectExists(action, tag, `Tag ID '${filteredRequest.id}' does not exist`,
      MODULE_NAME, 'handleUpdateTag', req.user);
    // Only current organization Tag can be updated
    if (!tag.issuer) {
      throw new AppError({
        source: Constants.CENTRAL_SERVER,
        errorCode: HTTPError.GENERAL_ERROR,
        message: `Tag ID '${tag.id}' not issued by the organization`,
        module: MODULE_NAME, method: 'handleUpdateTag',
        user: req.user
      });
    }
    // Get User
    const user = await UserStorage.getUser(req.user.tenantID, filteredRequest.userID);
    UtilsService.assertObjectExists(action, user, `User ID '${filteredRequest.userID}' does not exist`,
      MODULE_NAME, 'handleUpdateTag', req.user);
    // Only current organization User can be assigned to Tag
    if (!user.issuer) {
      throw new AppError({
        source: Constants.CENTRAL_SERVER,
        errorCode: HTTPError.GENERAL_ERROR,
        message: `User not issued by the organization cannot be assigned to Tag ID '${tag.id}'`,
        module: MODULE_NAME, method: 'handleUpdateTag',
        user: req.user, actionOnUser: user,
        action: action
      });
    }
    // Check User reassignment
    if (tag.userID !== filteredRequest.userID) {
      // Has transactions
      if (tag.transactionsCount > 0) {
        throw new AppError({
          source: Constants.CENTRAL_SERVER,
          errorCode: HTTPError.TAG_HAS_TRANSACTIONS,
          message: `Cannot change the User of the Tag ID '${tag.id}' which has '${tag.transactionsCount}' transaction(s)`,
          module: MODULE_NAME, method: 'handleUpdateTag',
          user: req.user,
          action: action
        });
      }
      // Recompute the former User's Hash (trigger unlog)
      await SessionHashService.rebuildUserHashID(req.user.tenantID, tag.userID);
    }
    // Update
    tag.description = filteredRequest.description;
    tag.active = filteredRequest.active;
    tag.userID = filteredRequest.userID;
    tag.lastChangedBy = { id: req.user.id };
    tag.lastChangedOn = new Date();
    // Save
    await UserStorage.saveTag(req.user.tenantID, tag);
    // Synchronize badges with IOP
    if (Utils.isComponentActiveFromToken(req.user, TenantComponents.OCPI) && (filteredRequest.userID !== tag.userID)) {
      try {
        const tenant = await TenantStorage.getTenant(req.user.tenantID);
>>>>>>> 8dea985d
        const ocpiClient: EmspOCPIClient = await OCPIClientFactory.getAvailableOcpiClient(tenant, OCPIRole.EMSP) as EmspOCPIClient;
        if (ocpiClient) {
          await ocpiClient.pushToken({
            uid: tag.id,
            type: OCPITokenType.RFID,
<<<<<<< HEAD
            'auth_id': tag.userID,
            'visual_number': tag.userID,
            issuer: tenant.name,
            valid: filteredRequest.status,
            whitelist: OCPITokenWhitelist.ALLOWED_OFFLINE,
            'last_updated': new Date()
=======
            auth_id: tag.userID,
            visual_number: tag.userID,
            issuer: tenant.name,
            valid: tag.active,
            whitelist: OCPITokenWhitelist.ALLOWED_OFFLINE,
            last_updated: new Date()
>>>>>>> 8dea985d
          });
        }
      } catch (error) {
        Logging.logError({
          tenantID: req.user.tenantID,
<<<<<<< HEAD
          module: MODULE_NAME,
          method: 'handleUpdateTag',
          action: action,
          message: `Unable to synchronize tokens of user ${tag.userID} with IOP`,
=======
          action: action,
          module: MODULE_NAME, method: 'handleUpdateTag',
          user: req.user, actionOnUser: user,
          message: `Unable to synchronize tokens of user ${filteredRequest.userID} with IOP`,
>>>>>>> 8dea985d
          detailedMessages: { error: error.message, stack: error.stack }
        });
      }
    }
    Logging.logSecurityInfo({
      tenantID: req.user.tenantID,
<<<<<<< HEAD
      user: req.user, module: MODULE_NAME, method: 'handleUpdateTagStatus',
      message: `Tag with ID '${tag.id}' has been update successfully`,
      action: action,
=======
      action: action,
      module: MODULE_NAME, method: 'handleUpdateTag',
      message: `Tag with ID '${tag.id}'has been updated successfully`,
      user: req.user, actionOnUser: user,
>>>>>>> 8dea985d
      detailedMessages: { tag: tag }
    });
    res.json(Constants.REST_RESPONSE_SUCCESS);
    next();
  }
}<|MERGE_RESOLUTION|>--- conflicted
+++ resolved
@@ -292,40 +292,6 @@
     }
     // Synchronize badges with IOP
     if (Utils.isComponentActiveFromToken(req.user, TenantComponents.OCPI)) {
-<<<<<<< HEAD
-      const tenant = await TenantStorage.getTenant(req.user.tenantID);
-      try {
-        const ocpiClient: EmspOCPIClient = await OCPIClientFactory.getAvailableOcpiClient(tenant, OCPIRole.EMSP) as EmspOCPIClient;
-        if (ocpiClient) {
-          for (const tag of user.tags) {
-            await ocpiClient.pushToken({
-              uid: tag.id,
-              type: OCPITokenType.RFID,
-              'auth_id': tag.id,
-              'visual_number': user.id,
-              issuer: tenant.name,
-              valid: false,
-              whitelist: OCPITokenWhitelist.ALLOWED_OFFLINE,
-              'last_updated': new Date()
-            });
-          }
-        }
-      } catch (error) {
-        Logging.logError({
-          tenantID: req.user.tenantID,
-          module: MODULE_NAME,
-          method: 'handleUpdateTag',
-          action: action,
-          message: `Unable to synchronize tokens of user ${user.id} with IOP`,
-          detailedMessages: { error: error.message, stack: error.stack }
-        });
-      }
-    }
-    // Delete billing user
-    if (Utils.isComponentActiveFromToken(req.user, TenantComponents.BILLING)) {
-      const billingImpl = await BillingFactory.getBillingImpl(req.user.tenantID);
-=======
->>>>>>> 8dea985d
       try {
         const tenant = await TenantStorage.getTenant(req.user.tenantID);
         const ocpiClient: EmspOCPIClient = await OCPIClientFactory.getAvailableOcpiClient(tenant, OCPIRole.EMSP) as EmspOCPIClient;
@@ -853,9 +819,6 @@
     }
     // Clean request
     delete filteredRequest.passwords;
-<<<<<<< HEAD
-    filteredRequest.issuer = true;
-=======
     // Create
     const newUser: User = {
       ...filteredRequest,
@@ -865,7 +828,6 @@
       createdOn: new Date(),
       issuer: true,
     } as User;
->>>>>>> 8dea985d
     // Create the User
     newUser.id = await UserStorage.saveUser(req.user.tenantID, newUser, true);
     // Save password
@@ -1096,19 +1058,12 @@
         module: MODULE_NAME, method: 'handleGetTag'
       });
     }
-<<<<<<< HEAD
-    const id = UserSecurity.filterTagRequestByID(req.query);
-    UtilsService.assertIdIsProvided(action, id, MODULE_NAME, 'handleGetTag', req.user);
-    // Get the tag
-    const tag = await UserStorage.getTag(req.user.tenantID, id);
-=======
     const tagID = UserSecurity.filterTagRequestByID(req.query);
     UtilsService.assertIdIsProvided(action, tagID, MODULE_NAME, 'handleGetTag', req.user);
     // Get the tag
     const tag = await UserStorage.getTag(req.user.tenantID, tagID, { withUser: true });
     UtilsService.assertObjectExists(action, tag, `Tag with ID '${tagID}' does not exist`,
       MODULE_NAME, 'handleGetTag', req.user);
->>>>>>> 8dea985d
     // Return
     res.json(UserSecurity.filterTagResponse(tag, req.user));
     next();
@@ -1120,15 +1075,8 @@
       throw new AppAuthError({
         errorCode: HTTPAuthError.ERROR,
         user: req.user,
-<<<<<<< HEAD
-        action: Action.LIST,
-        entity: Entity.TAGS,
-        module: MODULE_NAME,
-        method: 'handleGetTags'
-=======
         action: Action.LIST, entity: Entity.TAGS,
         module: MODULE_NAME, method: 'handleGetTags'
->>>>>>> 8dea985d
       });
     }
     // Filter
@@ -1137,11 +1085,6 @@
     const tags = await UserStorage.getTags(req.user.tenantID,
       {
         search: filteredRequest.Search,
-<<<<<<< HEAD
-        userIDs: filteredRequest.UserID ? filteredRequest.UserID.split('|') : null
-      },
-      { limit: filteredRequest.Limit, skip: filteredRequest.Skip, sort: filteredRequest.Sort, onlyRecordCount: filteredRequest.OnlyRecordCount }
-=======
         userIDs: filteredRequest.UserID ? filteredRequest.UserID.split('|') : null,
         issuer: filteredRequest.Issuer,
         withUser: true,
@@ -1149,7 +1092,6 @@
       { limit: filteredRequest.Limit, skip: filteredRequest.Skip, sort: filteredRequest.Sort, onlyRecordCount: filteredRequest.OnlyRecordCount },
       [ 'id', 'userID', 'active', 'ocpiToken', 'description', 'issuer', 'user.id', 'user.name', 'user.firstName', 'user.email',
         'createdOn', 'createdBy', 'lastChangedOn', 'lastChangedBy' ],
->>>>>>> 8dea985d
     );
     // Filter
     UserSecurity.filterTagsResponse(tags, req.user);
@@ -1172,34 +1114,12 @@
         value: tagId
       });
     }
-<<<<<<< HEAD
-    // Get
-    const tag = await UserStorage.getTag(req.user.tenantID, tagId);
-=======
     // Get Tag
     const tag = await UserStorage.getTag(req.user.tenantID, tagId, { withNbrTransactions: true });
->>>>>>> 8dea985d
     UtilsService.assertObjectExists(action, tag, `Tag ID '${tagId}' does not exist`,
       MODULE_NAME, 'handleDeleteTag', req.user);
     // Only current organizations tags can be deleted
     if (!tag.issuer) {
-<<<<<<< HEAD
-      throw new AppAuthError({
-        errorCode: HTTPAuthError.ERROR,
-        user: req.user,
-        action: Action.DELETE, entity: Entity.TAG,
-        module: MODULE_NAME, method: 'handleDeleteTag',
-        value: tagId
-      });
-    }
-    if (tag.transactionsCount > 0) {
-      throw new AppError({
-        source: Constants.CENTRAL_SERVER,
-        errorCode: HTTPError.GENERAL_ERROR,
-        message: 'Tags with transactions count cannot be deleted',
-        module: MODULE_NAME,
-        method: 'handleDeleteTag',
-=======
       throw new AppError({
         source: Constants.CENTRAL_SERVER,
         errorCode: HTTPError.GENERAL_ERROR,
@@ -1216,55 +1136,33 @@
         errorCode: HTTPError.TAG_HAS_TRANSACTIONS,
         message: `Cannot delete Tag ID '${tag.id}' which has '${tag.transactionsCount}' transaction(s)`,
         module: MODULE_NAME, method: 'handleDeleteTag',
->>>>>>> 8dea985d
         user: req.user,
         action: action
       });
     }
     // Delete the Tag
-<<<<<<< HEAD
-    await UserStorage.deleteUserTag(req.user.tenantID, tag.userID, tag);
-    if (Utils.isComponentActiveFromToken(req.user, TenantComponents.OCPI)) {
-      const tenant = await TenantStorage.getTenant(req.user.tenantID);
-      try {
-=======
     await UserStorage.deleteTag(req.user.tenantID, tag.userID, tag);
     // OCPI
     if (Utils.isComponentActiveFromToken(req.user, TenantComponents.OCPI)) {
       try {
         const tenant = await TenantStorage.getTenant(req.user.tenantID);
->>>>>>> 8dea985d
         const ocpiClient: EmspOCPIClient = await OCPIClientFactory.getAvailableOcpiClient(tenant, OCPIRole.EMSP) as EmspOCPIClient;
         if (ocpiClient) {
           await ocpiClient.pushToken({
             uid: tag.id,
             type: OCPITokenType.RFID,
-<<<<<<< HEAD
-            'auth_id': tag.userID,
-            'visual_number': tag.userID,
-            issuer: tenant.name,
-            valid: false,
-            whitelist: OCPITokenWhitelist.ALLOWED_OFFLINE,
-            'last_updated': new Date()
-=======
             auth_id: tag.userID,
             visual_number: tag.userID,
             issuer: tenant.name,
             valid: false,
             whitelist: OCPITokenWhitelist.ALLOWED_OFFLINE,
             last_updated: new Date()
->>>>>>> 8dea985d
           });
         }
       } catch (error) {
         Logging.logError({
           tenantID: req.user.tenantID,
-<<<<<<< HEAD
-          module: MODULE_NAME,
-          method: 'handleUpdateTag',
-=======
           module: MODULE_NAME, method: 'handleUpdateTag',
->>>>>>> 8dea985d
           action: action,
           message: `Unable to synchronize tokens of user ${tag.userID} with IOP`,
           detailedMessages: { error: error.message, stack: error.stack }
@@ -1283,11 +1181,6 @@
     next();
   }
 
-<<<<<<< HEAD
-
-
-=======
->>>>>>> 8dea985d
   public static async handleCreateTag(action: ServerAction, req: Request, res: Response, next: NextFunction): Promise<void> {
     // Check
     if (!Authorizations.canCreateTag(req.user)) {
@@ -1299,11 +1192,6 @@
       });
     }
     // Filter
-<<<<<<< HEAD
-    const filteredRequest = UserSecurity.filterTagRequest(req.body);
-    await Utils.checkIfUserTagIsValid(filteredRequest, req);
-    let newTag = {
-=======
     const filteredRequest = UserSecurity.filterTagCreateRequest(req.body, req.user);
     // Check
     await Utils.checkIfUserTagIsValid(filteredRequest, req);
@@ -1336,7 +1224,6 @@
     }
     // Create
     const newTag: Tag = {
->>>>>>> 8dea985d
       id: filteredRequest.id,
       description: filteredRequest.description,
       issuer: true,
@@ -1345,53 +1232,30 @@
       createdOn: new Date(),
       userID: filteredRequest.userID
     } as Tag;
-<<<<<<< HEAD
-    await UserStorage.saveUserTag(req.user.tenantID, filteredRequest.userID, newTag);
-    // Synchronize badges with IOP
-    if (Utils.isComponentActiveFromToken(req.user, TenantComponents.OCPI)) {
-      const tenant = await TenantStorage.getTenant(req.user.tenantID);
-      try {
-=======
     // Save
     await UserStorage.saveTag(req.user.tenantID, newTag);
     // Synchronize badges with IOP
     if (Utils.isComponentActiveFromToken(req.user, TenantComponents.OCPI)) {
       try {
         const tenant = await TenantStorage.getTenant(req.user.tenantID);
->>>>>>> 8dea985d
         const ocpiClient: EmspOCPIClient = await OCPIClientFactory.getAvailableOcpiClient(tenant, OCPIRole.EMSP) as EmspOCPIClient;
         if (ocpiClient) {
           await ocpiClient.pushToken({
             uid: newTag.id,
             type: OCPITokenType.RFID,
-<<<<<<< HEAD
-            'auth_id': newTag.userID,
-            'visual_number': newTag.userID,
-            issuer: tenant.name,
-            valid: newTag.issuer,
-            whitelist: OCPITokenWhitelist.ALLOWED_OFFLINE,
-            'last_updated': new Date()
-=======
             auth_id: newTag.userID,
             visual_number: newTag.userID,
             issuer: tenant.name,
             valid: true,
             whitelist: OCPITokenWhitelist.ALLOWED_OFFLINE,
             last_updated: new Date()
->>>>>>> 8dea985d
           });
         }
       } catch (error) {
         Logging.logError({
           tenantID: req.user.tenantID,
-<<<<<<< HEAD
-          module: MODULE_NAME,
-          method: 'handleUpdateTag',
-          action: action,
-=======
           action: action,
           module: MODULE_NAME, method: 'handleCreateTag',
->>>>>>> 8dea985d
           message: `Unable to synchronize tokens of user ${filteredRequest.userID} with IOP`,
           detailedMessages: { error: error.message, stack: error.stack }
         });
@@ -1399,16 +1263,10 @@
     }
     Logging.logSecurityInfo({
       tenantID: req.user.tenantID,
-<<<<<<< HEAD
-      user: req.user, module: MODULE_NAME, method: 'handleCreateTag',
-      message: `Tag with ID '${newTag.id}'has been created successfully`,
-      action: action,
-=======
       action: action,
       user: req.user, actionOnUser: user,
       module: MODULE_NAME, method: 'handleCreateTag',
       message: `Tag with ID '${newTag.id}'has been created successfully`,
->>>>>>> 8dea985d
       detailedMessages: { tag: newTag }
     });
     res.json(Object.assign({ id: newTag.id }, Constants.REST_RESPONSE_SUCCESS));
@@ -1426,117 +1284,6 @@
       });
     }
     // Filter
-<<<<<<< HEAD
-    const filteredRequest = UserSecurity.filterTagRequest(req.body);
-    Utils.checkIfUserTagIsValid(filteredRequest, req);
-    const previousTag = await UserStorage.getTag(req.user.tenantID, filteredRequest.id);
-    UtilsService.assertObjectExists(action, previousTag, `Tag '${filteredRequest.id}' does not exist`,
-      MODULE_NAME, 'handleUpdateTag', req.user);
-    // Only current organizations tags can be updated
-    if (!previousTag.issuer) {
-      throw new AppAuthError({
-        errorCode: HTTPAuthError.ERROR,
-        user: req.user,
-        action: Action.UPDATE, entity: Entity.TAG,
-        module: MODULE_NAME, method: 'handleUpdateTag',
-        value: previousTag.id
-      });
-    }
-    let tag = {
-      id: filteredRequest.id,
-      description: filteredRequest.description,
-      issuer: true,
-      active: filteredRequest.active,
-      lastChangedBy: { id: req.user.id },
-      lastChangedOn: new Date(),
-      userID: filteredRequest.userID
-    } as Tag;
-    await UserStorage.saveUserTag(req.user.tenantID, filteredRequest.userID, tag);
-    // Synchronize badges with IOP
-    if (Utils.isComponentActiveFromToken(req.user, TenantComponents.OCPI) && (filteredRequest.userID !== previousTag.userID)) {
-      const tenant = await TenantStorage.getTenant(req.user.tenantID);
-      try {
-        const ocpiClient: EmspOCPIClient = await OCPIClientFactory.getAvailableOcpiClient(tenant, OCPIRole.EMSP) as EmspOCPIClient;
-        if (ocpiClient) {
-          await ocpiClient.pushToken({
-            uid: previousTag.id,
-            type: OCPITokenType.RFID,
-            'auth_id': previousTag.userID,
-            'visual_number': previousTag.userID,
-            issuer: tenant.name,
-            valid: false,
-            whitelist: OCPITokenWhitelist.ALLOWED_OFFLINE,
-            'last_updated': new Date()
-          });
-          await ocpiClient.pushToken({
-            uid: filteredRequest.id,
-            type: OCPITokenType.RFID,
-            'auth_id': filteredRequest.userID,
-            'visual_number': filteredRequest.userID,
-            issuer: tenant.name,
-            valid: filteredRequest.active,
-            whitelist: OCPITokenWhitelist.ALLOWED_OFFLINE,
-            'last_updated': new Date()
-          });
-        }
-      } catch (error) {
-        Logging.logError({
-          tenantID: req.user.tenantID,
-          module: MODULE_NAME,
-          method: 'handleUpdateTag',
-          action: action,
-          message: `Unable to synchronize tokens of user ${filteredRequest.userID} with IOP`,
-          detailedMessages: { error: error.message, stack: error.stack }
-        });
-      }
-    }
-    Logging.logSecurityInfo({
-      tenantID: req.user.tenantID,
-      user: req.user, module: MODULE_NAME, method: 'handleUpdateTag',
-      message: `Tag with ID '${tag.id}'has been updated successfully`,
-      action: action,
-      detailedMessages: { tag: tag }
-    });
-    res.json(Constants.REST_RESPONSE_SUCCESS);
-    next();
-  }
-
-  public static async handleUpdateTagStatus(action: ServerAction, req: Request, res: Response, next: NextFunction): Promise<void> {
-    // Check
-    if (!Authorizations.canUpdateTag(req.user)) {
-      throw new AppAuthError({
-        errorCode: HTTPAuthError.ERROR,
-        user: req.user,
-        action: Action.UPDATE, entity: Entity.TAG,
-        module: MODULE_NAME, method: 'handleUpdateTagStatus'
-      });
-    }
-    // Filter
-    const filteredRequest = UserSecurity.filterTagStatusRequest(req.body);
-    UtilsService.assertIdIsProvided(action, filteredRequest.id, MODULE_NAME, 'handleUpdateTagStatus', req.user);
-
-    const tag = await UserStorage.getTag(req.user.tenantID, filteredRequest.id);
-    UtilsService.assertObjectExists(action, tag, `Tag '${filteredRequest.id}' does not exist`,
-      MODULE_NAME, 'handleUpdateTagStatus', req.user);
-    // Only current organizations tags can be updated
-    if (!tag.issuer) {
-      throw new AppAuthError({
-        errorCode: HTTPAuthError.ERROR,
-        user: req.user,
-        action: Action.UPDATE, entity: Entity.TAG,
-        module: MODULE_NAME, method: 'handleUpdateTagStatus',
-        value: tag.id
-      });
-    }
-    tag.lastChangedOn = new Date();
-    tag.lastChangedBy = { id: req.user.id };
-    tag.active = filteredRequest.status;
-    await UserStorage.saveUserTag(req.user.tenantID, tag.userID, tag);
-    // Synchronize badges with IOP
-    if (Utils.isComponentActiveFromToken(req.user, TenantComponents.OCPI)) {
-      const tenant = await TenantStorage.getTenant(req.user.tenantID);
-      try {
-=======
     const filteredRequest = UserSecurity.filterTagUpdateRequest(req.body, req.user);
     // Check
     await Utils.checkIfUserTagIsValid(filteredRequest, req);
@@ -1597,59 +1344,36 @@
     if (Utils.isComponentActiveFromToken(req.user, TenantComponents.OCPI) && (filteredRequest.userID !== tag.userID)) {
       try {
         const tenant = await TenantStorage.getTenant(req.user.tenantID);
->>>>>>> 8dea985d
         const ocpiClient: EmspOCPIClient = await OCPIClientFactory.getAvailableOcpiClient(tenant, OCPIRole.EMSP) as EmspOCPIClient;
         if (ocpiClient) {
           await ocpiClient.pushToken({
             uid: tag.id,
             type: OCPITokenType.RFID,
-<<<<<<< HEAD
-            'auth_id': tag.userID,
-            'visual_number': tag.userID,
-            issuer: tenant.name,
-            valid: filteredRequest.status,
-            whitelist: OCPITokenWhitelist.ALLOWED_OFFLINE,
-            'last_updated': new Date()
-=======
             auth_id: tag.userID,
             visual_number: tag.userID,
             issuer: tenant.name,
             valid: tag.active,
             whitelist: OCPITokenWhitelist.ALLOWED_OFFLINE,
             last_updated: new Date()
->>>>>>> 8dea985d
           });
         }
       } catch (error) {
         Logging.logError({
           tenantID: req.user.tenantID,
-<<<<<<< HEAD
-          module: MODULE_NAME,
-          method: 'handleUpdateTag',
-          action: action,
-          message: `Unable to synchronize tokens of user ${tag.userID} with IOP`,
-=======
           action: action,
           module: MODULE_NAME, method: 'handleUpdateTag',
           user: req.user, actionOnUser: user,
           message: `Unable to synchronize tokens of user ${filteredRequest.userID} with IOP`,
->>>>>>> 8dea985d
           detailedMessages: { error: error.message, stack: error.stack }
         });
       }
     }
     Logging.logSecurityInfo({
       tenantID: req.user.tenantID,
-<<<<<<< HEAD
-      user: req.user, module: MODULE_NAME, method: 'handleUpdateTagStatus',
-      message: `Tag with ID '${tag.id}' has been update successfully`,
-      action: action,
-=======
       action: action,
       module: MODULE_NAME, method: 'handleUpdateTag',
       message: `Tag with ID '${tag.id}'has been updated successfully`,
       user: req.user, actionOnUser: user,
->>>>>>> 8dea985d
       detailedMessages: { tag: tag }
     });
     res.json(Constants.REST_RESPONSE_SUCCESS);
