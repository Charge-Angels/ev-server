--- conflicted
+++ resolved
@@ -60,69 +60,6 @@
     }
     // Get Sites
     for (const siteID of filteredRequest.siteIDs) {
-<<<<<<< HEAD
-=======
-      // Check the site
-      const site = await SiteStorage.getSite(req.user.tenantID, siteID);
-      if (!site) {
-        throw new AppError(
-          Constants.CENTRAL_SERVER,
-          `Site with ID '${siteID}' does not exist anymore`, Constants.HTTP_OBJECT_DOES_NOT_EXIST_ERROR,
-          'UserService', 'handleAddSitesToUser', req.user);
-      }
-      // Check auth
-      if (!Authorizations.canUpdateSite(req.user, siteID)) {
-        throw new AppAuthError(
-          Constants.ACTION_UPDATE,
-          Constants.ENTITY_SITE,
-          siteID,
-          Constants.HTTP_AUTH_ERROR,
-          'UserService', 'handleAddSitesToUser',
-          req.user, user);
-      }
-    }
-    // Save
-    await User.addSitesToUser(req.user.tenantID, filteredRequest.userID, filteredRequest.siteIDs);
-    // Log
-    Logging.logSecurityInfo({
-      tenantID: req.user.tenantID,
-      user: req.user, module: 'UserService', method: 'handleAddSitesToUser',
-      message: 'User\'s Sites have been added successfully', action: action
-    });
-    // Ok
-    res.json(Constants.REST_RESPONSE_SUCCESS);
-    next();
-  }
-
-  static async handleRemoveSitesFromUser(action, req, res, next) {
-    // Filter
-    const filteredRequest = UserSecurity.filterRemoveSitesFromUserRequest(req.body, req.user);
-    // Check Mandatory fields
-    if (!filteredRequest.userID) {
-      // Not Found!
-      throw new AppError(
-        Constants.CENTRAL_SERVER,
-        'User\'s ID must be provided', Constants.HTTP_GENERAL_ERROR,
-        'UserService', 'handleAddSitesToUser', req.user);
-    }
-    if (!filteredRequest.siteIDs || (filteredRequest.siteIDs && filteredRequest.siteIDs.length <= 0)) {
-      // Not Found!
-      throw new AppError(
-        Constants.CENTRAL_SERVER,
-        'Site\'s IDs must be provided', Constants.HTTP_GENERAL_ERROR,
-        'UserService', 'handleAddSitesToUser', req.user);
-    }
-    // Check auth
-    if (!Authorizations.canUpdateUser(req.user, filteredRequest.userID)) {
-      throw new AppAuthError(
-        Constants.ACTION_UPDATE,
-        Constants.ENTITY_USER,
-        filteredRequest.userID,
-        Constants.HTTP_AUTH_ERROR,
-        'UserService', 'handleAddSitesToUser',
-        req.user);
-    }
->>>>>>> 73b359eb
 
       if(! SiteStorage.siteExists(req.user.tenantID, siteID)) {
         throw new AppError(
