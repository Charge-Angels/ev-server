import { NextFunction, Request, Response } from 'express';
import HttpStatusCodes from 'http-status-codes';
import AppAuthError from '../../../exception/AppAuthError';
import AppError from '../../../exception/AppError';
import Authorizations from '../../../authorization/Authorizations';
import Constants from '../../../utils/Constants';
import Logging from '../../../utils/Logging';
import NotificationHandler from '../../../notification/NotificationHandler';
<<<<<<< HEAD
import Setting from '../../../types/Setting';
import SettingService from './SettingService';
import SettingStorage from '../../../storage/mongodb/SettingStorage';
=======
import Setting, { SettingContent } from '../../../types/Setting';
>>>>>>> a2c80af5
import Tenant from '../../../types/Tenant';
import TenantSecurity from './security/TenantSecurity';
import TenantStorage from '../../../storage/mongodb/TenantStorage';
import TenantValidator from '../validation/TenantValidation';
import User from '../../../types/User';
import UserStorage from '../../../storage/mongodb/UserStorage';
import Utils from '../../../utils/Utils';
import UtilsService from './UtilsService';
<<<<<<< HEAD
=======
import SettingStorage from '../../../storage/mongodb/SettingStorage';
>>>>>>> a2c80af5

const MODULE_NAME = 'TenantService';

export default class TenantService {

  public static async handleDeleteTenant(action: string, req: Request, res: Response, next: NextFunction) {
    // Filter
    const filteredRequest = TenantSecurity.filterTenantDeleteRequest(req.query);
    UtilsService.assertIdIsProvided(filteredRequest.ID, MODULE_NAME, 'handleDeleteTenant', req.user);
    // Check auth
    if (!Authorizations.canDeleteTenant(req.user)) {
      throw new AppAuthError(
        Constants.ACTION_DELETE,
        Constants.ENTITY_TENANT,
        filteredRequest.ID,
        Constants.HTTP_AUTH_ERROR,
        'TenantService', 'handleDeleteTenant',
        req.user);
    }
    // Get
    const tenant = await TenantStorage.getTenant(filteredRequest.ID);
    UtilsService.assertObjectExists(tenant, `Tenant '${filteredRequest.ID}' does not exist`,
      MODULE_NAME, 'handleDeleteTenant', req.user);
    // Check if current tenant
    if (tenant.id === req.user.tenantID) {
      throw new AppError(
        Constants.CENTRAL_SERVER,
        `Your own tenant with id '${tenant.id}' cannot be deleted`, Constants.HTTP_OBJECT_DOES_NOT_EXIST_ERROR,
        MODULE_NAME, 'handleDeleteTenant', req.user);
    }
    // Delete
    await TenantStorage.deleteTenant(tenant.id);
    if (filteredRequest.forced && !Utils.isServerInProductionMode()) {
      Logging.logWarning({
        tenantID: req.user.tenantID,
        module: 'MongoDBStorage', method: 'deleteTenantDatabase',
        message: `Deleting collections for tenant ${tenant.id}`
      });
      await TenantStorage.deleteTenantDB(tenant.id);
    }
    // Log
    Logging.logSecurityInfo({
      tenantID: req.user.tenantID, user: req.user,
      module: MODULE_NAME, method: 'handleDeleteTenant',
      message: `Tenant '${tenant.name}' has been deleted successfully`,
      action: action,
      detailedMessages: tenant
    });
    // Ok
    res.json(Constants.REST_RESPONSE_SUCCESS);
    next();
  }

  public static async handleGetTenant(action: string, req: Request, res: Response, next: NextFunction) {
    // Filter
    const tenantID = TenantSecurity.filterTenantRequestByID(req.query);
    UtilsService.assertIdIsProvided(tenantID, MODULE_NAME, 'handleGetTenant', req.user);
    // Check auth
    if (!Authorizations.canReadTenant(req.user)) {
      throw new AppAuthError(
        Constants.ACTION_READ,
        Constants.ENTITY_TENANT,
        tenantID,
        Constants.HTTP_AUTH_ERROR,
        'TenantService', 'handleGetTenant',
        req.user);
    }
    // Get it
    const tenant = await TenantStorage.getTenant(tenantID);
    UtilsService.assertObjectExists(tenant, `Tenant with ID '${tenantID}' doesn't exist.`, MODULE_NAME, 'handleGetTenant', req.user);
    // Return
    res.json(
      // Filter
      TenantSecurity.filterTenantResponse(
        tenant, req.user)
    );
    next();
  }

  public static async handleGetTenants(action: string, req: Request, res: Response, next: NextFunction): Promise<void> {
    // Check auth
    if (!Authorizations.canListTenants(req.user)) {
      throw new AppAuthError(
        Constants.ACTION_LIST,
        Constants.ENTITY_TENANTS,
        null,
        Constants.HTTP_AUTH_ERROR,
        'TenantService', 'handleGetTenants',
        req.user);
    }
    // Filter
    const filteredRequest = TenantSecurity.filterTenantsRequest(req.query);
    // Get the tenants
    const tenants = await TenantStorage.getTenants(
      { search: filteredRequest.Search },
      { limit: filteredRequest.Limit, skip: filteredRequest.Skip, sort: filteredRequest.Sort });
    // Filter
    TenantSecurity.filterTenantsResponse(tenants, req.user);
    // Return
    res.json(tenants);
    next();
  }

  public static async handleCreateTenant(action: string, req: Request, res: Response, next: NextFunction): Promise<void> {
    // Check auth
    if (!Authorizations.canCreateTenant(req.user)) {
      throw new AppAuthError(
        Constants.ACTION_CREATE,
        Constants.ENTITY_TENANT,
        null,
        Constants.HTTP_AUTH_ERROR,
        'TenantService',
        'handleCreateTenant',
        req.user);
    }
    TenantValidator.getInstance().validateTenantCreation(req.body);
    // Filter
    const filteredRequest = TenantSecurity.filterTenantRequest(req.body);
    // Check the Tenant's name
    let foundTenant = await TenantStorage.getTenantByName(filteredRequest.name);
    if (foundTenant) {
      throw new AppError(
        Constants.CENTRAL_SERVER,
        `The tenant with name '${filteredRequest.name}' already exists`,
        Constants.HTTP_USER_EMAIL_ALREADY_EXIST_ERROR,
        MODULE_NAME, 'handleCreateTenant', req.user, null, action);
    }
    // Get the Tenant with ID (subdomain)
    foundTenant = await TenantStorage.getTenantBySubdomain(filteredRequest.subdomain);
    if (foundTenant) {
      throw new AppError(
        Constants.CENTRAL_SERVER,
        `The tenant with subdomain '${filteredRequest.subdomain}' already exists`,
        Constants.HTTP_USER_EMAIL_ALREADY_EXIST_ERROR,
        MODULE_NAME, 'handleCreateTenant', req.user, null, action);
    }
    // Update timestamp
    filteredRequest.createdBy = { 'id': req.user.id };
    filteredRequest.createdOn = new Date();
    // Save
    filteredRequest.id = await TenantStorage.saveTenant(filteredRequest);
    // Update with components
    await TenantService._updateSettingsWithComponents(filteredRequest, req);
    // Create DB collections
    await TenantStorage.createTenantDB(filteredRequest.id);
    // Create user in tenant
    const password = Utils.generatePassword();
    const verificationToken = Utils.generateToken(filteredRequest.email);
    const tenantUser: User = UserStorage.getEmptyUser();
    tenantUser.name = filteredRequest.name;
    tenantUser.firstName = 'Admin';
    tenantUser.password = await Utils.hashPasswordBcrypt(password);
    tenantUser.role = Constants.ROLE_ADMIN;
    tenantUser.email = filteredRequest.email;
    tenantUser.verificationToken = verificationToken;
    // Save
    tenantUser.id = await UserStorage.saveUser(filteredRequest.id, tenantUser);
    await UserStorage.saveUserPassword(filteredRequest.id, tenantUser.id, tenantUser.password);
    // Send activation link
    const evseDashboardVerifyEmailURL = Utils.buildEvseURL(filteredRequest.subdomain) +
      '/#/verify-email?VerificationToken=' + verificationToken + '&Email=' +
      tenantUser.email;
    // Send Register User (Async)
    NotificationHandler.sendNewRegisteredUser(
      filteredRequest.id,
      Utils.generateGUID(),
      tenantUser,
      {
        'user': tenantUser,
        'evseDashboardURL': Utils.buildEvseURL(filteredRequest.subdomain),
        'evseDashboardVerifyEmailURL': evseDashboardVerifyEmailURL
      },
      tenantUser.locale
    );
    // Send password (Async)
    NotificationHandler.sendNewPassword(
      filteredRequest.id,
      Utils.generateGUID(),
      tenantUser,
      {
        'user': tenantUser,
        'hash': null,
        'newPassword': password,
        'evseDashboardURL': Utils.buildEvseURL(filteredRequest.subdomain)
      },
      tenantUser.locale
    );
    // Log
    Logging.logSecurityInfo({
      tenantID: req.user.tenantID, user: req.user,
      module: MODULE_NAME, method: 'handleCreateTenant',
      message: `Tenant '${filteredRequest.name}' has been created successfully`,
      action: action,
      detailedMessages: filteredRequest
    });
    // Ok
    res.status(HttpStatusCodes.OK).json(Object.assign({ id: filteredRequest.id }, Constants.REST_RESPONSE_SUCCESS));
    next();
  }

  public static async handleUpdateTenant(action: string, req: Request, res: Response, next: NextFunction): Promise<void> {
    // Check
    TenantValidator.getInstance().validateTenantUpdate(req.body);
    // Filter
    const tenantUpdate = TenantSecurity.filterTenantRequest(req.body);
    // Check auth
    if (!Authorizations.canUpdateTenant(req.user)) {
      throw new AppAuthError(
        Constants.ACTION_UPDATE,
        Constants.ENTITY_TENANT,
        tenantUpdate.id,
        Constants.HTTP_AUTH_ERROR,
        'TenantService', 'handleUpdateTenant',
        req.user);
    }
    // Get
    const tenant = await TenantStorage.getTenant(tenantUpdate.id);
    UtilsService.assertObjectExists(tenant, `Tenant '${tenantUpdate.id}' doesn't exist.`, MODULE_NAME, 'handleUpdateTenant', req.user);
    // Update timestamp
    tenantUpdate.lastChangedBy = { 'id': req.user.id };
    tenantUpdate.lastChangedOn = new Date();
    // Update Tenant
    await TenantStorage.saveTenant(tenantUpdate);
    // Update with components
    await TenantService._updateSettingsWithComponents(tenantUpdate, req);
    // Log
    Logging.logSecurityInfo({
      tenantID: req.user.tenantID, user: req.user,
      module: MODULE_NAME, method: 'handleUpdateTenant',
      message: `Tenant '${tenantUpdate.name}' has been updated successfully`,
      action: action,
      detailedMessages: tenantUpdate
    });
    // Ok
    res.json(Constants.REST_RESPONSE_SUCCESS);
    next();
  }

  private static async _updateSettingsWithComponents(tenant: Partial<Tenant>, req: Request) : Promise<void> {
    // Create settings
    for (const componentName in tenant.components) {
      // Get the settings
      const currentSetting = await SettingStorage.getSettingByIdentifier(tenant.id, componentName);
      // Check if Component is active
      if (!tenant.components[componentName] || !tenant.components[componentName].active) {
        // Delete settings
        if (currentSetting) {
          await SettingStorage.deleteSetting(tenant.id, currentSetting.id);
        }
        continue;
      }
      // Create
<<<<<<< HEAD
      const newSettingContent = Utils.createDefaultSettingContent(
        { ...tenant.components[componentName], name: componentName }, (currentSetting ? currentSetting.content : null));
=======
      const newSettingContent : SettingContent = Utils.createDefaultSettingContent(
        {...tenant.components[componentName], name: componentName}, (currentSetting ? currentSetting.content : null));
>>>>>>> a2c80af5
      if (newSettingContent) {
        // Create & Save
        if (!currentSetting) {
          const newSetting: Setting = {
            identifier: componentName,
            content: newSettingContent
          } as Setting;
          newSetting.createdOn = new Date();
          newSetting.createdBy = { 'id': req.user.id };
          // Save Setting
          await SettingStorage.saveSetting(tenant.id, newSetting);
        } else {
          currentSetting.content = newSettingContent;
          currentSetting.lastChangedOn = new Date();
          currentSetting.lastChangedBy = { 'id': req.user.id };
          // Save Setting
          await SettingStorage.saveSetting(tenant.id, currentSetting);
        }
      }
    }
  }
}<|MERGE_RESOLUTION|>--- conflicted
+++ resolved
@@ -6,13 +6,9 @@
 import Constants from '../../../utils/Constants';
 import Logging from '../../../utils/Logging';
 import NotificationHandler from '../../../notification/NotificationHandler';
-<<<<<<< HEAD
-import Setting from '../../../types/Setting';
+import Setting, { SettingContent } from '../../../types/Setting';
 import SettingService from './SettingService';
 import SettingStorage from '../../../storage/mongodb/SettingStorage';
-=======
-import Setting, { SettingContent } from '../../../types/Setting';
->>>>>>> a2c80af5
 import Tenant from '../../../types/Tenant';
 import TenantSecurity from './security/TenantSecurity';
 import TenantStorage from '../../../storage/mongodb/TenantStorage';
@@ -21,10 +17,6 @@
 import UserStorage from '../../../storage/mongodb/UserStorage';
 import Utils from '../../../utils/Utils';
 import UtilsService from './UtilsService';
-<<<<<<< HEAD
-=======
-import SettingStorage from '../../../storage/mongodb/SettingStorage';
->>>>>>> a2c80af5
 
 const MODULE_NAME = 'TenantService';
 
@@ -277,13 +269,8 @@
         continue;
       }
       // Create
-<<<<<<< HEAD
-      const newSettingContent = Utils.createDefaultSettingContent(
+      const newSettingContent : SettingContent = Utils.createDefaultSettingContent(
         { ...tenant.components[componentName], name: componentName }, (currentSetting ? currentSetting.content : null));
-=======
-      const newSettingContent : SettingContent = Utils.createDefaultSettingContent(
-        {...tenant.components[componentName], name: componentName}, (currentSetting ? currentSetting.content : null));
->>>>>>> a2c80af5
       if (newSettingContent) {
         // Create & Save
         if (!currentSetting) {
