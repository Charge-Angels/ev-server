import { NextFunction, Request, Response } from 'express';
import HttpStatusCodes from 'http-status-codes';
import AppAuthError from '../../../exception/AppAuthError';
import AppError from '../../../exception/AppError';
import Authorizations from '../../../authorization/Authorizations';
import Constants from '../../../utils/Constants';
import Logging from '../../../utils/Logging';
import NotificationHandler from '../../../notification/NotificationHandler';
import Setting from '../../../entity/Setting';
import Tenant from '../../../types/Tenant';
import TenantSecurity from './security/TenantSecurity';
import TenantStorage from '../../../storage/mongodb/TenantStorage';
import TenantValidator from '../validation/TenantValidation';
import User from '../../../types/User';
import UserStorage from '../../../storage/mongodb/UserStorage';
import Utils from '../../../utils/Utils';
import UtilsService from './UtilsService';

const MODULE_NAME = 'TenantService';

export default class TenantService {

  public static async handleDeleteTenant(action: string, req: Request, res: Response, next: NextFunction) {
    // Filter
    const filteredRequest = TenantSecurity.filterTenantDeleteRequest(req.query);
    UtilsService.assertIdIsProvided(filteredRequest.ID, MODULE_NAME, 'handleDeleteTenant', req.user);
    // Check auth
    if (!Authorizations.canDeleteTenant(req.user)) {
      throw new AppAuthError(
        Constants.ACTION_DELETE,
        Constants.ENTITY_TENANT,
        filteredRequest.ID,
        Constants.HTTP_AUTH_ERROR,
        'TenantService', 'handleDeleteTenant',
        req.user);
    }
    // Get
    const tenant = await TenantStorage.getTenant(filteredRequest.ID);
    // Found?
    UtilsService.assertObjectExists(tenant, `Tenant '${filteredRequest.ID}' does not exist`,
      MODULE_NAME, 'handleDeleteTenant', req.user);
    // Check if current tenant
    if (tenant.id === req.user.tenantID) {
      throw new AppError(
        Constants.CENTRAL_SERVER,
        `Your own tenant with id '${tenant.id}' cannot be deleted`, Constants.HTTP_OBJECT_DOES_NOT_EXIST_ERROR,
        MODULE_NAME, 'handleDeleteTenant', req.user);
    }
    // Delete
    await TenantStorage.deleteTenant(tenant.id);
    if (filteredRequest.forced && !Utils.isServerInProductionMode()) {
      Logging.logWarning({
        tenantID: req.user.tenantID,
        module: 'MongoDBStorage', method: 'deleteTenantDatabase',
        message: `Deleting collections for tenant ${tenant.id}`
      });
      await TenantStorage.deleteTenantDB(tenant.id);
    }
    // Log
    Logging.logSecurityInfo({
      tenantID: req.user.tenantID, user: req.user,
      module: MODULE_NAME, method: 'handleDeleteTenant',
      message: `Tenant '${tenant.name}' has been deleted successfully`,
      action: action,
      detailedMessages: tenant
    });
    // Ok
    res.json(Constants.REST_RESPONSE_SUCCESS);
    next();
  }

  public static async handleGetTenant(action: string, req: Request, res: Response, next: NextFunction) {
    // Filter
    const tenantID = TenantSecurity.filterTenantRequestByID(req.query);
    UtilsService.assertIdIsProvided(tenantID, MODULE_NAME, 'handleGetTenant', req.user);
    // Check auth
    if (!Authorizations.canReadTenant(req.user)) {
      throw new AppAuthError(
        Constants.ACTION_READ,
        Constants.ENTITY_TENANT,
        tenantID,
        Constants.HTTP_AUTH_ERROR,
        'TenantService', 'handleGetTenant',
        req.user);
    }
    // Get it
    const tenant = await TenantStorage.getTenant(tenantID);
    UtilsService.assertObjectExists(tenant, `Tenant with ID '${tenantID}' doesn't exist.`, MODULE_NAME, 'handleGetTenant', req.user);
    // Return
    res.json(
      // Filter
      TenantSecurity.filterTenantResponse(
        tenant, req.user)
    );
    next();
  }

  public static async handleGetTenants(action: string, req: Request, res: Response, next: NextFunction): Promise<void> {
    // Check auth
    if (!Authorizations.canListTenants(req.user)) {
      throw new AppAuthError(
        Constants.ACTION_LIST,
        Constants.ENTITY_TENANTS,
        null,
        Constants.HTTP_AUTH_ERROR,
        'TenantService', 'handleGetTenants',
        req.user);
    }
    // Filter
    const filteredRequest = TenantSecurity.filterTenantsRequest(req.query);
    // Get the tenants
<<<<<<< HEAD
    const tenants = await Tenant.getTenants(
      {
        search: filteredRequest.Search
      },
      filteredRequest.Limit, filteredRequest.Skip, filteredRequest.Sort);
    // Set
    tenants.result = tenants.result.map((tenant) => tenant.getModel());
=======
    const tenants = await TenantStorage.getTenants(
      { search: filteredRequest.Search },
      { limit: filteredRequest.Limit, skip: filteredRequest.Skip, sort: filteredRequest.Sort });
>>>>>>> 60e6729b
    // Filter
    TenantSecurity.filterTenantsResponse(tenants, req.user);
    // Return
    res.json(tenants);
    next();
  }

  public static async handleCreateTenant(action: string, req: Request, res: Response, next: NextFunction): Promise<void> {
    // Check auth
    if (!Authorizations.canCreateTenant(req.user)) {
      // Not Authorized!
      throw new AppAuthError(
        Constants.ACTION_CREATE,
        Constants.ENTITY_TENANT,
        null,
        Constants.HTTP_AUTH_ERROR,
        'TenantService',
        'handleCreateTenant',
        req.user);
    }
    TenantValidator.getInstance().validateTenantCreation(req.body);
    // Filter
    const filteredRequest = TenantSecurity.filterTenantRequest(req.body);
    // Check the Tenant's name
    let foundTenant = await TenantStorage.getTenantByName(filteredRequest.name);
    if (foundTenant) {
      throw new AppError(
        Constants.CENTRAL_SERVER,
        `The tenant with name '${filteredRequest.name}' already exists`,
        Constants.HTTP_USER_EMAIL_ALREADY_EXIST_ERROR,
        MODULE_NAME, 'handleCreateTenant', req.user, null, action);
    }
    // Get the Tenant with ID (subdomain)
    foundTenant = await TenantStorage.getTenantBySubdomain(filteredRequest.subdomain);
    if (foundTenant) {
      throw new AppError(
        Constants.CENTRAL_SERVER,
        `The tenant with subdomain '${filteredRequest.subdomain}' already exists`,
        Constants.HTTP_USER_EMAIL_ALREADY_EXIST_ERROR,
        MODULE_NAME, 'handleCreateTenant', req.user, null, action);
    }
    // Update timestamp
    filteredRequest.createdBy = { 'id': req.user.id };
    filteredRequest.createdOn = new Date();
    // Save
    filteredRequest.id = await TenantStorage.saveTenant(filteredRequest);
    // Update with components
    await TenantService._updateSettingsWithComponents(filteredRequest, req);
    // Create DB collections
    await TenantStorage.createTenantDB(filteredRequest.id);
    // Create user in tenant
    const password = Utils.generatePassword();
    const verificationToken = Utils.generateToken(filteredRequest.email);
    const tenantUser: User = UserStorage.getEmptyUser();
    tenantUser.name = filteredRequest.name;
    tenantUser.firstName = 'Admin';
    tenantUser.password = await Utils.hashPasswordBcrypt(password);
    tenantUser.role = Constants.ROLE_ADMIN;
    tenantUser.email = filteredRequest.email;
    tenantUser.verificationToken = verificationToken;
    // Save
    tenantUser.id = await UserStorage.saveUser(filteredRequest.id, tenantUser);
    // Send activation link
    const evseDashboardVerifyEmailURL = Utils.buildEvseURL(filteredRequest.subdomain) +
      '/#/verify-email?VerificationToken=' + verificationToken + '&Email=' +
      tenantUser.email;
    // Send Register User (Async)
    NotificationHandler.sendNewRegisteredUser(
      filteredRequest.id,
      Utils.generateGUID(),
      tenantUser,
      {
        'user': tenantUser,
        'evseDashboardURL': Utils.buildEvseURL(filteredRequest.subdomain),
        'evseDashboardVerifyEmailURL': evseDashboardVerifyEmailURL
      },
      tenantUser.locale
    );
    // Send password (Async)
    NotificationHandler.sendNewPassword(
      filteredRequest.id,
      Utils.generateGUID(),
      tenantUser,
      {
        'user': tenantUser,
        'hash': null,
        'newPassword': password,
        'evseDashboardURL': Utils.buildEvseURL(filteredRequest.subdomain)
      },
      tenantUser.locale
    );
    // Log
    Logging.logSecurityInfo({
      tenantID: req.user.tenantID, user: req.user,
      module: MODULE_NAME, method: 'handleCreateTenant',
      message: `Tenant '${filteredRequest.name}' has been created successfully`,
      action: action,
      detailedMessages: filteredRequest
    });
    // Ok
    res.status(HttpStatusCodes.OK).json(Object.assign({ id: filteredRequest.id }, Constants.REST_RESPONSE_SUCCESS));
    next();
  }

  public static async handleUpdateTenant(action: string, req: Request, res: Response, next: NextFunction): Promise<void> {
    // Check
    TenantValidator.getInstance().validateTenantUpdate(req.body);
    // Filter
    const tenantUpdate = TenantSecurity.filterTenantRequest(req.body);
    // Check auth
    if (!Authorizations.canUpdateTenant(req.user)) {
      throw new AppAuthError(
        Constants.ACTION_UPDATE,
        Constants.ENTITY_TENANT,
        tenantUpdate.id,
        Constants.HTTP_AUTH_ERROR,
        'TenantService', 'handleUpdateTenant',
        req.user);
    }
    // Get
    const tenant = await TenantStorage.getTenant(tenantUpdate.id);
    UtilsService.assertObjectExists(tenant, `Tenant '${tenantUpdate.id}' doesn't exist.`, MODULE_NAME, 'handleUpdateTenant', req.user);
    // Update timestamp
    tenantUpdate.lastChangedBy = { 'id': req.user.id };
    tenantUpdate.lastChangedOn = new Date();
    // Update Tenant
    await TenantStorage.saveTenant(tenantUpdate);
    // Update with components
    await TenantService._updateSettingsWithComponents(tenantUpdate, req);
    // Log
    Logging.logSecurityInfo({
      tenantID: req.user.tenantID, user: req.user,
      module: MODULE_NAME, method: 'handleUpdateTenant',
      message: `Tenant '${tenantUpdate.name}' has been updated successfully`,
      action: action,
      detailedMessages: tenantUpdate
    });
    // Ok
    res.json(Constants.REST_RESPONSE_SUCCESS);
    next();
  }

  private static async _updateSettingsWithComponents(tenant: Partial<Tenant>, req: Request) {
    // Create settings
    for (const componentName in tenant.components) {
      // Get the settings
      const currentSetting = await Setting.getSettingByIdentifier(tenant.id, componentName);
      // Check if Component is active
      if (!tenant.components[componentName] || !tenant.components[componentName].active) {
        // Delete settings
        if (currentSetting) {
          await currentSetting.delete();
        }
        continue;
      }
      // Create
      const newSettingContent = Setting.createDefaultSettingContent(
        { ...tenant.components[componentName], name: componentName }, (currentSetting ? currentSetting.getContent() : null));
      if (newSettingContent) {
        // Create & Save
        if (!currentSetting) {
          const newSetting = new Setting(tenant.id, {
            identifier: componentName,
            content: newSettingContent
          });
          newSetting.setCreatedOn(new Date());
          newSetting.setCreatedBy({
            'id': req.user.id
          });
          // Save Setting
          await newSetting.save();
        } else {
          currentSetting.setContent(newSettingContent);
          currentSetting.setLastChangedOn(new Date());
          currentSetting.setLastChangedBy({
            'id': req.user.id
          });
          // Save Setting
          await currentSetting.save();
        }
      }
    }
  }
}<|MERGE_RESOLUTION|>--- conflicted
+++ resolved
@@ -109,19 +109,9 @@
     // Filter
     const filteredRequest = TenantSecurity.filterTenantsRequest(req.query);
     // Get the tenants
-<<<<<<< HEAD
-    const tenants = await Tenant.getTenants(
-      {
-        search: filteredRequest.Search
-      },
-      filteredRequest.Limit, filteredRequest.Skip, filteredRequest.Sort);
-    // Set
-    tenants.result = tenants.result.map((tenant) => tenant.getModel());
-=======
     const tenants = await TenantStorage.getTenants(
       { search: filteredRequest.Search },
       { limit: filteredRequest.Limit, skip: filteredRequest.Skip, sort: filteredRequest.Sort });
->>>>>>> 60e6729b
     // Filter
     TenantSecurity.filterTenantsResponse(tenants, req.user);
     // Return
