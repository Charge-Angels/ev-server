import { Action, Entity } from '../../../types/Authorization';
import { NextFunction, Request, Response } from 'express';

import AppAuthError from '../../../exception/AppAuthError';
import Asset from '../../../types/Asset';
import { AssetInErrorType } from '../../../types/InError';
import AssetSecurity from './security/AssetSecurity';
import AssetStorage from '../../../storage/mongodb/AssetStorage';
import Authorizations from '../../../authorization/Authorizations';
import Constants from '../../../utils/Constants';
import { HTTPAuthError } from '../../../types/HTTPError';
import Logging from '../../../utils/Logging';
import { ServerAction } from '../../../types/Server';
import SiteAreaStorage from '../../../storage/mongodb/SiteAreaStorage';
import TenantComponents from '../../../types/TenantComponents';
import Utils from '../../../utils/Utils';
import UtilsService from './UtilsService';

const MODULE_NAME = 'AssetService';

export default class AssetService {

<<<<<<< HEAD
  public static async handleCheckAssetConnection(action: ServerAction, req: Request, res: Response, next: NextFunction): Promise<void> {
    // Check if component is active
    UtilsService.assertComponentIsActiveFromToken(req.user, TenantComponents.ASSET,
      Action.CHECK_CONNECTION, Entity.ASSET, MODULE_NAME, 'handleCheckAssetConnection');
    // Filter request
    const filteredRequest = AssetSecurity.filterAssetTestConnection(req.body);
    // Get asset connection type
    const assetImpl = await AssetFactory.getAssetImpl(req.user.tenantID, filteredRequest.id);
    // Asset has unknown connection type
    if (!assetImpl) {
      throw new AppError({
        source: Constants.CENTRAL_SERVER,
        errorCode: HTTPError.GENERAL_ERROR,
        message: 'Asset service is not configured',
        module: MODULE_NAME, method: 'handleCheckAssetConnection',
        action: action,
        user: req.user
      });
    }
    // Is authorized to check connection ?
    if (!Authorizations.canCheckConnectionAsset(req.user)) {
      throw new AppError({
        source: Constants.CENTRAL_SERVER,
        errorCode: HTTPError.GENERAL_ERROR,
        message: 'Not authorized to check asset connections',
        module: MODULE_NAME, method: 'handleCheckAssetConnection',
        action: action,
        user: req.user
      });
    }
    try {
      // Check connection
      await assetImpl.checkConnection();
      // Create success response
      const response = {
        isConnectionValid: true
      }
      // Success
      res.json(Object.assign(response, Constants.REST_RESPONSE_SUCCESS))
    } catch (error) {
      // KO
      Logging.logError({
        tenantID: req.user.tenantID,
        user: req.user,
        module: MODULE_NAME, method: 'handleCheckAssetConnection',
        message: 'Asset connection failed',
        action: action,
        detailedMessages: { error: error.message, stack: error.stack }
      });
      // Create fail response
      const response = {
        connectionIsValid: false,
        statusErrorCode: error.response.status
      }
      res.json(Object.assign(response));
    }
    next();
  }

  public static async handleAssignAssetsToSiteArea(action: ServerAction, req: Request, res: Response, next: NextFunction): Promise<void> {
    // Check if component is active
    UtilsService.assertComponentIsActiveFromToken(req.user, TenantComponents.ASSET,
      Action.UPDATE, Entity.ASSET, MODULE_NAME, 'handleAssignAssetsToSiteArea');
    const filteredRequest = AssetSecurity.filterAssignAssetsToSiteAreaRequest(req.body);
    // Check Mandatory fields
    UtilsService.assertIdIsProvided(action, filteredRequest.siteAreaID, MODULE_NAME, 'handleAssignAssetsToSiteArea', req.user);
    if (!filteredRequest.assetIDs || (filteredRequest.assetIDs && filteredRequest.assetIDs.length <= 0)) {
      throw new AppError({
        source: Constants.CENTRAL_SERVER,
        errorCode: HTTPError.GENERAL_ERROR,
        message: 'The Asset\'s IDs must be provided',
        module: MODULE_NAME,
        method: 'handleAssignAssetsToSiteArea',
        user: req.user
      });
    }
    // Get the Site Area
    const siteArea = await SiteAreaStorage.getSiteArea(req.user.tenantID, filteredRequest.siteAreaID);
    UtilsService.assertObjectExists(action, siteArea, `Site Area '${filteredRequest.siteAreaID}' doesn't exist anymore.`,
      MODULE_NAME, 'handleAssignAssetsToSiteArea', req.user);
    // Check auth
    if (!Authorizations.canUpdateSiteArea(req.user, siteArea.siteID)) {
      throw new AppAuthError({
        errorCode: HTTPAuthError.ERROR,
        user: req.user,
        action: Action.UPDATE,
        entity: Entity.SITE_AREA,
        module: MODULE_NAME,
        method: 'handleAssignAssetsToSiteArea',
        value: filteredRequest.siteAreaID
      });
    }
    // Get Assets
    for (const assetID of filteredRequest.assetIDs) {
      // Check the asset
      const asset = await AssetStorage.getAsset(req.user.tenantID, assetID);
      UtilsService.assertObjectExists(action, asset, `Asset '${assetID}' doesn't exist anymore.`,
        MODULE_NAME, 'handleAssignAssetsToSiteArea', req.user);
      // Check auth
      if (!Authorizations.canUpdateAsset(req.user)) {
        throw new AppAuthError({
          errorCode: HTTPAuthError.ERROR,
          user: req.user,
          action: Action.UPDATE,
          entity: Entity.ASSET,
          module: MODULE_NAME,
          method: 'handleAssignAssetsToSiteArea',
          value: assetID
        });
      }
    }
    // Save
    if (action === ServerAction.ADD_ASSET_TO_SITE_AREA) {
      await AssetStorage.addAssetsToSiteArea(req.user.tenantID, filteredRequest.siteAreaID, filteredRequest.assetIDs);
    } else {
      await AssetStorage.removeAssetsFromSiteArea(req.user.tenantID, filteredRequest.siteAreaID, filteredRequest.assetIDs);
    }
    // Log
    Logging.logSecurityInfo({
      tenantID: req.user.tenantID,
      user: req.user,
      module: MODULE_NAME,
      method: 'handleAssignAssetsToSiteArea',
      message: 'Site Area\'s Assets have been assigned successfully',
      action: action
    });
    // Ok
    res.json(Constants.REST_RESPONSE_SUCCESS);
    next();
  }

=======
>>>>>>> 1f68ec0e
  public static async handleGetAssetsInError(action: ServerAction, req: Request, res: Response, next: NextFunction): Promise<void> {
    // Check if component is active
    UtilsService.assertComponentIsActiveFromToken(req.user, TenantComponents.ASSET,
      Action.LIST, Entity.ASSETS, MODULE_NAME, 'handleGetAssetsInError');
    // Check auth
    if (!Authorizations.canListAssets(req.user)) {
      throw new AppAuthError({
        errorCode: HTTPAuthError.ERROR,
        user: req.user,
        action: Action.LIST,
        entity: Entity.ASSETS,
        module: MODULE_NAME,
        method: 'handleGetAssetsInError'
      });
    }
    // Filter
    const filteredRequest = AssetSecurity.filterAssetsRequest(req.query);
    // Build error type
    const errorType = (filteredRequest.ErrorType ? filteredRequest.ErrorType.split('|') : [AssetInErrorType.MISSING_SITE_AREA]);
    // Get the assets
    const assets = await AssetStorage.getAssetsInError(req.user.tenantID,
      {
        search: filteredRequest.Search,
        siteAreaIDs: (filteredRequest.SiteAreaID ? filteredRequest.SiteAreaID.split('|') : null),
        errorType
      },
      { limit: filteredRequest.Limit,
        skip: filteredRequest.Skip,
        sort: filteredRequest.Sort,
        onlyRecordCount: filteredRequest.OnlyRecordCount
      },
    );
    // Filter
    AssetSecurity.filterAssetsResponse(assets, req.user);
    // Return
    res.json(assets);
    next();
  }

  public static async handleDeleteAsset(action: ServerAction, req: Request, res: Response, next: NextFunction) {
    // Check if component is active
    UtilsService.assertComponentIsActiveFromToken(req.user, TenantComponents.ASSET,
      Action.DELETE, Entity.ASSET, MODULE_NAME, 'handleDeleteAsset');
    // Filter
    const filteredRequest = AssetSecurity.filterAssetRequest(req.query);
    // Check Mandatory fields
    UtilsService.assertIdIsProvided(action, filteredRequest.ID, MODULE_NAME, 'handleDeleteAsset', req.user);
    // Check auth
    if (!Authorizations.canDeleteAsset(req.user)) {
      throw new AppAuthError({
        errorCode: HTTPAuthError.ERROR,
        user: req.user,
        action: Action.DELETE,
        entity: Entity.ASSET,
        module: MODULE_NAME,
        method: 'handleDeleteAsset',
        value: filteredRequest.ID
      });
    }
    // Get
    const asset = await AssetStorage.getAsset(req.user.tenantID, filteredRequest.ID,
      { withSiteArea: filteredRequest.WithSiteArea });
    // Found?
    UtilsService.assertObjectExists(action, asset, `Asset with ID '${asset}' does not exist`,
      MODULE_NAME, 'handleDeleteAsset', req.user);
    // Delete
    await AssetStorage.deleteAsset(req.user.tenantID, asset.id);
    // Log
    Logging.logSecurityInfo({
      tenantID: req.user.tenantID,
      user: req.user,
      module: MODULE_NAME, method: 'handleDeleteAsset',
      message: `Asset '${asset.name}' has been deleted successfully`,
      action: action,
      detailedMessages: { asset }
    });
    // Ok
    res.json(Constants.REST_RESPONSE_SUCCESS);
    next();
  }

  public static async handleGetAsset(action: ServerAction, req: Request, res: Response, next: NextFunction): Promise<void> {
    // Check if component is active
    UtilsService.assertComponentIsActiveFromToken(req.user, TenantComponents.ASSET,
      Action.READ, Entity.ASSET, MODULE_NAME, 'handleGetAsset');
    // Filter
    const filteredRequest = AssetSecurity.filterAssetRequest(req.query);
    // ID is mandatory
    UtilsService.assertIdIsProvided(action, filteredRequest.ID, MODULE_NAME, 'handleGetAsset', req.user);
    // Check auth
    if (!Authorizations.canReadAsset(req.user)) {
      throw new AppAuthError({
        errorCode: HTTPAuthError.ERROR,
        user: req.user,
        action: Action.READ,
        entity: Entity.ASSET,
        module: MODULE_NAME,
        method: 'handleGetAsset',
        value: filteredRequest.ID
      });
    }
    // Get it
    const asset = await AssetStorage.getAsset(req.user.tenantID, filteredRequest.ID,
      { withSiteArea: filteredRequest.WithSiteArea });
    UtilsService.assertObjectExists(action, asset, `Asset with ID '${filteredRequest.ID}' does not exist`,
      MODULE_NAME, 'handleGetAsset', req.user);
    // Return
    res.json(
      // Filter
      AssetSecurity.filterAssetResponse(asset, req.user)
    );
    next();
  }

  public static async handleGetAssetImage(action: ServerAction, req: Request, res: Response, next: NextFunction): Promise<void> {
    // Check if component is active
    UtilsService.assertComponentIsActiveFromToken(req.user, TenantComponents.ASSET,
      Action.READ, Entity.ASSET, MODULE_NAME, 'handleGetAssetImage');
    // Filter
    const assetID = AssetSecurity.filterAssetRequestByID(req.query);
    // Charge Box is mandatory
    UtilsService.assertIdIsProvided(action, assetID, MODULE_NAME, 'handleGetAssetImage', req.user);
    // Check auth
    if (!Authorizations.canReadAsset(req.user)) {
      throw new AppAuthError({
        errorCode: HTTPAuthError.ERROR,
        user: req.user,
        action: Action.READ,
        entity: Entity.ASSET,
        module: MODULE_NAME,
        method: 'handleGetAssetImage',
        value: assetID
      });
    }
    // Get it
    const assetImage = await AssetStorage.getAssetImage(req.user.tenantID, assetID);
    // Check
    UtilsService.assertObjectExists(action, assetImage, `Asset with ID '${assetID}' does not exist`,
      MODULE_NAME, 'handleGetAssetImage', req.user);
    // Return
    res.json({ id: assetImage.id, image: assetImage.image });
    next();
  }

  public static async handleGetAssets(action: ServerAction, req: Request, res: Response, next: NextFunction): Promise<void> {
    // Check if component is active
    UtilsService.assertComponentIsActiveFromToken(req.user, TenantComponents.ASSET,
      Action.LIST, Entity.ASSETS, MODULE_NAME, 'handleGetAssets');
    // Check auth
    if (!Authorizations.canListAssets(req.user)) {
      throw new AppAuthError({
        errorCode: HTTPAuthError.ERROR,
        user: req.user,
        action: Action.LIST,
        entity: Entity.ASSETS,
        module: MODULE_NAME,
        method: 'handleGetAssets'
      });
    }
    // Filter
    const filteredRequest = AssetSecurity.filterAssetsRequest(req.query);
    // Get the assets
    const assets = await AssetStorage.getAssets(req.user.tenantID,
      {
        search: filteredRequest.Search,
        siteAreaIDs: (filteredRequest.SiteAreaID ? filteredRequest.SiteAreaID.split('|') : null),
        withSiteArea: filteredRequest.WithSiteArea,
        withNoSiteArea: filteredRequest.WithNoSiteArea
      },
      { limit: filteredRequest.Limit, skip: filteredRequest.Skip, sort: filteredRequest.Sort, onlyRecordCount: filteredRequest.OnlyRecordCount },
      [ 'id', 'name', 'siteAreaID', 'siteArea.id', 'siteArea.name', 'siteArea.siteID', 'assetType', 'coordinates']
    );
    // Filter
    AssetSecurity.filterAssetsResponse(assets, req.user);
    // Return
    res.json(assets);
    next();
  }

  public static async handleCreateAsset(action: ServerAction, req: Request, res: Response, next: NextFunction): Promise<void> {
    // Check if component is active
    UtilsService.assertComponentIsActiveFromToken(req.user, TenantComponents.ASSET,
      Action.CREATE, Entity.ASSET, MODULE_NAME, 'handleCreateAsset');
    // Check auth
    if (!Authorizations.canCreateAsset(req.user)) {
      throw new AppAuthError({
        errorCode: HTTPAuthError.ERROR,
        user: req.user,
        action: Action.CREATE,
        entity: Entity.ASSET,
        module: MODULE_NAME,
        method: 'handleCreateAsset'
      });
    }
    // Filter
    const filteredRequest = AssetSecurity.filterAssetCreateRequest(req.body);
    // Check Asset
    Utils.checkIfAssetValid(filteredRequest, req);
    // Check Site Area
    if (filteredRequest.siteAreaID) {
      const siteArea = await SiteAreaStorage.getSiteArea(req.user.tenantID, filteredRequest.siteAreaID);
      UtilsService.assertObjectExists(action, siteArea, `Site Area ID '${filteredRequest.siteAreaID}' does not exist`,
        MODULE_NAME, 'handleCreateAsset', req.user);
    }
    // Create asset
    const newAsset: Asset = {
      ...filteredRequest,
      createdBy: { id: req.user.id },
      createdOn: new Date()
    } as Asset;
    // Save
    newAsset.id = await AssetStorage.saveAsset(req.user.tenantID, newAsset);
    // Log
    Logging.logSecurityInfo({
      tenantID: req.user.tenantID,
      user: req.user,
      module: MODULE_NAME, method: 'handleCreateAsset',
      message: `Asset '${newAsset.id}' has been created successfully`,
      action: action,
      detailedMessages: { asset: newAsset }
    });
    // Ok
    res.json(Object.assign({ id: newAsset.id }, Constants.REST_RESPONSE_SUCCESS));
    next();
  }

  public static async handleUpdateAsset(action: ServerAction, req: Request, res: Response, next: NextFunction): Promise<void> {
    // Check if component is active
    UtilsService.assertComponentIsActiveFromToken(req.user, TenantComponents.ASSET,
      Action.UPDATE, Entity.ASSET, MODULE_NAME, 'handleUpdateAsset');
    // Filter
    const filteredRequest = AssetSecurity.filterAssetUpdateRequest(req.body);
    // Check auth
    if (!Authorizations.canUpdateAsset(req.user)) {
      throw new AppAuthError({
        errorCode: HTTPAuthError.ERROR,
        user: req.user,
        action: Action.UPDATE,
        entity: Entity.ASSET,
        module: MODULE_NAME,
        method: 'handleUpdateAsset',
        value: filteredRequest.id
      });
    }
    // Check Site Area
    if (filteredRequest.siteAreaID) {
      const siteArea = await SiteAreaStorage.getSiteArea(req.user.tenantID, filteredRequest.siteAreaID);
      UtilsService.assertObjectExists(action, siteArea, `Site Area ID '${filteredRequest.siteAreaID}' does not exist`,
        MODULE_NAME, 'handleUpdateAsset', req.user);
    }
    // Check email
    const asset = await AssetStorage.getAsset(req.user.tenantID, filteredRequest.id);
    // Check
    UtilsService.assertObjectExists(action, asset, `Site Area with ID '${filteredRequest.id}' does not exist`,
      MODULE_NAME, 'handleUpdateAsset', req.user);
    // Check Mandatory fields
    Utils.checkIfAssetValid(filteredRequest, req);
    // Update
    asset.name = filteredRequest.name;
    asset.siteAreaID = filteredRequest.siteAreaID;
    asset.assetType = filteredRequest.assetType;
    asset.coordinates = filteredRequest.coordinates;
    asset.image = filteredRequest.image;
    asset.lastChangedBy = { 'id': req.user.id };
    asset.lastChangedOn = new Date();
    // Update Asset
    await AssetStorage.saveAsset(req.user.tenantID, asset);
    // Log
    Logging.logSecurityInfo({
      tenantID: req.user.tenantID,
      user: req.user,
      module: MODULE_NAME, method: 'handleUpdateAsset',
      message: `Asset '${asset.name}' has been updated successfully`,
      action: action,
      detailedMessages: { asset }
    });
    // Ok
    res.json(Constants.REST_RESPONSE_SUCCESS);
    next();
  }
}<|MERGE_RESOLUTION|>--- conflicted
+++ resolved
@@ -1,26 +1,27 @@
+import { NextFunction, Request, Response } from 'express';
+import Authorizations from '../../../authorization/Authorizations';
+import AppAuthError from '../../../exception/AppAuthError';
+import AppError from '../../../exception/AppError';
+import AssetFactory from '../../../integration/asset/AssetFactory';
+import AssetStorage from '../../../storage/mongodb/AssetStorage';
+import SiteAreaStorage from '../../../storage/mongodb/SiteAreaStorage';
+import Asset from '../../../types/Asset';
 import { Action, Entity } from '../../../types/Authorization';
-import { NextFunction, Request, Response } from 'express';
-
-import AppAuthError from '../../../exception/AppAuthError';
-import Asset from '../../../types/Asset';
+import { HTTPAuthError, HTTPError } from '../../../types/HTTPError';
 import { AssetInErrorType } from '../../../types/InError';
+import { ServerAction } from '../../../types/Server';
+import TenantComponents from '../../../types/TenantComponents';
+import Constants from '../../../utils/Constants';
+import Logging from '../../../utils/Logging';
+import Utils from '../../../utils/Utils';
 import AssetSecurity from './security/AssetSecurity';
-import AssetStorage from '../../../storage/mongodb/AssetStorage';
-import Authorizations from '../../../authorization/Authorizations';
-import Constants from '../../../utils/Constants';
-import { HTTPAuthError } from '../../../types/HTTPError';
-import Logging from '../../../utils/Logging';
-import { ServerAction } from '../../../types/Server';
-import SiteAreaStorage from '../../../storage/mongodb/SiteAreaStorage';
-import TenantComponents from '../../../types/TenantComponents';
-import Utils from '../../../utils/Utils';
 import UtilsService from './UtilsService';
 
+
 const MODULE_NAME = 'AssetService';
 
 export default class AssetService {
 
-<<<<<<< HEAD
   public static async handleCheckAssetConnection(action: ServerAction, req: Request, res: Response, next: NextFunction): Promise<void> {
     // Check if component is active
     UtilsService.assertComponentIsActiveFromToken(req.user, TenantComponents.ASSET,
@@ -80,80 +81,6 @@
     next();
   }
 
-  public static async handleAssignAssetsToSiteArea(action: ServerAction, req: Request, res: Response, next: NextFunction): Promise<void> {
-    // Check if component is active
-    UtilsService.assertComponentIsActiveFromToken(req.user, TenantComponents.ASSET,
-      Action.UPDATE, Entity.ASSET, MODULE_NAME, 'handleAssignAssetsToSiteArea');
-    const filteredRequest = AssetSecurity.filterAssignAssetsToSiteAreaRequest(req.body);
-    // Check Mandatory fields
-    UtilsService.assertIdIsProvided(action, filteredRequest.siteAreaID, MODULE_NAME, 'handleAssignAssetsToSiteArea', req.user);
-    if (!filteredRequest.assetIDs || (filteredRequest.assetIDs && filteredRequest.assetIDs.length <= 0)) {
-      throw new AppError({
-        source: Constants.CENTRAL_SERVER,
-        errorCode: HTTPError.GENERAL_ERROR,
-        message: 'The Asset\'s IDs must be provided',
-        module: MODULE_NAME,
-        method: 'handleAssignAssetsToSiteArea',
-        user: req.user
-      });
-    }
-    // Get the Site Area
-    const siteArea = await SiteAreaStorage.getSiteArea(req.user.tenantID, filteredRequest.siteAreaID);
-    UtilsService.assertObjectExists(action, siteArea, `Site Area '${filteredRequest.siteAreaID}' doesn't exist anymore.`,
-      MODULE_NAME, 'handleAssignAssetsToSiteArea', req.user);
-    // Check auth
-    if (!Authorizations.canUpdateSiteArea(req.user, siteArea.siteID)) {
-      throw new AppAuthError({
-        errorCode: HTTPAuthError.ERROR,
-        user: req.user,
-        action: Action.UPDATE,
-        entity: Entity.SITE_AREA,
-        module: MODULE_NAME,
-        method: 'handleAssignAssetsToSiteArea',
-        value: filteredRequest.siteAreaID
-      });
-    }
-    // Get Assets
-    for (const assetID of filteredRequest.assetIDs) {
-      // Check the asset
-      const asset = await AssetStorage.getAsset(req.user.tenantID, assetID);
-      UtilsService.assertObjectExists(action, asset, `Asset '${assetID}' doesn't exist anymore.`,
-        MODULE_NAME, 'handleAssignAssetsToSiteArea', req.user);
-      // Check auth
-      if (!Authorizations.canUpdateAsset(req.user)) {
-        throw new AppAuthError({
-          errorCode: HTTPAuthError.ERROR,
-          user: req.user,
-          action: Action.UPDATE,
-          entity: Entity.ASSET,
-          module: MODULE_NAME,
-          method: 'handleAssignAssetsToSiteArea',
-          value: assetID
-        });
-      }
-    }
-    // Save
-    if (action === ServerAction.ADD_ASSET_TO_SITE_AREA) {
-      await AssetStorage.addAssetsToSiteArea(req.user.tenantID, filteredRequest.siteAreaID, filteredRequest.assetIDs);
-    } else {
-      await AssetStorage.removeAssetsFromSiteArea(req.user.tenantID, filteredRequest.siteAreaID, filteredRequest.assetIDs);
-    }
-    // Log
-    Logging.logSecurityInfo({
-      tenantID: req.user.tenantID,
-      user: req.user,
-      module: MODULE_NAME,
-      method: 'handleAssignAssetsToSiteArea',
-      message: 'Site Area\'s Assets have been assigned successfully',
-      action: action
-    });
-    // Ok
-    res.json(Constants.REST_RESPONSE_SUCCESS);
-    next();
-  }
-
-=======
->>>>>>> 1f68ec0e
   public static async handleGetAssetsInError(action: ServerAction, req: Request, res: Response, next: NextFunction): Promise<void> {
     // Check if component is active
     UtilsService.assertComponentIsActiveFromToken(req.user, TenantComponents.ASSET,
