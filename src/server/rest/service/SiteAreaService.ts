--- conflicted
+++ resolved
@@ -270,24 +270,11 @@
             source: Constants.CENTRAL_SERVER,
             module: MODULE_NAME, method: 'handleUpdateSiteArea',
             action: Action.UPDATE,
-            message: `An error occurred while trying to call smart charging`,
+            message: 'An error occurred while trying to call smart charging',
             detailedMessages: { error: error.message, stack: error.stack }
           });
         }
-<<<<<<< HEAD
-      } catch (error) {
-        Logging.logError({
-          tenantID: req.user.tenantID,
-          source: Constants.CENTRAL_SERVER,
-          module: MODULE_NAME, method: 'handleUpdateSiteArea',
-          action: Action.UPDATE,
-          message: 'An error occurred while trying to call smart charging',
-          detailedMessages: { error: error.message, stack: error.stack }
-        });
-      }
-=======
       }, Constants.DELAY_SMART_CHARGING_EXECUTION_MILLIS);
->>>>>>> 0faa7327
     }
     // Log
     Logging.logSecurityInfo({
