--- conflicted
+++ resolved
@@ -11,18 +11,12 @@
 import OCPPService from '../../../server/ocpp/services/OCPPService';
 import SettingStorage from '../../../storage/mongodb/SettingStorage';
 import SynchronizeRefundTransactionsTask from '../../../scheduler/tasks/SynchronizeRefundTransactionsTask';
-import Tenant from '../../../types/Tenant';
 import TransactionSecurity from './security/TransactionSecurity';
 import TransactionStorage from '../../../storage/mongodb/TransactionStorage';
 import User from '../../../types/User';
 import UserStorage from '../../../storage/mongodb/UserStorage';
 import ChargingStationStorage from '../../../storage/mongodb/ChargingStationStorage';
-<<<<<<< HEAD
-import ChargingStationService from './ChargingStationService';
-import Transaction from '../../../entity/Transaction';
 import TenantStorage from '../../../storage/mongodb/TenantStorage';
-=======
->>>>>>> 0687d9e4
 import OCPPUtils from '../../ocpp/utils/OCPPUtils';
 
 export default class TransactionService {
@@ -187,14 +181,8 @@
             `Charging Station with ID ${transaction.getChargeBoxID()} does not exist`, Constants.HTTP_OBJECT_DOES_NOT_EXIST_ERROR,
             'TransactionService', 'handleDeleteTransaction', req.user);
         }
-<<<<<<< HEAD
         const foundConnector = chargingStation.connectors.find(
           (connector) => connector.connectorId === transaction.getConnectorId());
-=======
-        const foundConnector = chargingStation.connectors.find((connector) => {
-          return connector.connectorId === transaction.getConnectorId();
-        });
->>>>>>> 0687d9e4
         if (foundConnector && transaction.getID() === foundConnector.activeTransactionID) {
           OCPPUtils.checkAndFreeChargingStationConnector(req.user.tenantID, chargingStation, transaction.getConnectorId());
           await ChargingStationStorage.saveChargingStation(req.user.tenantID, chargingStation);
