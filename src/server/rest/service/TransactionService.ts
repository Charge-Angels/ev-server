--- conflicted
+++ resolved
@@ -462,7 +462,7 @@
       // Filter
       const filteredRequest = TransactionSecurity.filterTransactionsActiveRequest(req.query, req.user);
       if (filteredRequest.ChargeBoxID) {
-        filter.chargingStations = filteredRequest.ChargeBoxID.split('|');
+        filter.chargeBoxIDs = filteredRequest.ChargeBoxID.split('|');
       }
       if (filteredRequest.SiteAreaID) {
         filter.siteAreas = filteredRequest.SiteAreaID.split('|');
@@ -471,15 +471,10 @@
         filter.siteID = filteredRequest.SiteID;
       }
       if (filteredRequest.UserID) {
-        filter.users = filteredRequest.UserID.split('|');
-      }
-<<<<<<< HEAD
-      if (Authorizations.isBasic(req.user)) {
-        filter.users = [req.user.id];
-=======
+        filter.userIDs = filteredRequest.UserID.split('|');
+      }
       if (Authorizations.isBasic(req.user.role)) {
-        filter.userId = req.user.id;
->>>>>>> 7671e5e0
+        filter.userIDs = [req.user.id];
       }
       if (filteredRequest.ConnectorId) {
         filter.connectorId = filteredRequest.ConnectorId;
@@ -516,16 +511,16 @@
       // Filter
       const filteredRequest = TransactionSecurity.filterTransactionsCompletedRequest(req.query, req.user);
       if (filteredRequest.ChargeBoxID) {
-        filter.chargingStations = filteredRequest.ChargeBoxID.split('|');
+        filter.chargeBoxIDs = filteredRequest.ChargeBoxID.split('|');
       }
       if (filteredRequest.SiteAreaID) {
         filter.siteAreas = filteredRequest.SiteAreaID.split('|');
       }
       if (filteredRequest.UserID) {
-        filter.users = filteredRequest.UserID.split('|');
+        filter.userIDs = filteredRequest.UserID.split('|');
       }
       if (Authorizations.isBasic(req.user)) {
-        filter.users = [req.user.id];
+        filter.userIDs = [req.user.id];
       }
       if (filteredRequest.StartDateTime) {
         filter.startDateTime = filteredRequest.StartDateTime;
@@ -533,15 +528,6 @@
       if (filteredRequest.EndDateTime) {
         filter.endDateTime = filteredRequest.EndDateTime;
       }
-<<<<<<< HEAD
-=======
-      if (filteredRequest.UserID) {
-        filter.userId = filteredRequest.UserID;
-      }
-      if (Authorizations.isBasic(req.user.role)) {
-        filter.userId = req.user.id;
-      }
->>>>>>> 7671e5e0
       if (filteredRequest.Type) {
         filter.type = filteredRequest.Type;
       }
@@ -586,16 +572,16 @@
       // Filter
       const filteredRequest = TransactionSecurity.filterTransactionsCompletedRequest(req.query, req.user);
       if (filteredRequest.ChargeBoxID) {
-        filter.chargingStations = filteredRequest.ChargeBoxID.split('|');
+        filter.chargeBoxIDs = filteredRequest.ChargeBoxID.split('|');
       }
       if (filteredRequest.SiteAreaID) {
         filter.siteAreas = filteredRequest.SiteAreaID.split('|');
       }
       if (filteredRequest.UserID) {
-        filter.users = filteredRequest.UserID.split('|');
+        filter.userIDs = filteredRequest.UserID.split('|');
       }
       if (Authorizations.isBasic(req.user)) {
-        filter.users = [req.user.id];
+        filter.userIDs = [req.user.id];
       }
       // Date
       if (filteredRequest.StartDateTime) {
@@ -604,15 +590,6 @@
       if (filteredRequest.EndDateTime) {
         filter.endDateTime = filteredRequest.EndDateTime;
       }
-<<<<<<< HEAD
-=======
-      if (filteredRequest.UserID) {
-        filter.userId = filteredRequest.UserID;
-      }
-      if (Authorizations.isBasic(req.user.role)) {
-        filter.userId = req.user.id;
-      }
->>>>>>> 7671e5e0
       if (filteredRequest.Type) {
         filter.type = filteredRequest.Type;
       }
@@ -668,13 +645,13 @@
       // Filter
       const filteredRequest = TransactionSecurity.filterTransactionsInErrorRequest(req.query);
       if (filteredRequest.ChargeBoxID) {
-        filter.chargingStations = filteredRequest.ChargeBoxID.split('|');
+        filter.chargeBoxIDs = filteredRequest.ChargeBoxID.split('|');
       }
       if (filteredRequest.SiteAreaID) {
         filter.siteAreas = filteredRequest.SiteAreaID.split('|');
       }
       if (filteredRequest.UserID) {
-        filter.users = filteredRequest.UserID.split('|');
+        filter.userIDs = filteredRequest.UserID.split('|');
       }
       // Date
       if (filteredRequest.StartDateTime) {
