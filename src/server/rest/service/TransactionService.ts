import { NextFunction, Request, Response } from 'express';
import fs from 'fs';
import moment from 'moment';
import AppAuthError from '../../../exception/AppAuthError';
import AppError from '../../../exception/AppError';
import Authorizations from '../../../authorization/Authorizations';
import ChargingStationStorage from '../../../storage/mongodb/ChargingStationStorage';
import ConcurConnector from '../../../integration/refund/ConcurConnector';
import Constants from '../../../utils/Constants';
import Consumption from '../../../entity/Consumption';
import ConsumptionStorage from '../../../storage/mongodb/ConsumptionStorage';
import Cypher from '../../../utils/Cypher';
import Logging from '../../../utils/Logging';
import OCPPService from '../../../server/ocpp/services/OCPPService';
import OCPPUtils from '../../ocpp/utils/OCPPUtils';
import SettingStorage from '../../../storage/mongodb/SettingStorage';
import SynchronizeRefundTransactionsTask from '../../../scheduler/tasks/SynchronizeRefundTransactionsTask';
import TenantStorage from '../../../storage/mongodb/TenantStorage';
import Transaction from '../../../types/Transaction';
import TransactionSecurity from './security/TransactionSecurity';
import TransactionStorage from '../../../storage/mongodb/TransactionStorage';
import User from '../../../types/User';
import UserStorage from '../../../storage/mongodb/UserStorage';
import Utils from '../../../utils/Utils';
import UtilsService from './UtilsService';

export default class TransactionService {
  static async handleSynchronizeRefundedTransactions(action: string, req: Request, res: Response, next: NextFunction) {
    try {
      if (!Authorizations.isAdmin(req.user.role)) {
        throw new AppAuthError(
          Constants.ACTION_UPDATE,
          Constants.ENTITY_TRANSACTION,
          null,
          Constants.HTTP_AUTH_ERROR, 'TransactionService', 'handleSynchronizeRefundedTransactions',
          req.user);
      }

      const tenant = await TenantStorage.getTenant(req.user.tenantID);
      const task = new SynchronizeRefundTransactionsTask();
      await task.processTenant(tenant, null);

      const response: any = {
        ...Constants.REST_RESPONSE_SUCCESS,
      };
      res.json(response);
      next();
    } catch (error) {
      Logging.logActionExceptionMessageAndSendResponse(action, error, req, res, next);
    }
  }

  public static async handleRefundTransactions(action: string, req: Request, res: Response, next: NextFunction): Promise<void> {
    // Filter
    const filteredRequest = TransactionSecurity.filterTransactionsRefund(req.body);
    if (!filteredRequest.transactionIds) {
      // Not Found!
      throw new AppError(
        Constants.CENTRAL_SERVER,
        'Transaction IDs must be provided', Constants.HTTP_GENERAL_ERROR,
        'TransactionService', 'handleRefundTransactions', req.user);
    }
    const transactionsToRefund: Transaction[] = [];
    for (const transactionId of filteredRequest.transactionIds) {
      const transaction = await TransactionStorage.getTransaction(req.user.tenantID, transactionId);
      if (!transaction) {
        Logging.logError({
          tenantID: req.user.tenantID,
          user: req.user, actionOnUser: (transaction.user ? transaction.user : null),
          module: 'TransactionService', method: 'handleRefundTransactions',
          message: `Transaction '${transaction.id}' does not exist`,
          action: action, detailedMessages: transaction
        });
        continue;
      }
      if (transaction.refundData && !!transaction.refundData.refundId && transaction.refundData.status !== Constants.REFUND_STATUS_CANCELLED) {
        Logging.logError({
          tenantID: req.user.tenantID,
          user: req.user, actionOnUser: (transaction.user ? transaction.user : null),
          module: 'TransactionService', method: 'handleRefundTransactions',
          message: `Transaction '${transaction.id}' is already refunded`,
          action: action, detailedMessages: transaction
        });
        continue;
      }
      // Check auth
      if (!Authorizations.canRefundTransaction(req.user, transaction)) {
        throw new AppAuthError(
          Constants.ACTION_REFUND_TRANSACTION,
          Constants.ENTITY_TRANSACTION,
          transaction.id,
          Constants.HTTP_AUTH_ERROR, 'TransactionService', 'handleRefundTransactions',
          req.user);
      }
      transactionsToRefund.push(transaction);
<<<<<<< HEAD
    }
    // Get Transaction User
    const user: User = await UserStorage.getUser(req.user.tenantID, req.user.id);
    // Check
    UtilsService.assertObjectExists(user, `User '${req.user.id}' doesn't exist.`, 'TransactionService', 'handleRefundTransactions', req.user);
    if (!transactionsToRefund.every((transaction) => transaction.userID === req.user.id)) {
      throw new AppError(
        Constants.CENTRAL_SERVER,
        `The user with ID '${req.user.id}' cannot refund another user's transaction`,
        Constants.HTTP_REFUND_SESSION_OTHER_USER_ERROR,
        'TransactionService', 'handleRefundTransactions', req.user);
    }
    const setting = await SettingStorage.getSettingByIdentifier(req.user.tenantID, 'refund');
    const connector = new ConcurConnector(req.user.tenantID, setting);
    const refundedTransactions = await connector.refund(req.user.tenantID, user.id, transactionsToRefund);

    const response: any = {
      ...Constants.REST_RESPONSE_SUCCESS,
      inSuccess: refundedTransactions.length
    };
    const notRefundedTransactions = transactionsToRefund.length - refundedTransactions.length;
    if (notRefundedTransactions > 0) {
      response.inError = notRefundedTransactions;
    }
    res.json(response);
    next();
  }

  public static async handleDeleteTransaction(action: string, req: Request, res: Response, next: NextFunction): Promise<void> {
    // Filter
    const transactionId = TransactionSecurity.filterTransactionDelete(req.query);
    // Check auth
    if (!Authorizations.canDeleteTransaction(req.user)) {
      throw new AppAuthError(
        Constants.ACTION_DELETE,
        Constants.ENTITY_TRANSACTION,
        transactionId,
        Constants.HTTP_AUTH_ERROR, 'TransactionService', 'handleDeleteTransaction',
        req.user);
    }
    // Transaction Id is mandatory
    UtilsService.assertIdIsProvided(transactionId, 'TransactionsService', 'handleDeleteTransaction', req.user);
    // Get Transaction
    const transaction = await TransactionStorage.getTransaction(req.user.tenantID, transactionId);
    // Found?
    UtilsService.assertObjectExists(transaction, `Transaction '${transactionId}' doesn't exist`, 'TransactionService', 'handleDeleteTransaction', req.user);
    // Handle active transactions
    const chargingStation = await ChargingStationStorage.getChargingStation(req.user.tenantID, transaction.chargeBoxID);
    if (!transaction.stop) {
      UtilsService.assertObjectExists(chargingStation, `ChargingStation ${transaction.chargeBoxID} doesn't exist`, 'TransactionService', 'handleDeleteTransaction', req.user);
      const foundConnector = chargingStation.connectors.find((connector) => connector.connectorId === transaction.connectorId);
      if (foundConnector && transaction.id === foundConnector.activeTransactionID) {
        OCPPUtils.checkAndFreeChargingStationConnector(req.user.tenantID, chargingStation, transaction.connectorId);
        await ChargingStationStorage.saveChargingStation(req.user.tenantID, chargingStation);
      }
    }
    // Delete Transaction
    await TransactionStorage.deleteTransaction(req.user.tenantID, transaction);
    // Log
    Logging.logSecurityInfo({
      tenantID: req.user.tenantID,
      user: req.user, actionOnUser: (transaction.user ? transaction.user : null),
      module: 'TransactionService', method: 'handleDeleteTransaction',
      message: `Transaction ID '${transactionId}' on '${transaction.chargeBoxID}'-'${transaction.connectorId}' has been deleted successfully`,
      action: action, detailedMessages: transaction
    });
    // Ok
    res.json(Constants.REST_RESPONSE_SUCCESS);
    next();
  }

=======
    }
    // Get Transaction User
    const user: User = await UserStorage.getUser(req.user.tenantID, req.user.id);
    UtilsService.assertObjectExists(user, `User with ID '${req.user.id}' does not exist`, 'TransactionService', 'handleRefundTransactions', req.user);
    // Check Auth
    if (!transactionsToRefund.every((transaction) => transaction.userID === req.user.id)) {
      throw new AppError(
        Constants.CENTRAL_SERVER,
        `The User with ID '${req.user.id}' cannot refund another User's transaction`,
        Constants.HTTP_REFUND_SESSION_OTHER_USER_ERROR,
        'TransactionService', 'handleRefundTransactions', req.user);
    }
    // Refund the Transaction
    const setting = await SettingStorage.getSettingByIdentifier(req.user.tenantID, 'refund');
    const connector = new ConcurConnector(req.user.tenantID, setting);
    const refundedTransactions = await connector.refund(req.user.tenantID, user.id, transactionsToRefund);
    const response: any = {
      ...Constants.REST_RESPONSE_SUCCESS,
      inSuccess: refundedTransactions.length
    };
    // Send result
    const notRefundedTransactions = transactionsToRefund.length - refundedTransactions.length;
    if (notRefundedTransactions > 0) {
      response.inError = notRefundedTransactions;
    }
    res.json(response);
    next();
  }

  public static async handleDeleteTransaction(action: string, req: Request, res: Response, next: NextFunction): Promise<void> {
    // Filter
    const transactionId = TransactionSecurity.filterTransactionRequestByID(req.query);
    // Check auth
    if (!Authorizations.canDeleteTransaction(req.user)) {
      throw new AppAuthError(
        Constants.ACTION_DELETE,
        Constants.ENTITY_TRANSACTION,
        transactionId,
        Constants.HTTP_AUTH_ERROR, 'TransactionService', 'handleDeleteTransaction',
        req.user);
    }
    // Transaction Id is mandatory
    UtilsService.assertIdIsProvided(transactionId, 'TransactionsService', 'handleDeleteTransaction', req.user);
    // Get Transaction
    const transaction = await TransactionStorage.getTransaction(req.user.tenantID, transactionId);
    UtilsService.assertObjectExists(transaction, `Transaction with ID '${transactionId}' does not exist`, 'TransactionService', 'handleDeleteTransaction', req.user);
    // Handle active transactions
    const chargingStation = await ChargingStationStorage.getChargingStation(req.user.tenantID, transaction.chargeBoxID);
    if (!transaction.stop) {
      // Free the Charging Station
      UtilsService.assertObjectExists(chargingStation, `Charging Station with ID '${transaction.chargeBoxID}' does not exist`, 'TransactionService', 'handleDeleteTransaction', req.user);
      const foundConnector = chargingStation.connectors.find((connector) => connector.connectorId === transaction.connectorId);
      if (foundConnector && transaction.id === foundConnector.activeTransactionID) {
        OCPPUtils.checkAndFreeChargingStationConnector(req.user.tenantID, chargingStation, transaction.connectorId);
        await ChargingStationStorage.saveChargingStation(req.user.tenantID, chargingStation);
      }
    }
    // Delete Transaction
    await TransactionStorage.deleteTransaction(req.user.tenantID, transaction);
    // Log
    Logging.logSecurityInfo({
      tenantID: req.user.tenantID,
      user: req.user, actionOnUser: (transaction.user ? transaction.user : null),
      module: 'TransactionService', method: 'handleDeleteTransaction',
      message: `Transaction ID '${transactionId}' on '${transaction.chargeBoxID}'-'${transaction.connectorId}' has been deleted successfully`,
      action: action, detailedMessages: transaction
    });
    // Ok
    res.json(Constants.REST_RESPONSE_SUCCESS);
    next();
  }

>>>>>>> 5fdb88e2
  public static async handleTransactionSoftStop(action: string, req: Request, res: Response, next: NextFunction): Promise<void> {
    // Filter
    const transactionId = TransactionSecurity.filterTransactionSoftStop(req.body);
    // Transaction Id is mandatory
    UtilsService.assertIdIsProvided(transactionId, 'TransactionService', 'handleTransactionSoftStop', req.user);
    // Check auth
    if (!Authorizations.canUpdateTransaction(req.user)) {
      throw new AppAuthError(
        Constants.ACTION_UPDATE,
        Constants.ENTITY_TRANSACTION,
        transactionId,
        Constants.HTTP_AUTH_ERROR, 'TransactionService', 'handleTransactionSoftStop',
        req.user);
    }
    // Get Transaction
    const transaction = await TransactionStorage.getTransaction(req.user.tenantID, transactionId);
<<<<<<< HEAD
    UtilsService.assertObjectExists(transaction, `Transaction ${transactionId} doesn't exist.`, 'TransactionService', 'handleTransactionSoftStop', req.user);
    // Get the Charging Station
    const chargingStation = await ChargingStationStorage.getChargingStation(req.user.tenantID, transaction.chargeBoxID);
    UtilsService.assertObjectExists(chargingStation, `Transaction ${transaction.chargeBoxID} doesn't exist.`, 'TransactionService', 'handleTransactionSoftStop', req.user);
=======
    UtilsService.assertObjectExists(transaction, `Transaction with ID ${transactionId} does not exist`, 'TransactionService', 'handleTransactionSoftStop', req.user);
    // Get the Charging Station
    const chargingStation = await ChargingStationStorage.getChargingStation(req.user.tenantID, transaction.chargeBoxID);
    UtilsService.assertObjectExists(chargingStation, `Charging Station with ID '${transaction.chargeBoxID}' does not exist`, 'TransactionService', 'handleTransactionSoftStop', req.user);
>>>>>>> 5fdb88e2
    // Check User
    let user: User;
    if (!transaction.user && transaction.userID) {
      // Get Transaction User
      user = await UserStorage.getUser(req.user.tenantID, transaction.userID);
<<<<<<< HEAD
      // Check
      UtilsService.assertObjectExists(user, `User ${transaction.userID} doesn't exist.`, 'TransactionService', 'handleTransactionSoftStop', req.user);
=======
      UtilsService.assertObjectExists(user, `User with ID '${transaction.userID}' does not exist`, 'TransactionService', 'handleTransactionSoftStop', req.user);
>>>>>>> 5fdb88e2
    }
    // Stop Transaction
    const result = await new OCPPService().handleStopTransaction(
      {
        chargeBoxIdentity: chargingStation.id,
        tenantID: req.user.tenantID
      },
      {
        transactionId: transactionId,
        idTag: req.user.tagIDs[0],
        timestamp: transaction.lastMeterValue ? transaction.lastMeterValue.timestamp : transaction.timestamp,
        meterStop: transaction.lastMeterValue.value ? transaction.lastMeterValue.value : transaction.meterStart
      },
      true);
    // Log
    Logging.logSecurityInfo({
      tenantID: req.user.tenantID, source: chargingStation.id,
      user: req.user, actionOnUser: user,
      module: 'TransactionService', method: 'handleTransactionSoftStop',
      message: `Transaction ID '${transactionId}' on '${transaction.chargeBoxID}'-'${transaction.connectorId}' has been stopped successfully`,
      action: action, detailedMessages: result
    });
    // Ok
    res.json(Constants.REST_RESPONSE_SUCCESS);
    next();
  }

  public static async handleGetChargingStationConsumptionFromTransaction(action: string, req: Request, res: Response, next: NextFunction): Promise<void> {
    // Filter
    const filteredRequest = TransactionSecurity.filterChargingStationConsumptionFromTransactionRequest(req.query);
    // Transaction Id is mandatory
    UtilsService.assertIdIsProvided(filteredRequest.TransactionId, 'TransactionService',
      'handleGetChargingStationConsumptionFromTransaction', req.user);
    // Get Transaction
    const transaction = await TransactionStorage.getTransaction(req.user.tenantID, filteredRequest.TransactionId);
<<<<<<< HEAD
    UtilsService.assertObjectExists(transaction, `Transaction ${transaction.id} doesn't exist.`,
=======
    UtilsService.assertObjectExists(transaction, `Transaction with ID '${filteredRequest.TransactionId}' does not exist`,
>>>>>>> 5fdb88e2
      'TransactionService', 'handleGetChargingStationConsumptionFromTransaction', req.user);
    // Check auth
    if (!Authorizations.canReadTransaction(req.user, transaction)) {
      throw new AppAuthError(
        Constants.ACTION_READ,
        Constants.ENTITY_TRANSACTION,
        transaction.id,
        Constants.HTTP_AUTH_ERROR, 'TransactionService', 'handleGetChargingStationConsumptionFromTransaction',
        req.user);
    }
    // Check dates
    if (filteredRequest.StartDateTime && filteredRequest.EndDateTime && moment(filteredRequest.StartDateTime).isAfter(moment(filteredRequest.EndDateTime))) {
      throw new AppError(
        Constants.CENTRAL_SERVER,
        `The requested start date '${new Date(filteredRequest.StartDateTime).toISOString()}' is after the requested end date '${new Date(filteredRequest.StartDateTime).toISOString()}' `, Constants.HTTP_GENERAL_ERROR,
        'TransactionService', 'handleGetChargingStationConsumptionFromTransaction', req.user);
<<<<<<< HEAD
    }
    // Get the consumption
    let consumptions: Promise<Consumption[]> = ConsumptionStorage.getConsumptions(req.user.tenantID, transaction.id);

    // Dates provided?
    const startDateTime = filteredRequest.StartDateTime ? filteredRequest.StartDateTime : Constants.MIN_DATE;
    const endDateTime = filteredRequest.EndDateTime ? filteredRequest.EndDateTime : Constants.MAX_DATE;
    // Filter?
    if (consumptions && (filteredRequest.StartDateTime || filteredRequest.EndDateTime)) {
      consumptions = consumptions.filter((consumption) =>
        moment(consumption.getEndedAt()).isBetween(startDateTime, endDateTime, null, '[]'));
    }
=======
    }
    // Get the consumption
    let consumptions: Consumption[] = await ConsumptionStorage.getConsumptions(req.user.tenantID, transaction.id);
    // Dates provided?
    const startDateTime = filteredRequest.StartDateTime ? filteredRequest.StartDateTime : Constants.MIN_DATE;
    const endDateTime = filteredRequest.EndDateTime ? filteredRequest.EndDateTime : Constants.MAX_DATE;
    // Filter?
    if (consumptions && (filteredRequest.StartDateTime || filteredRequest.EndDateTime)) {
      consumptions = consumptions.filter((consumption) =>
        moment(consumption.getEndedAt()).isBetween(startDateTime, endDateTime, null, '[]'));
    }
>>>>>>> 5fdb88e2
    // Return the result
    res.json(TransactionSecurity.filterConsumptionsFromTransactionResponse(transaction, consumptions, req.user));
    next();
  }

  public static async handleGetTransaction(action: string, req: Request, res: Response, next: NextFunction): Promise<void> {
    // Filter
<<<<<<< HEAD
    const TransactionId = TransactionSecurity.filterTransactionRequest(req.query);
    UtilsService.assertIdIsProvided(TransactionId, 'TransactionService', 'handleGetTransaction', req.user);
    // Get Transaction
    const transaction = await TransactionStorage.getTransaction(req.user.tenantID, TransactionId);
    UtilsService.assertObjectExists(transaction, `Transaction ${TransactionId} doesn't exist`, 'TransactionService',
=======
    const filteredRequest = TransactionSecurity.filterTransactionRequest(req.query);
    UtilsService.assertIdIsProvided(filteredRequest.ID, 'TransactionService', 'handleGetTransaction', req.user);
    // Get Transaction
    const transaction = await TransactionStorage.getTransaction(req.user.tenantID, filteredRequest.ID);
    UtilsService.assertObjectExists(transaction, `Transaction with ID '${filteredRequest.ID}' does not exist`, 'TransactionService',
>>>>>>> 5fdb88e2
      'handleGetTransaction', req.user);
    // Check auth
    if (!Authorizations.canReadTransaction(req.user, transaction)) {
      throw new AppAuthError(
        Constants.ACTION_READ,
        Constants.ENTITY_TRANSACTION,
<<<<<<< HEAD
        transaction.id,
=======
        filteredRequest.ID,
>>>>>>> 5fdb88e2
        Constants.HTTP_AUTH_ERROR,
        'TransactionService', 'handleGetTransaction',
        req.user);
    }
    // Return
    res.json(
      // Filter
      TransactionSecurity.filterTransactionResponse(
        transaction, req.user)
    );
    next();
<<<<<<< HEAD
  }

  public static async handleGetChargingStationTransactions(action: string, req: Request, res: Response, next: NextFunction): Promise<void> {
    // Check auth
    if (!Authorizations.canListTransactions(req.user)) {
      throw new AppAuthError(
        Constants.ACTION_LIST,
        Constants.ENTITY_TRANSACTION,
        null,
        Constants.HTTP_AUTH_ERROR,
        'TransactionService', 'handleGetChargingStationTransactions',
        req.user);
    }
    // Filter
    const filteredRequest = TransactionSecurity.filterChargingStationTransactionsRequest(req.query);
    UtilsService.assertIdIsProvided(filteredRequest.ChargeBoxID, 'TransactionService', 'handleGetChargingStationTransactions:ChargeBoxID', req.user);
    UtilsService.assertIdIsProvided(filteredRequest.ConnectorId, 'TransactionService', 'handleGetChargingStationTransactions:ConnectorId', req.user);
    // Get Charge Box
    const chargingStation = await ChargingStationStorage.getChargingStation(req.user.tenantID, filteredRequest.ChargeBoxID);
    UtilsService.assertObjectExists(chargingStation, `${filteredRequest.ChargeBoxID} doesn't exist`, 'TransactionService',
      'handleGetChargingStationTransactions', req.user);
    // Query
    const transactions = await TransactionStorage.getTransactions(req.user.tenantID, {
        chargeBoxIDs: [chargingStation.id], connectorId: filteredRequest.ConnectorId,
      startDateTime: filteredRequest.StartDateTime, endDateTime: filteredRequest.EndDateTime,
      withChargeBoxes: true
      }, { limit: filteredRequest.Limit, skip: filteredRequest.Skip, sort: filteredRequest.Sort, onlyRecordCount: filteredRequest.OnlyRecordCount });
    // Filter
    TransactionSecurity.filterTransactionsResponse(transactions, req.user);
    // Return
    res.json(transactions);
    next();
  }

  public static async handleGetTransactionYears(action: string, req: Request, res: Response, next: NextFunction): Promise<void> {
    // Get Transactions
    const transactionsYears = await TransactionStorage.getTransactionYears(req.user.tenantID);
    const result: any = {};
    if (transactionsYears) {
      result.years = [];
      result.years.push(new Date().getFullYear());
    } // TODO: is it unused??
    // Return
    res.json(transactionsYears);
    next();
  }

  public static async handleGetTransactionsActive(action: string, req: Request, res: Response, next: NextFunction): Promise<void> {
    // Check auth
    if (!Authorizations.canListTransactions(req.user)) {
      throw new AppAuthError(
        Constants.ACTION_LIST,
        Constants.ENTITY_TRANSACTION,
        null,
        Constants.HTTP_AUTH_ERROR,
        'TransactionService', 'handleGetTransactionsActive',
        req.user);
    }
    const filter: any = { stop: { $exists: false } };
    // Filter
    const filteredRequest = TransactionSecurity.filterTransactionsActiveRequest(req.query);
    if (filteredRequest.ChargeBoxID) {
      filter.chargeBoxIDs = filteredRequest.ChargeBoxID.split('|');
    }
    if (filteredRequest.SiteAreaID) {
      filter.siteAreaIDs = filteredRequest.SiteAreaID.split('|');
    }
    if (filteredRequest.SiteID) {
      filter.siteID = filteredRequest.SiteID.split('|');
    }
    if (filteredRequest.UserID) {
      filter.userIDs = filteredRequest.UserID.split('|');
    }
    if (Authorizations.isBasic(req.user.role)) {
      filter.userIDs = [req.user.id];
    }
    if (Utils.isComponentActiveFromToken(req.user, Constants.COMPONENTS.ORGANIZATION) && Authorizations.isSiteAdmin(req.user)) {
      filter.siteAdminIDs = Authorizations.getAuthorizedSiteAdminIDs(req.user);
    }
    if (filteredRequest.ConnectorId) {
      filter.connectorId = filteredRequest.ConnectorId;
    }
    // Get Transactions
    const transactions = await TransactionStorage.getTransactions(req.user.tenantID,
      { ...filter, withChargeBoxes: true },
      { limit: filteredRequest.Limit, skip: filteredRequest.Skip, sort: filteredRequest.Sort, onlyRecordCount: filteredRequest.OnlyRecordCount });
    // Filter
    TransactionSecurity.filterTransactionsResponse(transactions, req.user);
    // Return
    res.json(transactions);
    next();
  }

  public static async handleGetTransactionsCompleted(action: string, req: Request, res: Response, next: NextFunction): Promise<void> {
=======
  }

  public static async handleGetChargingStationTransactions(action: string, req: Request, res: Response, next: NextFunction): Promise<void> {
    // Check auth
    if (!Authorizations.canListTransactions(req.user)) {
      throw new AppAuthError(
        Constants.ACTION_LIST,
        Constants.ENTITY_TRANSACTION,
        null,
        Constants.HTTP_AUTH_ERROR,
        'TransactionService', 'handleGetChargingStationTransactions',
        req.user);
    }
    // Filter
    const filteredRequest = TransactionSecurity.filterChargingStationTransactionsRequest(req.query);
    UtilsService.assertIdIsProvided(filteredRequest.ChargeBoxID, 'TransactionService', 'handleGetChargingStationTransactions:ChargeBoxID', req.user);
    UtilsService.assertIdIsProvided(filteredRequest.ConnectorId, 'TransactionService', 'handleGetChargingStationTransactions:ConnectorId', req.user);
    // Get Charge Box
    const chargingStation = await ChargingStationStorage.getChargingStation(req.user.tenantID, filteredRequest.ChargeBoxID);
    UtilsService.assertObjectExists(chargingStation, `Charging Station with ID '${filteredRequest.ChargeBoxID}' does not exist`, 'TransactionService',
      'handleGetChargingStationTransactions', req.user);
    // Query
    const transactions = await TransactionStorage.getTransactions(req.user.tenantID, {
      chargeBoxIDs: [chargingStation.id], connectorId: filteredRequest.ConnectorId,
      startDateTime: filteredRequest.StartDateTime, endDateTime: filteredRequest.EndDateTime,
      withChargeBoxes: true
    }, { limit: filteredRequest.Limit, skip: filteredRequest.Skip, sort: filteredRequest.Sort, onlyRecordCount: filteredRequest.OnlyRecordCount });
    // Filter
    TransactionSecurity.filterTransactionsResponse(transactions, req.user);
    // Return
    res.json(transactions);
    next();
  }

  public static async handleGetTransactionYears(action: string, req: Request, res: Response, next: NextFunction): Promise<void> {
    // Get Transactions
    const transactionsYears = await TransactionStorage.getTransactionYears(req.user.tenantID);
    const result: any = {};
    if (transactionsYears) {
      result.years = [];
      result.years.push(new Date().getFullYear());
    }
    // Return
    res.json(transactionsYears);
    next();
  }

  public static async handleGetTransactionsActive(action: string, req: Request, res: Response, next: NextFunction): Promise<void> {
>>>>>>> 5fdb88e2
    // Check auth
    if (!Authorizations.canListTransactions(req.user)) {
      throw new AppAuthError(
        Constants.ACTION_LIST,
        Constants.ENTITY_TRANSACTION,
        null,
        Constants.HTTP_AUTH_ERROR,
<<<<<<< HEAD
        'TransactionService', 'handleGetTransactionsCompleted',
        req.user);
    }
    const filter: any = { stop: { $exists: true } };
    // Filter
    const filteredRequest = TransactionSecurity.filterTransactionsCompletedRequest(req.query);
=======
        'TransactionService', 'handleGetTransactionsActive',
        req.user);
    }
    const filter: any = { stop: { $exists: false } };
    // Filter
    const filteredRequest = TransactionSecurity.filterTransactionsActiveRequest(req.query);
>>>>>>> 5fdb88e2
    if (filteredRequest.ChargeBoxID) {
      filter.chargeBoxIDs = filteredRequest.ChargeBoxID.split('|');
    }
    if (filteredRequest.SiteAreaID) {
      filter.siteAreaIDs = filteredRequest.SiteAreaID.split('|');
    }
    if (filteredRequest.SiteID) {
      filter.siteID = filteredRequest.SiteID.split('|');
    }
    if (filteredRequest.UserID) {
      filter.userIDs = filteredRequest.UserID.split('|');
    }
    if (Authorizations.isBasic(req.user.role)) {
      filter.userIDs = [req.user.id];
<<<<<<< HEAD
    }
    if (Utils.isComponentActiveFromToken(req.user, Constants.COMPONENTS.ORGANIZATION) && Authorizations.isSiteAdmin(req.user)) {
      filter.siteAdminIDs = Authorizations.getAuthorizedSiteAdminIDs(req.user);
    }
    if (filteredRequest.StartDateTime) {
      filter.startTime = filteredRequest.StartDateTime;
    }
    if (filteredRequest.EndDateTime) {
      filter.endTime = filteredRequest.EndDateTime;
    }
    if (filteredRequest.Type) {
      filter.type = filteredRequest.Type;
    }
    if (filteredRequest.MinimalPrice) {
      filter.minimalPrice = filteredRequest.MinimalPrice;
    }
    if (filteredRequest.Statistics) {
      filter.statistics = filteredRequest.Statistics;
    }
    const transactions = await TransactionStorage.getTransactions(req.user.tenantID,
      {
        ...filter,
        'search': filteredRequest.Search
      },
=======
    }
    if (Utils.isComponentActiveFromToken(req.user, Constants.COMPONENTS.ORGANIZATION) && Authorizations.isSiteAdmin(req.user)) {
      filter.siteAdminIDs = Authorizations.getAuthorizedSiteAdminIDs(req.user);
    }
    if (filteredRequest.ConnectorId) {
      filter.connectorId = filteredRequest.ConnectorId;
    }
    filter.withChargeBoxes = true;
    // Get Transactions
    const transactions = await TransactionStorage.getTransactions(req.user.tenantID, filter,
>>>>>>> 5fdb88e2
      { limit: filteredRequest.Limit, skip: filteredRequest.Skip, sort: filteredRequest.Sort, onlyRecordCount: filteredRequest.OnlyRecordCount });
    // Filter
    TransactionSecurity.filterTransactionsResponse(transactions, req.user);
    // Return
    res.json(transactions);
    next();
  }

<<<<<<< HEAD
  public static async handleGetTransactionsExport(action: string, req: Request, res: Response, next: NextFunction): Promise<void> {
=======
  public static async handleGetTransactionsCompleted(action: string, req: Request, res: Response, next: NextFunction): Promise<void> {
>>>>>>> 5fdb88e2
    // Check auth
    if (!Authorizations.canListTransactions(req.user)) {
      throw new AppAuthError(
        Constants.ACTION_LIST,
<<<<<<< HEAD
        Constants.ENTITY_TRANSACTIONS,
        null,
        Constants.HTTP_AUTH_ERROR,
        'TransactionService', 'handleGetTransactionsExport',
=======
        Constants.ENTITY_TRANSACTION,
        null,
        Constants.HTTP_AUTH_ERROR,
        'TransactionService', 'handleGetTransactionsCompleted',
>>>>>>> 5fdb88e2
        req.user);
    }
    const filter: any = { stop: { $exists: true } };
    // Filter
    const filteredRequest = TransactionSecurity.filterTransactionsCompletedRequest(req.query);
    if (filteredRequest.ChargeBoxID) {
      filter.chargeBoxIDs = filteredRequest.ChargeBoxID.split('|');
    }
    if (filteredRequest.SiteAreaID) {
      filter.siteAreaIDs = filteredRequest.SiteAreaID.split('|');
    }
    if (filteredRequest.SiteID) {
      filter.siteID = filteredRequest.SiteID.split('|');
    }
    if (filteredRequest.UserID) {
      filter.userIDs = filteredRequest.UserID.split('|');
    }
    if (Authorizations.isBasic(req.user.role)) {
      filter.userIDs = [req.user.id];
    }
    if (Utils.isComponentActiveFromToken(req.user, Constants.COMPONENTS.ORGANIZATION) && Authorizations.isSiteAdmin(req.user)) {
      filter.siteAdminIDs = Authorizations.getAuthorizedSiteAdminIDs(req.user);
    }
<<<<<<< HEAD
    // Date
=======
>>>>>>> 5fdb88e2
    if (filteredRequest.StartDateTime) {
      filter.startTime = filteredRequest.StartDateTime;
    }
    if (filteredRequest.EndDateTime) {
      filter.endTime = filteredRequest.EndDateTime;
    }
    if (filteredRequest.Type) {
      filter.type = filteredRequest.Type;
    }
<<<<<<< HEAD
    const transactions = await TransactionStorage.getTransactions(req.user.tenantID,
      { ...filter, search: filteredRequest.Search, siteID: filteredRequest.SiteID },
      { limit: filteredRequest.Limit, skip: filteredRequest.Skip, sort: filteredRequest.Sort, onlyRecordCount: filteredRequest.OnlyRecordCount });
    // Filter
    TransactionSecurity.filterTransactionsResponse(transactions, req.user);
    // Hash userId and tagId for confidentiality purposes
    for (const transaction of transactions.result) {
      if (transaction.user) {
        transaction.user.id = transaction.user ? Cypher.hash(transaction.user.id) : '';
      }
      transaction.tagID = transaction.tagID ? Cypher.hash(transaction.tagID) : '';
    }

=======
    if (filteredRequest.MinimalPrice) {
      filter.minimalPrice = filteredRequest.MinimalPrice;
    }
    if (filteredRequest.Statistics) {
      filter.statistics = filteredRequest.Statistics;
    }
    if (filteredRequest.Search) {
      filter.search = filteredRequest.Search;
    }
    const transactions = await TransactionStorage.getTransactions(req.user.tenantID, filter,
      { limit: filteredRequest.Limit, skip: filteredRequest.Skip, sort: filteredRequest.Sort, onlyRecordCount: filteredRequest.OnlyRecordCount });
    // Filter
    TransactionSecurity.filterTransactionsResponse(transactions, req.user);
    // Return
    res.json(transactions);
    next();
  }

  public static async handleGetTransactionsExport(action: string, req: Request, res: Response, next: NextFunction): Promise<void> {
    // Check auth
    if (!Authorizations.canListTransactions(req.user)) {
      throw new AppAuthError(
        Constants.ACTION_LIST,
        Constants.ENTITY_TRANSACTIONS,
        null,
        Constants.HTTP_AUTH_ERROR,
        'TransactionService', 'handleGetTransactionsExport',
        req.user);
    }
    const filter: any = { stop: { $exists: true } };
    // Filter
    const filteredRequest = TransactionSecurity.filterTransactionsCompletedRequest(req.query);
    if (filteredRequest.ChargeBoxID) {
      filter.chargeBoxIDs = filteredRequest.ChargeBoxID.split('|');
    }
    if (filteredRequest.SiteAreaID) {
      filter.siteAreaIDs = filteredRequest.SiteAreaID.split('|');
    }
    if (filteredRequest.SiteID) {
      filter.siteID = filteredRequest.SiteID.split('|');
    }
    if (filteredRequest.UserID) {
      filter.userIDs = filteredRequest.UserID.split('|');
    }
    if (Authorizations.isBasic(req.user.role)) {
      filter.userIDs = [req.user.id];
    }
    if (Utils.isComponentActiveFromToken(req.user, Constants.COMPONENTS.ORGANIZATION) && Authorizations.isSiteAdmin(req.user)) {
      filter.siteAdminIDs = Authorizations.getAuthorizedSiteAdminIDs(req.user);
    }
    // Date
    if (filteredRequest.StartDateTime) {
      filter.startTime = filteredRequest.StartDateTime;
    }
    if (filteredRequest.EndDateTime) {
      filter.endTime = filteredRequest.EndDateTime;
    }
    if (filteredRequest.Type) {
      filter.type = filteredRequest.Type;
    }
    const transactions = await TransactionStorage.getTransactions(req.user.tenantID,
      { ...filter, search: filteredRequest.Search, siteID: filteredRequest.SiteID },
      { limit: filteredRequest.Limit, skip: filteredRequest.Skip, sort: filteredRequest.Sort, onlyRecordCount: filteredRequest.OnlyRecordCount });
    // Filter
    TransactionSecurity.filterTransactionsResponse(transactions, req.user);
    // Hash userId and tagId for confidentiality purposes
    for (const transaction of transactions.result) {
      if (transaction.user) {
        transaction.user.id = transaction.user ? Cypher.hash(transaction.user.id) : '';
      }
      transaction.tagID = transaction.tagID ? Cypher.hash(transaction.tagID) : '';
    }
>>>>>>> 5fdb88e2
    const filename = 'transactions_export.csv';
    fs.writeFile(filename, TransactionService.convertToCSV(transactions.result), (err) => {
      if (err) {
        throw err;
      }
      res.download(filename, (err2) => {
        if (err2) {
          throw err2;
        }
        fs.unlink(filename, (err3) => {
          if (err3) {
            throw err3;
          }
        });
      });
    });
  }

  public static async handleGetTransactionsInError(action: string, req: Request, res: Response, next: NextFunction): Promise<void> {
    // Check auth
    if (!Authorizations.canListTransactionsInError(req.user)) {
      throw new AppAuthError(
        Constants.ACTION_LIST,
        Constants.ENTITY_TRANSACTION,
        null,
        Constants.HTTP_AUTH_ERROR,
        'TransactionService', 'handleGetTransactionsInError',
        req.user);
    }
    const filter: any = { stop: { $exists: true } };
    // Filter
    const filteredRequest = TransactionSecurity.filterTransactionsInErrorRequest(req.query);
    if (filteredRequest.ChargeBoxID) {
      filter.chargeBoxIDs = filteredRequest.ChargeBoxID.split('|');
    }
    if (filteredRequest.SiteAreaID) {
      filter.siteAreaIDs = filteredRequest.SiteAreaID.split('|');
    }
    if (filteredRequest.SiteID) {
      filter.siteID = filteredRequest.SiteID.split('|');
    }
    if (filteredRequest.UserID) {
      filter.userIDs = filteredRequest.UserID.split('|');
    }
    if (Utils.isComponentActiveFromToken(req.user, Constants.COMPONENTS.ORGANIZATION) && Authorizations.isSiteAdmin(req.user)) {
      filter.siteAdminIDs = Authorizations.getAuthorizedSiteAdminIDs(req.user);
    }
    // Date
    if (filteredRequest.StartDateTime) {
      filter.startTime = filteredRequest.StartDateTime;
    }
    if (filteredRequest.EndDateTime) {
      filter.endTime = filteredRequest.EndDateTime;
    }
    if (filteredRequest.ErrorType) {
      filter.errorType = filteredRequest.ErrorType.split('|');
    } else {
      filter.errorType = ['negative_inactivity', 'average_consumption_greater_than_connector_capacity', 'no_consumption'];
    }
    // Site Area
<<<<<<< HEAD
    const transactions = await TransactionStorage.getTransactions(req.user.tenantID,
=======
    const transactions = await TransactionStorage.getTransactionsInError(req.user.tenantID,
>>>>>>> 5fdb88e2
      { ...filter, search: filteredRequest.Search, siteID: filteredRequest.SiteID },
      { limit: filteredRequest.Limit, skip: filteredRequest.Skip, sort: filteredRequest.Sort, onlyRecordCount: filteredRequest.OnlyRecordCount });
    // Filter
    TransactionSecurity.filterTransactionsResponse(transactions, req.user);
    // Return
    res.json(transactions);
    next();
  }

  public static convertToCSV(transactions: Transaction[]): string {
    let csv = 'id,chargeBoxID,connectorID,userID,tagID,startDate,endDate,meterStart,meterStop,totalConsumption,totalDuration,totalInactivity,price,priceUnit\r\n';
    for (const transaction of transactions) {
      csv += `${transaction.id},`;
      csv += `${transaction.chargeBoxID},`;
      csv += `${transaction.connectorId},`;
      csv += `${transaction.user ? transaction.user.id : ''},`;
      csv += `${transaction.tagID},`;
      csv += `${transaction.timestamp},`;
      csv += `${transaction.stop ? transaction.stop.timestamp : ''},`;
      csv += `${transaction.meterStart},`;
      csv += `${transaction.stop ? transaction.stop.meterStop : ''},`;
      csv += `${transaction.stop ? transaction.stop.totalConsumption : ''},`;
      csv += `${transaction.stop ? transaction.stop.totalDurationSecs : ''},`;
      csv += `${transaction.stop ? transaction.stop.totalInactivitySecs : ''},`;
      csv += `${transaction.stop ? transaction.stop.price : ''},`;
      csv += `${transaction.stop ? transaction.stop.priceUnit : ''}\r\n`;
    }
    return csv;
  }
}<|MERGE_RESOLUTION|>--- conflicted
+++ resolved
@@ -93,79 +93,6 @@
           req.user);
       }
       transactionsToRefund.push(transaction);
-<<<<<<< HEAD
-    }
-    // Get Transaction User
-    const user: User = await UserStorage.getUser(req.user.tenantID, req.user.id);
-    // Check
-    UtilsService.assertObjectExists(user, `User '${req.user.id}' doesn't exist.`, 'TransactionService', 'handleRefundTransactions', req.user);
-    if (!transactionsToRefund.every((transaction) => transaction.userID === req.user.id)) {
-      throw new AppError(
-        Constants.CENTRAL_SERVER,
-        `The user with ID '${req.user.id}' cannot refund another user's transaction`,
-        Constants.HTTP_REFUND_SESSION_OTHER_USER_ERROR,
-        'TransactionService', 'handleRefundTransactions', req.user);
-    }
-    const setting = await SettingStorage.getSettingByIdentifier(req.user.tenantID, 'refund');
-    const connector = new ConcurConnector(req.user.tenantID, setting);
-    const refundedTransactions = await connector.refund(req.user.tenantID, user.id, transactionsToRefund);
-
-    const response: any = {
-      ...Constants.REST_RESPONSE_SUCCESS,
-      inSuccess: refundedTransactions.length
-    };
-    const notRefundedTransactions = transactionsToRefund.length - refundedTransactions.length;
-    if (notRefundedTransactions > 0) {
-      response.inError = notRefundedTransactions;
-    }
-    res.json(response);
-    next();
-  }
-
-  public static async handleDeleteTransaction(action: string, req: Request, res: Response, next: NextFunction): Promise<void> {
-    // Filter
-    const transactionId = TransactionSecurity.filterTransactionDelete(req.query);
-    // Check auth
-    if (!Authorizations.canDeleteTransaction(req.user)) {
-      throw new AppAuthError(
-        Constants.ACTION_DELETE,
-        Constants.ENTITY_TRANSACTION,
-        transactionId,
-        Constants.HTTP_AUTH_ERROR, 'TransactionService', 'handleDeleteTransaction',
-        req.user);
-    }
-    // Transaction Id is mandatory
-    UtilsService.assertIdIsProvided(transactionId, 'TransactionsService', 'handleDeleteTransaction', req.user);
-    // Get Transaction
-    const transaction = await TransactionStorage.getTransaction(req.user.tenantID, transactionId);
-    // Found?
-    UtilsService.assertObjectExists(transaction, `Transaction '${transactionId}' doesn't exist`, 'TransactionService', 'handleDeleteTransaction', req.user);
-    // Handle active transactions
-    const chargingStation = await ChargingStationStorage.getChargingStation(req.user.tenantID, transaction.chargeBoxID);
-    if (!transaction.stop) {
-      UtilsService.assertObjectExists(chargingStation, `ChargingStation ${transaction.chargeBoxID} doesn't exist`, 'TransactionService', 'handleDeleteTransaction', req.user);
-      const foundConnector = chargingStation.connectors.find((connector) => connector.connectorId === transaction.connectorId);
-      if (foundConnector && transaction.id === foundConnector.activeTransactionID) {
-        OCPPUtils.checkAndFreeChargingStationConnector(req.user.tenantID, chargingStation, transaction.connectorId);
-        await ChargingStationStorage.saveChargingStation(req.user.tenantID, chargingStation);
-      }
-    }
-    // Delete Transaction
-    await TransactionStorage.deleteTransaction(req.user.tenantID, transaction);
-    // Log
-    Logging.logSecurityInfo({
-      tenantID: req.user.tenantID,
-      user: req.user, actionOnUser: (transaction.user ? transaction.user : null),
-      module: 'TransactionService', method: 'handleDeleteTransaction',
-      message: `Transaction ID '${transactionId}' on '${transaction.chargeBoxID}'-'${transaction.connectorId}' has been deleted successfully`,
-      action: action, detailedMessages: transaction
-    });
-    // Ok
-    res.json(Constants.REST_RESPONSE_SUCCESS);
-    next();
-  }
-
-=======
     }
     // Get Transaction User
     const user: User = await UserStorage.getUser(req.user.tenantID, req.user.id);
@@ -238,7 +165,6 @@
     next();
   }
 
->>>>>>> 5fdb88e2
   public static async handleTransactionSoftStop(action: string, req: Request, res: Response, next: NextFunction): Promise<void> {
     // Filter
     const transactionId = TransactionSecurity.filterTransactionSoftStop(req.body);
@@ -255,28 +181,16 @@
     }
     // Get Transaction
     const transaction = await TransactionStorage.getTransaction(req.user.tenantID, transactionId);
-<<<<<<< HEAD
-    UtilsService.assertObjectExists(transaction, `Transaction ${transactionId} doesn't exist.`, 'TransactionService', 'handleTransactionSoftStop', req.user);
-    // Get the Charging Station
-    const chargingStation = await ChargingStationStorage.getChargingStation(req.user.tenantID, transaction.chargeBoxID);
-    UtilsService.assertObjectExists(chargingStation, `Transaction ${transaction.chargeBoxID} doesn't exist.`, 'TransactionService', 'handleTransactionSoftStop', req.user);
-=======
     UtilsService.assertObjectExists(transaction, `Transaction with ID ${transactionId} does not exist`, 'TransactionService', 'handleTransactionSoftStop', req.user);
     // Get the Charging Station
     const chargingStation = await ChargingStationStorage.getChargingStation(req.user.tenantID, transaction.chargeBoxID);
     UtilsService.assertObjectExists(chargingStation, `Charging Station with ID '${transaction.chargeBoxID}' does not exist`, 'TransactionService', 'handleTransactionSoftStop', req.user);
->>>>>>> 5fdb88e2
     // Check User
     let user: User;
     if (!transaction.user && transaction.userID) {
       // Get Transaction User
       user = await UserStorage.getUser(req.user.tenantID, transaction.userID);
-<<<<<<< HEAD
-      // Check
-      UtilsService.assertObjectExists(user, `User ${transaction.userID} doesn't exist.`, 'TransactionService', 'handleTransactionSoftStop', req.user);
-=======
       UtilsService.assertObjectExists(user, `User with ID '${transaction.userID}' does not exist`, 'TransactionService', 'handleTransactionSoftStop', req.user);
->>>>>>> 5fdb88e2
     }
     // Stop Transaction
     const result = await new OCPPService().handleStopTransaction(
@@ -312,11 +226,7 @@
       'handleGetChargingStationConsumptionFromTransaction', req.user);
     // Get Transaction
     const transaction = await TransactionStorage.getTransaction(req.user.tenantID, filteredRequest.TransactionId);
-<<<<<<< HEAD
-    UtilsService.assertObjectExists(transaction, `Transaction ${transaction.id} doesn't exist.`,
-=======
     UtilsService.assertObjectExists(transaction, `Transaction with ID '${filteredRequest.TransactionId}' does not exist`,
->>>>>>> 5fdb88e2
       'TransactionService', 'handleGetChargingStationConsumptionFromTransaction', req.user);
     // Check auth
     if (!Authorizations.canReadTransaction(req.user, transaction)) {
@@ -333,20 +243,6 @@
         Constants.CENTRAL_SERVER,
         `The requested start date '${new Date(filteredRequest.StartDateTime).toISOString()}' is after the requested end date '${new Date(filteredRequest.StartDateTime).toISOString()}' `, Constants.HTTP_GENERAL_ERROR,
         'TransactionService', 'handleGetChargingStationConsumptionFromTransaction', req.user);
-<<<<<<< HEAD
-    }
-    // Get the consumption
-    let consumptions: Promise<Consumption[]> = ConsumptionStorage.getConsumptions(req.user.tenantID, transaction.id);
-
-    // Dates provided?
-    const startDateTime = filteredRequest.StartDateTime ? filteredRequest.StartDateTime : Constants.MIN_DATE;
-    const endDateTime = filteredRequest.EndDateTime ? filteredRequest.EndDateTime : Constants.MAX_DATE;
-    // Filter?
-    if (consumptions && (filteredRequest.StartDateTime || filteredRequest.EndDateTime)) {
-      consumptions = consumptions.filter((consumption) =>
-        moment(consumption.getEndedAt()).isBetween(startDateTime, endDateTime, null, '[]'));
-    }
-=======
     }
     // Get the consumption
     let consumptions: Consumption[] = await ConsumptionStorage.getConsumptions(req.user.tenantID, transaction.id);
@@ -358,7 +254,6 @@
       consumptions = consumptions.filter((consumption) =>
         moment(consumption.getEndedAt()).isBetween(startDateTime, endDateTime, null, '[]'));
     }
->>>>>>> 5fdb88e2
     // Return the result
     res.json(TransactionSecurity.filterConsumptionsFromTransactionResponse(transaction, consumptions, req.user));
     next();
@@ -366,30 +261,18 @@
 
   public static async handleGetTransaction(action: string, req: Request, res: Response, next: NextFunction): Promise<void> {
     // Filter
-<<<<<<< HEAD
-    const TransactionId = TransactionSecurity.filterTransactionRequest(req.query);
-    UtilsService.assertIdIsProvided(TransactionId, 'TransactionService', 'handleGetTransaction', req.user);
-    // Get Transaction
-    const transaction = await TransactionStorage.getTransaction(req.user.tenantID, TransactionId);
-    UtilsService.assertObjectExists(transaction, `Transaction ${TransactionId} doesn't exist`, 'TransactionService',
-=======
     const filteredRequest = TransactionSecurity.filterTransactionRequest(req.query);
     UtilsService.assertIdIsProvided(filteredRequest.ID, 'TransactionService', 'handleGetTransaction', req.user);
     // Get Transaction
     const transaction = await TransactionStorage.getTransaction(req.user.tenantID, filteredRequest.ID);
     UtilsService.assertObjectExists(transaction, `Transaction with ID '${filteredRequest.ID}' does not exist`, 'TransactionService',
->>>>>>> 5fdb88e2
       'handleGetTransaction', req.user);
     // Check auth
     if (!Authorizations.canReadTransaction(req.user, transaction)) {
       throw new AppAuthError(
         Constants.ACTION_READ,
         Constants.ENTITY_TRANSACTION,
-<<<<<<< HEAD
-        transaction.id,
-=======
         filteredRequest.ID,
->>>>>>> 5fdb88e2
         Constants.HTTP_AUTH_ERROR,
         'TransactionService', 'handleGetTransaction',
         req.user);
@@ -401,102 +284,6 @@
         transaction, req.user)
     );
     next();
-<<<<<<< HEAD
-  }
-
-  public static async handleGetChargingStationTransactions(action: string, req: Request, res: Response, next: NextFunction): Promise<void> {
-    // Check auth
-    if (!Authorizations.canListTransactions(req.user)) {
-      throw new AppAuthError(
-        Constants.ACTION_LIST,
-        Constants.ENTITY_TRANSACTION,
-        null,
-        Constants.HTTP_AUTH_ERROR,
-        'TransactionService', 'handleGetChargingStationTransactions',
-        req.user);
-    }
-    // Filter
-    const filteredRequest = TransactionSecurity.filterChargingStationTransactionsRequest(req.query);
-    UtilsService.assertIdIsProvided(filteredRequest.ChargeBoxID, 'TransactionService', 'handleGetChargingStationTransactions:ChargeBoxID', req.user);
-    UtilsService.assertIdIsProvided(filteredRequest.ConnectorId, 'TransactionService', 'handleGetChargingStationTransactions:ConnectorId', req.user);
-    // Get Charge Box
-    const chargingStation = await ChargingStationStorage.getChargingStation(req.user.tenantID, filteredRequest.ChargeBoxID);
-    UtilsService.assertObjectExists(chargingStation, `${filteredRequest.ChargeBoxID} doesn't exist`, 'TransactionService',
-      'handleGetChargingStationTransactions', req.user);
-    // Query
-    const transactions = await TransactionStorage.getTransactions(req.user.tenantID, {
-        chargeBoxIDs: [chargingStation.id], connectorId: filteredRequest.ConnectorId,
-      startDateTime: filteredRequest.StartDateTime, endDateTime: filteredRequest.EndDateTime,
-      withChargeBoxes: true
-      }, { limit: filteredRequest.Limit, skip: filteredRequest.Skip, sort: filteredRequest.Sort, onlyRecordCount: filteredRequest.OnlyRecordCount });
-    // Filter
-    TransactionSecurity.filterTransactionsResponse(transactions, req.user);
-    // Return
-    res.json(transactions);
-    next();
-  }
-
-  public static async handleGetTransactionYears(action: string, req: Request, res: Response, next: NextFunction): Promise<void> {
-    // Get Transactions
-    const transactionsYears = await TransactionStorage.getTransactionYears(req.user.tenantID);
-    const result: any = {};
-    if (transactionsYears) {
-      result.years = [];
-      result.years.push(new Date().getFullYear());
-    } // TODO: is it unused??
-    // Return
-    res.json(transactionsYears);
-    next();
-  }
-
-  public static async handleGetTransactionsActive(action: string, req: Request, res: Response, next: NextFunction): Promise<void> {
-    // Check auth
-    if (!Authorizations.canListTransactions(req.user)) {
-      throw new AppAuthError(
-        Constants.ACTION_LIST,
-        Constants.ENTITY_TRANSACTION,
-        null,
-        Constants.HTTP_AUTH_ERROR,
-        'TransactionService', 'handleGetTransactionsActive',
-        req.user);
-    }
-    const filter: any = { stop: { $exists: false } };
-    // Filter
-    const filteredRequest = TransactionSecurity.filterTransactionsActiveRequest(req.query);
-    if (filteredRequest.ChargeBoxID) {
-      filter.chargeBoxIDs = filteredRequest.ChargeBoxID.split('|');
-    }
-    if (filteredRequest.SiteAreaID) {
-      filter.siteAreaIDs = filteredRequest.SiteAreaID.split('|');
-    }
-    if (filteredRequest.SiteID) {
-      filter.siteID = filteredRequest.SiteID.split('|');
-    }
-    if (filteredRequest.UserID) {
-      filter.userIDs = filteredRequest.UserID.split('|');
-    }
-    if (Authorizations.isBasic(req.user.role)) {
-      filter.userIDs = [req.user.id];
-    }
-    if (Utils.isComponentActiveFromToken(req.user, Constants.COMPONENTS.ORGANIZATION) && Authorizations.isSiteAdmin(req.user)) {
-      filter.siteAdminIDs = Authorizations.getAuthorizedSiteAdminIDs(req.user);
-    }
-    if (filteredRequest.ConnectorId) {
-      filter.connectorId = filteredRequest.ConnectorId;
-    }
-    // Get Transactions
-    const transactions = await TransactionStorage.getTransactions(req.user.tenantID,
-      { ...filter, withChargeBoxes: true },
-      { limit: filteredRequest.Limit, skip: filteredRequest.Skip, sort: filteredRequest.Sort, onlyRecordCount: filteredRequest.OnlyRecordCount });
-    // Filter
-    TransactionSecurity.filterTransactionsResponse(transactions, req.user);
-    // Return
-    res.json(transactions);
-    next();
-  }
-
-  public static async handleGetTransactionsCompleted(action: string, req: Request, res: Response, next: NextFunction): Promise<void> {
-=======
   }
 
   public static async handleGetChargingStationTransactions(action: string, req: Request, res: Response, next: NextFunction): Promise<void> {
@@ -520,7 +307,7 @@
       'handleGetChargingStationTransactions', req.user);
     // Query
     const transactions = await TransactionStorage.getTransactions(req.user.tenantID, {
-      chargeBoxIDs: [chargingStation.id], connectorId: filteredRequest.ConnectorId,
+        chargeBoxIDs: [chargingStation.id], connectorId: filteredRequest.ConnectorId,
       startDateTime: filteredRequest.StartDateTime, endDateTime: filteredRequest.EndDateTime,
       withChargeBoxes: true
     }, { limit: filteredRequest.Limit, skip: filteredRequest.Skip, sort: filteredRequest.Sort, onlyRecordCount: filteredRequest.OnlyRecordCount });
@@ -545,7 +332,6 @@
   }
 
   public static async handleGetTransactionsActive(action: string, req: Request, res: Response, next: NextFunction): Promise<void> {
->>>>>>> 5fdb88e2
     // Check auth
     if (!Authorizations.canListTransactions(req.user)) {
       throw new AppAuthError(
@@ -553,21 +339,12 @@
         Constants.ENTITY_TRANSACTION,
         null,
         Constants.HTTP_AUTH_ERROR,
-<<<<<<< HEAD
-        'TransactionService', 'handleGetTransactionsCompleted',
-        req.user);
-    }
-    const filter: any = { stop: { $exists: true } };
-    // Filter
-    const filteredRequest = TransactionSecurity.filterTransactionsCompletedRequest(req.query);
-=======
         'TransactionService', 'handleGetTransactionsActive',
         req.user);
     }
     const filter: any = { stop: { $exists: false } };
     // Filter
     const filteredRequest = TransactionSecurity.filterTransactionsActiveRequest(req.query);
->>>>>>> 5fdb88e2
     if (filteredRequest.ChargeBoxID) {
       filter.chargeBoxIDs = filteredRequest.ChargeBoxID.split('|');
     }
@@ -582,32 +359,6 @@
     }
     if (Authorizations.isBasic(req.user.role)) {
       filter.userIDs = [req.user.id];
-<<<<<<< HEAD
-    }
-    if (Utils.isComponentActiveFromToken(req.user, Constants.COMPONENTS.ORGANIZATION) && Authorizations.isSiteAdmin(req.user)) {
-      filter.siteAdminIDs = Authorizations.getAuthorizedSiteAdminIDs(req.user);
-    }
-    if (filteredRequest.StartDateTime) {
-      filter.startTime = filteredRequest.StartDateTime;
-    }
-    if (filteredRequest.EndDateTime) {
-      filter.endTime = filteredRequest.EndDateTime;
-    }
-    if (filteredRequest.Type) {
-      filter.type = filteredRequest.Type;
-    }
-    if (filteredRequest.MinimalPrice) {
-      filter.minimalPrice = filteredRequest.MinimalPrice;
-    }
-    if (filteredRequest.Statistics) {
-      filter.statistics = filteredRequest.Statistics;
-    }
-    const transactions = await TransactionStorage.getTransactions(req.user.tenantID,
-      {
-        ...filter,
-        'search': filteredRequest.Search
-      },
-=======
     }
     if (Utils.isComponentActiveFromToken(req.user, Constants.COMPONENTS.ORGANIZATION) && Authorizations.isSiteAdmin(req.user)) {
       filter.siteAdminIDs = Authorizations.getAuthorizedSiteAdminIDs(req.user);
@@ -618,7 +369,6 @@
     filter.withChargeBoxes = true;
     // Get Transactions
     const transactions = await TransactionStorage.getTransactions(req.user.tenantID, filter,
->>>>>>> 5fdb88e2
       { limit: filteredRequest.Limit, skip: filteredRequest.Skip, sort: filteredRequest.Sort, onlyRecordCount: filteredRequest.OnlyRecordCount });
     // Filter
     TransactionSecurity.filterTransactionsResponse(transactions, req.user);
@@ -627,26 +377,74 @@
     next();
   }
 
-<<<<<<< HEAD
+  public static async handleGetTransactionsCompleted(action: string, req: Request, res: Response, next: NextFunction): Promise<void> {
+    // Check auth
+    if (!Authorizations.canListTransactions(req.user)) {
+      throw new AppAuthError(
+        Constants.ACTION_LIST,
+        Constants.ENTITY_TRANSACTION,
+        null,
+        Constants.HTTP_AUTH_ERROR,
+        'TransactionService', 'handleGetTransactionsCompleted',
+        req.user);
+    }
+    const filter: any = { stop: { $exists: true } };
+    // Filter
+    const filteredRequest = TransactionSecurity.filterTransactionsCompletedRequest(req.query);
+    if (filteredRequest.ChargeBoxID) {
+      filter.chargeBoxIDs = filteredRequest.ChargeBoxID.split('|');
+    }
+    if (filteredRequest.SiteAreaID) {
+      filter.siteAreaIDs = filteredRequest.SiteAreaID.split('|');
+    }
+    if (filteredRequest.SiteID) {
+      filter.siteID = filteredRequest.SiteID.split('|');
+    }
+    if (filteredRequest.UserID) {
+      filter.userIDs = filteredRequest.UserID.split('|');
+    }
+    if (Authorizations.isBasic(req.user.role)) {
+      filter.userIDs = [req.user.id];
+    }
+    if (Utils.isComponentActiveFromToken(req.user, Constants.COMPONENTS.ORGANIZATION) && Authorizations.isSiteAdmin(req.user)) {
+      filter.siteAdminIDs = Authorizations.getAuthorizedSiteAdminIDs(req.user);
+    }
+    if (filteredRequest.StartDateTime) {
+      filter.startTime = filteredRequest.StartDateTime;
+    }
+    if (filteredRequest.EndDateTime) {
+      filter.endTime = filteredRequest.EndDateTime;
+    }
+    if (filteredRequest.Type) {
+      filter.type = filteredRequest.Type;
+    }
+    if (filteredRequest.MinimalPrice) {
+      filter.minimalPrice = filteredRequest.MinimalPrice;
+    }
+    if (filteredRequest.Statistics) {
+      filter.statistics = filteredRequest.Statistics;
+    }
+    if (filteredRequest.Search) {
+      filter.search = filteredRequest.Search;
+    }
+    const transactions = await TransactionStorage.getTransactions(req.user.tenantID, filter,
+      { limit: filteredRequest.Limit, skip: filteredRequest.Skip, sort: filteredRequest.Sort, onlyRecordCount: filteredRequest.OnlyRecordCount });
+    // Filter
+    TransactionSecurity.filterTransactionsResponse(transactions, req.user);
+    // Return
+    res.json(transactions);
+    next();
+  }
+
   public static async handleGetTransactionsExport(action: string, req: Request, res: Response, next: NextFunction): Promise<void> {
-=======
-  public static async handleGetTransactionsCompleted(action: string, req: Request, res: Response, next: NextFunction): Promise<void> {
->>>>>>> 5fdb88e2
     // Check auth
     if (!Authorizations.canListTransactions(req.user)) {
       throw new AppAuthError(
         Constants.ACTION_LIST,
-<<<<<<< HEAD
         Constants.ENTITY_TRANSACTIONS,
         null,
         Constants.HTTP_AUTH_ERROR,
         'TransactionService', 'handleGetTransactionsExport',
-=======
-        Constants.ENTITY_TRANSACTION,
-        null,
-        Constants.HTTP_AUTH_ERROR,
-        'TransactionService', 'handleGetTransactionsCompleted',
->>>>>>> 5fdb88e2
         req.user);
     }
     const filter: any = { stop: { $exists: true } };
@@ -670,10 +468,7 @@
     if (Utils.isComponentActiveFromToken(req.user, Constants.COMPONENTS.ORGANIZATION) && Authorizations.isSiteAdmin(req.user)) {
       filter.siteAdminIDs = Authorizations.getAuthorizedSiteAdminIDs(req.user);
     }
-<<<<<<< HEAD
     // Date
-=======
->>>>>>> 5fdb88e2
     if (filteredRequest.StartDateTime) {
       filter.startTime = filteredRequest.StartDateTime;
     }
@@ -683,7 +478,6 @@
     if (filteredRequest.Type) {
       filter.type = filteredRequest.Type;
     }
-<<<<<<< HEAD
     const transactions = await TransactionStorage.getTransactions(req.user.tenantID,
       { ...filter, search: filteredRequest.Search, siteID: filteredRequest.SiteID },
       { limit: filteredRequest.Limit, skip: filteredRequest.Skip, sort: filteredRequest.Sort, onlyRecordCount: filteredRequest.OnlyRecordCount });
@@ -696,81 +490,6 @@
       }
       transaction.tagID = transaction.tagID ? Cypher.hash(transaction.tagID) : '';
     }
-
-=======
-    if (filteredRequest.MinimalPrice) {
-      filter.minimalPrice = filteredRequest.MinimalPrice;
-    }
-    if (filteredRequest.Statistics) {
-      filter.statistics = filteredRequest.Statistics;
-    }
-    if (filteredRequest.Search) {
-      filter.search = filteredRequest.Search;
-    }
-    const transactions = await TransactionStorage.getTransactions(req.user.tenantID, filter,
-      { limit: filteredRequest.Limit, skip: filteredRequest.Skip, sort: filteredRequest.Sort, onlyRecordCount: filteredRequest.OnlyRecordCount });
-    // Filter
-    TransactionSecurity.filterTransactionsResponse(transactions, req.user);
-    // Return
-    res.json(transactions);
-    next();
-  }
-
-  public static async handleGetTransactionsExport(action: string, req: Request, res: Response, next: NextFunction): Promise<void> {
-    // Check auth
-    if (!Authorizations.canListTransactions(req.user)) {
-      throw new AppAuthError(
-        Constants.ACTION_LIST,
-        Constants.ENTITY_TRANSACTIONS,
-        null,
-        Constants.HTTP_AUTH_ERROR,
-        'TransactionService', 'handleGetTransactionsExport',
-        req.user);
-    }
-    const filter: any = { stop: { $exists: true } };
-    // Filter
-    const filteredRequest = TransactionSecurity.filterTransactionsCompletedRequest(req.query);
-    if (filteredRequest.ChargeBoxID) {
-      filter.chargeBoxIDs = filteredRequest.ChargeBoxID.split('|');
-    }
-    if (filteredRequest.SiteAreaID) {
-      filter.siteAreaIDs = filteredRequest.SiteAreaID.split('|');
-    }
-    if (filteredRequest.SiteID) {
-      filter.siteID = filteredRequest.SiteID.split('|');
-    }
-    if (filteredRequest.UserID) {
-      filter.userIDs = filteredRequest.UserID.split('|');
-    }
-    if (Authorizations.isBasic(req.user.role)) {
-      filter.userIDs = [req.user.id];
-    }
-    if (Utils.isComponentActiveFromToken(req.user, Constants.COMPONENTS.ORGANIZATION) && Authorizations.isSiteAdmin(req.user)) {
-      filter.siteAdminIDs = Authorizations.getAuthorizedSiteAdminIDs(req.user);
-    }
-    // Date
-    if (filteredRequest.StartDateTime) {
-      filter.startTime = filteredRequest.StartDateTime;
-    }
-    if (filteredRequest.EndDateTime) {
-      filter.endTime = filteredRequest.EndDateTime;
-    }
-    if (filteredRequest.Type) {
-      filter.type = filteredRequest.Type;
-    }
-    const transactions = await TransactionStorage.getTransactions(req.user.tenantID,
-      { ...filter, search: filteredRequest.Search, siteID: filteredRequest.SiteID },
-      { limit: filteredRequest.Limit, skip: filteredRequest.Skip, sort: filteredRequest.Sort, onlyRecordCount: filteredRequest.OnlyRecordCount });
-    // Filter
-    TransactionSecurity.filterTransactionsResponse(transactions, req.user);
-    // Hash userId and tagId for confidentiality purposes
-    for (const transaction of transactions.result) {
-      if (transaction.user) {
-        transaction.user.id = transaction.user ? Cypher.hash(transaction.user.id) : '';
-      }
-      transaction.tagID = transaction.tagID ? Cypher.hash(transaction.tagID) : '';
-    }
->>>>>>> 5fdb88e2
     const filename = 'transactions_export.csv';
     fs.writeFile(filename, TransactionService.convertToCSV(transactions.result), (err) => {
       if (err) {
@@ -831,11 +550,7 @@
       filter.errorType = ['negative_inactivity', 'average_consumption_greater_than_connector_capacity', 'no_consumption'];
     }
     // Site Area
-<<<<<<< HEAD
-    const transactions = await TransactionStorage.getTransactions(req.user.tenantID,
-=======
     const transactions = await TransactionStorage.getTransactionsInError(req.user.tenantID,
->>>>>>> 5fdb88e2
       { ...filter, search: filteredRequest.Search, siteID: filteredRequest.SiteID },
       { limit: filteredRequest.Limit, skip: filteredRequest.Skip, sort: filteredRequest.Sort, onlyRecordCount: filteredRequest.OnlyRecordCount });
     // Filter
