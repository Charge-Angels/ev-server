--- conflicted
+++ resolved
@@ -20,25 +20,649 @@
 import TransactionStorage from '../../../storage/mongodb/TransactionStorage';
 import User from '../../../types/User';
 import UserStorage from '../../../storage/mongodb/UserStorage';
-<<<<<<< HEAD
-import Utils from '../../../utils/Utils';
-import UtilsService from './UtilsService';
-=======
 import ChargingStationStorage from '../../../storage/mongodb/ChargingStationStorage';
 import TenantStorage from '../../../storage/mongodb/TenantStorage';
 import OCPPUtils from '../../ocpp/utils/OCPPUtils';
 import Utils from '../../../utils/Utils';
->>>>>>> 55f5204b
 
 export default class TransactionService {
-  public static async handleSynchronizeRefundedTransactions(action: string, req: Request, res: Response, next: NextFunction): Promise<void> {
-    if (!Authorizations.isAdmin(req.user.role)) {
-      throw new AppAuthError(
-        Constants.ACTION_UPDATE,
-        Constants.ENTITY_TRANSACTION,
-        null,
-        Constants.HTTP_AUTH_ERROR, 'TransactionService', 'handleSynchronizeRefundedTransactions',
-        req.user);
+  static async handleSynchronizeRefundedTransactions(action: string, req: Request, res: Response, next: NextFunction) {
+    try {
+      if (!Authorizations.isAdmin(req.user.role)) {
+        throw new AppAuthError(
+          Constants.ACTION_UPDATE,
+          Constants.ENTITY_TRANSACTION,
+          null,
+          Constants.HTTP_AUTH_ERROR, 'TransactionService', 'handleSynchronizeRefundedTransactions',
+          req.user);
+      }
+
+      const tenant = await TenantStorage.getTenant(req.user.tenantID);
+      const task = new SynchronizeRefundTransactionsTask();
+      await task.processTenant(tenant, null);
+
+      const response: any = {
+        ...Constants.REST_RESPONSE_SUCCESS,
+      };
+      res.json(response);
+      next();
+    } catch (error) {
+      Logging.logActionExceptionMessageAndSendResponse(action, error, req, res, next);
+    }
+  }
+
+  static async handleRefundTransactions(action: string, req: Request, res: Response, next: NextFunction) {
+    try {
+      // Filter
+      const filteredRequest = TransactionSecurity.filterTransactionsRefund(req.body, req.user);
+      if (!filteredRequest.transactionIds) {
+        // Not Found!
+        throw new AppError(
+          Constants.CENTRAL_SERVER,
+          'Transaction IDs must be provided', Constants.HTTP_GENERAL_ERROR,
+          'TransactionService', 'handleRefundTransactions', req.user);
+      }
+      const transactionsToRefund = [];
+      for (const transactionId of filteredRequest.transactionIds) {
+        const transaction = await TransactionStorage.getTransaction(req.user.tenantID, transactionId);
+        if (!transaction) {
+          Logging.logError({
+            tenantID: req.user.tenantID,
+            user: req.user, actionOnUser: (transaction.getUserJson() ? transaction.getUserJson() : null),
+            module: 'TransactionService', method: 'handleRefundTransactions',
+            message: `Transaction '${transaction.getID()}' does not exist`,
+            action: action, detailedMessages: transaction.getModel()
+          });
+          continue;
+        }
+        if (transaction.isRefunded()) {
+          Logging.logError({
+            tenantID: req.user.tenantID,
+            user: req.user, actionOnUser: (transaction.getUserJson() ? transaction.getUserJson() : null),
+            module: 'TransactionService', method: 'handleRefundTransactions',
+            message: `Transaction '${transaction.getID()}' is already refunded`,
+            action: action, detailedMessages: transaction.getModel()
+          });
+          continue;
+        }
+        // Check auth
+        if (!Authorizations.canRefundTransaction(req.user, transaction)) {
+          throw new AppAuthError(
+            Constants.ACTION_REFUND_TRANSACTION,
+            Constants.ENTITY_TRANSACTION,
+            transaction.getID(),
+            Constants.HTTP_AUTH_ERROR, 'TransactionService', 'handleRefundTransactions',
+            req.user);
+        }
+        transactionsToRefund.push(transaction);
+      }
+      if (transactionsToRefund.length === 0) {
+        res.json({
+          ...Constants.REST_RESPONSE_SUCCESS,
+          inSuccess: 0,
+          inError: filteredRequest.transactionIds.length
+        });
+        next();
+        return;
+      }
+      // Get Transaction User
+      const user = await UserStorage.getUser(req.user.tenantID, req.user.id);
+      // Check
+      if (!user) {
+        // Not Found!
+        throw new AppError(
+          Constants.CENTRAL_SERVER,
+          `The user with ID '${req.user.id}' does not exist`, Constants.HTTP_OBJECT_DOES_NOT_EXIST_ERROR,
+          'TransactionService', 'handleRefundTransactions', req.user);
+      }
+      if (!transactionsToRefund.every((tr) => tr.getUserID() === req.user.id)) {
+        throw new AppError(
+          Constants.CENTRAL_SERVER,
+          `The user with ID '${req.user.id}' cannot refund another user's transaction`,
+          Constants.HTTP_REFUND_SESSION_OTHER_USER_ERROR,
+          'TransactionService', 'handleRefundTransactions', req.user);
+      }
+      const setting = await SettingStorage.getSettingByIdentifier(req.user.tenantID, 'refund');
+      const settingInner = setting.content[Constants.SETTING_REFUND_CONTENT_TYPE_CONCUR];
+      const connector = new ConcurConnector(req.user.tenantID, settingInner);
+      const refundedTransactions = await connector.refund(user.id, transactionsToRefund);
+      // // Transfer it to the Revenue Cloud
+      // pragma await Utils.pushTransactionToRevenueCloud(action, transaction, req.user, transaction.getUserJson());
+
+      const response: any = {
+        ...Constants.REST_RESPONSE_SUCCESS,
+        inSuccess: refundedTransactions.length
+      };
+      const notRefundedTransactions = transactionsToRefund.length - refundedTransactions.length;
+      if (notRefundedTransactions > 0) {
+        response.inError = notRefundedTransactions;
+      }
+      res.json(response);
+      next();
+    } catch (error) {
+      // Log
+      Logging.logActionExceptionMessageAndSendResponse(action, error, req, res, next);
+    }
+  }
+
+  static async handleDeleteTransaction(action: string, req: Request, res: Response, next: NextFunction) {
+    try {
+      // Filter
+      const filteredRequest = TransactionSecurity.filterTransactionDelete(req.query, req.user);
+      // Transaction Id is mandatory
+      if (!filteredRequest.ID) {
+        // Not Found!
+        throw new AppError(
+          Constants.CENTRAL_SERVER,
+          'The Transaction\'s ID must be provided', Constants.HTTP_GENERAL_ERROR,
+          'TransactionService', 'handleDeleteTransaction', req.user);
+      }
+      // Get Transaction
+      const transaction = await TransactionStorage.getTransaction(req.user.tenantID, filteredRequest.ID);
+      // Found?
+      if (!transaction) {
+        // Not Found!
+        throw new AppError(
+          Constants.CENTRAL_SERVER,
+          `Transaction '${filteredRequest.ID}' does not exist`, Constants.HTTP_OBJECT_DOES_NOT_EXIST_ERROR,
+          'TransactionService', 'handleDeleteTransaction', req.user);
+      }
+      // Check auth
+      if (!Authorizations.canDeleteTransaction(req.user)) {
+        throw new AppAuthError(
+          Constants.ACTION_DELETE,
+          Constants.ENTITY_TRANSACTION,
+          transaction.getID(),
+          Constants.HTTP_AUTH_ERROR, 'TransactionService', 'handleDeleteTransaction',
+          req.user);
+      }
+      const chargingStation = await ChargingStationStorage.getChargingStation(req.user.tenantID, transaction.getChargeBoxID());
+      if (transaction.isActive()) {
+        if (!chargingStation) {
+          throw new AppError(
+            Constants.CENTRAL_SERVER,
+            `Charging Station with ID ${transaction.getChargeBoxID()} does not exist`, Constants.HTTP_OBJECT_DOES_NOT_EXIST_ERROR,
+            'TransactionService', 'handleDeleteTransaction', req.user);
+        }
+        const foundConnector = chargingStation.connectors.find(
+          (connector) => connector.connectorId === transaction.getConnectorId());
+        if (foundConnector && transaction.getID() === foundConnector.activeTransactionID) {
+          OCPPUtils.checkAndFreeChargingStationConnector(req.user.tenantID, chargingStation, transaction.getConnectorId());
+          await ChargingStationStorage.saveChargingStation(req.user.tenantID, chargingStation);
+        }
+      }
+      // Delete Transaction
+      await transaction.delete();
+      // Log
+      Logging.logSecurityInfo({
+        tenantID: req.user.tenantID,
+        user: req.user, actionOnUser: (transaction.getUserJson() ? transaction.getUserJson() : null),
+        module: 'TransactionService', method: 'handleDeleteTransaction',
+        message: `Transaction ID '${filteredRequest.ID}' on '${transaction.getChargeBoxID()}'-'${transaction.getConnectorId()}' has been deleted successfully`,
+        action: action, detailedMessages: transaction.getModel()
+      });
+      // Ok
+      res.json(Constants.REST_RESPONSE_SUCCESS);
+      next();
+    } catch (error) {
+      // Log
+      Logging.logActionExceptionMessageAndSendResponse(action, error, req, res, next);
+    }
+  }
+
+  static async handleTransactionSoftStop(action: string, req: Request, res: Response, next: NextFunction) {
+    try {
+      // Filter
+      const filteredRequest = TransactionSecurity.filterTransactionSoftStop(req.body, req.user);
+      // Transaction Id is mandatory
+      if (!filteredRequest.transactionId) {
+        // Not Found!
+        throw new AppError(
+          Constants.CENTRAL_SERVER,
+          'The Transaction\'s ID must be provided', Constants.HTTP_GENERAL_ERROR,
+          'TransactionService', 'handleTransactionSoftStop', req.user);
+      }
+      // Get Transaction
+      const transaction = await TransactionStorage.getTransaction(req.user.tenantID, filteredRequest.transactionId);
+      if (!transaction) {
+        // Not Found!
+        throw new AppError(
+          Constants.CENTRAL_SERVER,
+          `Transaction '${filteredRequest.transactionId}' does not exist`, Constants.HTTP_OBJECT_DOES_NOT_EXIST_ERROR,
+          'TransactionService', 'handleTransactionSoftStop', req.user);
+      }
+      // Check auth
+      if (!Authorizations.canUpdateTransaction(req.user)) {
+        throw new AppAuthError(
+          Constants.ACTION_UPDATE,
+          Constants.ENTITY_TRANSACTION,
+          transaction.getID(),
+          Constants.HTTP_AUTH_ERROR, 'TransactionService', 'handleTransactionSoftStop',
+          req.user);
+      }
+      // Get the Charging Station
+      const chargingStation = await ChargingStationStorage.getChargingStation(req.user.tenantID, transaction.getChargeBoxID());
+      // Found?
+      if (!chargingStation) {
+        // Not Found!
+        throw new AppError(
+          Constants.CENTRAL_SERVER,
+          `Charging Station with ID '${transaction.getChargeBoxID()}' does not exist`, Constants.HTTP_OBJECT_DOES_NOT_EXIST_ERROR,
+          'TransactionService', 'handleTransactionSoftStop', req.user);
+      }
+      // Check User
+      let user: User;
+      if (transaction.getUserID()) {
+        // Get Transaction User
+        user = await UserStorage.getUser(req.user.tenantID, transaction.getUserID());
+        // Check
+        if (!user) {
+          // Not Found!
+          throw new AppError(
+            Constants.CENTRAL_SERVER,
+            `The user with ID '${req.user.id}' does not exist`, Constants.HTTP_OBJECT_DOES_NOT_EXIST_ERROR,
+            'TransactionService', 'handleTransactionSoftStop', req.user);
+        }
+      }
+      // Stop Transaction
+      const result = await new OCPPService().handleStopTransaction(
+        {
+          chargeBoxIdentity: chargingStation.id,
+          tenantID: req.user.tenantID
+        },
+        {
+          transactionId: transaction.getID(),
+          idTag: req.user.tagIDs[0],
+          timestamp: transaction.getLastMeterValue().timestamp,
+          meterStop: transaction.getLastMeterValue().value
+        },
+        true);
+      // Log
+      Logging.logSecurityInfo({
+        tenantID: req.user.tenantID, source: chargingStation.id,
+        user: req.user, actionOnUser: user,
+        module: 'TransactionService', method: 'handleTransactionSoftStop',
+        message: `Transaction ID '${transaction.getID()}' on '${transaction.getChargeBoxID()}'-'${transaction.getConnectorId()}' has been stopped successfully`,
+        action: action, detailedMessages: result
+      });
+      // Ok
+      res.json(Constants.REST_RESPONSE_SUCCESS);
+      next();
+    } catch (error) {
+      // Log
+      Logging.logActionExceptionMessageAndSendResponse(action, error, req, res, next);
+    }
+  }
+
+  static async handleGetChargingStationConsumptionFromTransaction(action: string, req: Request, res: Response, next: NextFunction) {
+    try {
+      // Filter
+      const filteredRequest = TransactionSecurity.filterChargingStationConsumptionFromTransactionRequest(req.query, req.user);
+      // Transaction Id is mandatory
+      if (!filteredRequest.TransactionId) {
+        // Not Found!
+        throw new AppError(
+          Constants.CENTRAL_SERVER,
+          'The Transaction\'s ID must be provided', Constants.HTTP_GENERAL_ERROR,
+          'TransactionService', 'handleGetChargingStationConsumptionFromTransaction', req.user);
+      }
+      // Get Transaction
+      const transaction = await TransactionStorage.getTransaction(req.user.tenantID, filteredRequest.TransactionId);
+      if (!transaction) {
+        // Not Found!
+        throw new AppError(
+          Constants.CENTRAL_SERVER,
+          `Transaction '${filteredRequest.TransactionId}' does not exist`, Constants.HTTP_OBJECT_DOES_NOT_EXIST_ERROR,
+          'TransactionService', 'handleGetChargingStationConsumptionFromTransaction', req.user);
+      }
+      // Check auth
+      if (!Authorizations.canReadTransaction(req.user, transaction)) {
+        throw new AppAuthError(
+          Constants.ACTION_READ,
+          Constants.ENTITY_TRANSACTION,
+          transaction.getID(),
+          Constants.HTTP_AUTH_ERROR, 'TransactionService', 'handleGetChargingStationConsumptionFromTransaction',
+          req.user);
+      }
+      // Check dates
+      if (filteredRequest.StartDateTime && filteredRequest.EndDateTime && moment(filteredRequest.StartDateTime).isAfter(moment(filteredRequest.EndDateTime))) {
+        throw new AppError(
+          Constants.CENTRAL_SERVER,
+          `The requested start date '${new Date(filteredRequest.StartDateTime).toISOString()}' is after the requested end date '${new Date(filteredRequest.StartDateTime).toISOString()}' `, Constants.HTTP_GENERAL_ERROR,
+          'TransactionService', 'handleGetChargingStationConsumptionFromTransaction', req.user);
+      }
+      // Get the consumption
+      let consumptions = await transaction.getConsumptions();
+
+      // Dates provided?
+      const startDateTime = filteredRequest.StartDateTime ? filteredRequest.StartDateTime : Constants.MIN_DATE;
+      const endDateTime = filteredRequest.EndDateTime ? filteredRequest.EndDateTime : Constants.MAX_DATE;
+      // Filter?
+      if (consumptions && (filteredRequest.StartDateTime || filteredRequest.EndDateTime)) {
+        consumptions = consumptions.filter((consumption) =>
+          moment(consumption.getEndedAt()).isBetween(startDateTime, endDateTime, null, '[]'));
+      }
+      // Return the result
+      res.json(TransactionSecurity.filterConsumptionsFromTransactionResponse(transaction, consumptions, req.user));
+      next();
+    } catch (error) {
+      // Log
+      Logging.logActionExceptionMessageAndSendResponse(action, error, req, res, next);
+    }
+  }
+
+  static async handleGetTransaction(action: string, req: Request, res: Response, next: NextFunction) {
+    try {
+      // Filter
+      const filteredRequest = TransactionSecurity.filterTransactionRequest(req.query, req.user);
+      // Charge Box is mandatory
+      if (!filteredRequest.ID) {
+        // Not Found!
+        throw new AppError(
+          Constants.CENTRAL_SERVER,
+          'The Transaction\'s ID must be provided', Constants.HTTP_GENERAL_ERROR,
+          'TransactionService', 'handleRefundTransactions', req.user);
+      }
+      // Get Transaction
+      const transaction = await TransactionStorage.getTransaction(req.user.tenantID, filteredRequest.ID);
+      // Found?
+      if (!transaction) {
+        // Not Found!
+        throw new AppError(
+          Constants.CENTRAL_SERVER,
+          `Transaction '${filteredRequest.ID}' does not exist`, Constants.HTTP_OBJECT_DOES_NOT_EXIST_ERROR,
+          'TransactionService', 'handleGetTransaction', req.user);
+      }
+      // Check auth
+      if (!Authorizations.canReadTransaction(req.user, transaction)) {
+        throw new AppAuthError(
+          Constants.ACTION_READ,
+          Constants.ENTITY_TRANSACTION,
+          transaction.getID(),
+          Constants.HTTP_AUTH_ERROR,
+          'TransactionService', 'handleGetTransaction',
+          req.user);
+      }
+
+      // Return
+      res.json(
+        // Filter
+        TransactionSecurity.filterTransactionResponse(
+          transaction, req.user)
+      );
+      next();
+    } catch (error) {
+      // Log
+      Logging.logActionExceptionMessageAndSendResponse(action, error, req, res, next);
+    }
+  }
+
+  static async handleGetChargingStationTransactions(action: string, req: Request, res: Response, next: NextFunction) {
+    try {
+      // Check auth
+      if (!Authorizations.canListTransactions(req.user)) {
+        throw new AppAuthError(
+          Constants.ACTION_LIST,
+          Constants.ENTITY_TRANSACTION,
+          null,
+          Constants.HTTP_AUTH_ERROR,
+          'TransactionService', 'handleGetChargingStationTransactions',
+          req.user);
+      }
+      // Filter
+      const filteredRequest = TransactionSecurity.filterChargingStationTransactionsRequest(req.query, req.user);
+      // Charge Box is mandatory
+      if (!filteredRequest.ChargeBoxID) {
+        // Not Found!
+        throw new AppError(
+          Constants.CENTRAL_SERVER,
+          'The Charging Station\'s ID must be provided', Constants.HTTP_GENERAL_ERROR,
+          'TransactionService', 'handleGetChargingStationTransactions', req.user);
+      }
+      // Connector Id is mandatory
+      if (!filteredRequest.ConnectorId) {
+        // Not Found!
+        throw new AppError(
+          Constants.CENTRAL_SERVER,
+          'The Connector\'s ID must be provided', Constants.HTTP_GENERAL_ERROR,
+          'TransactionService', 'handleGetChargingStationTransactions', req.user);
+      }
+      // Get Charge Box
+      const chargingStation = await ChargingStationStorage.getChargingStation(req.user.tenantID, filteredRequest.ChargeBoxID);
+      // Found?
+      if (!chargingStation) {
+        // Not Found!
+        throw new AppError(
+          Constants.CENTRAL_SERVER,
+          `Charging Station with ID '${filteredRequest.ChargeBoxID}' does not exist`, Constants.HTTP_OBJECT_DOES_NOT_EXIST_ERROR,
+          'TransactionService', 'handleGetChargingStationTransactions', req.user);
+      }
+      // Set the model
+      const transactions = await TransactionStorage.getTransactions(req.user.tenantID, {
+        chargeBoxID: chargingStation.id, connectorId: filteredRequest.ConnectorId,
+        startDateTime: filteredRequest.StartDateTime, endDateTime: filteredRequest.EndDateTime,
+        withChargeBoxes: true
+      }, Constants.DB_PARAMS_MAX_LIMIT);
+      // Filter
+      TransactionSecurity.filterTransactionsResponse(transactions, req.user);
+      // Return
+      res.json(transactions);
+      next();
+    } catch (error) {
+      // Log
+      Logging.logActionExceptionMessageAndSendResponse(action, error, req, res, next);
+    }
+  }
+
+  static async handleGetTransactionYears(action: string, req: Request, res: Response, next: NextFunction) {
+    try {
+      // Get Transactions
+      const transactionsYears = await TransactionStorage.getTransactionYears(req.user.tenantID);
+      const result: any = {};
+      if (transactionsYears) {
+        result.years = [];
+        result.years.push(new Date().getFullYear());
+      }
+      // Return
+      res.json(transactionsYears);
+      next();
+    } catch (error) {
+      // Log
+      Logging.logActionExceptionMessageAndSendResponse(action, error, req, res, next);
+    }
+  }
+
+  static async handleGetTransactionsActive(action: string, req: Request, res: Response, next: NextFunction) {
+    try {
+      // Check auth
+      if (!Authorizations.canListTransactions(req.user)) {
+        throw new AppAuthError(
+          Constants.ACTION_LIST,
+          Constants.ENTITY_TRANSACTION,
+          null,
+          Constants.HTTP_AUTH_ERROR,
+          'TransactionService', 'handleGetTransactionsActive',
+          req.user);
+      }
+      const filter: any = { stop: { $exists: false } };
+      // Filter
+      const filteredRequest = TransactionSecurity.filterTransactionsActiveRequest(req.query, req.user);
+      if (filteredRequest.ChargeBoxID) {
+        filter.chargeBoxIDs = filteredRequest.ChargeBoxID.split('|');
+      }
+      if (filteredRequest.SiteAreaID) {
+        filter.siteAreaIDs = filteredRequest.SiteAreaID.split('|');
+      }
+      if (filteredRequest.SiteID) {
+        filter.siteID = filteredRequest.SiteID.split('|');
+      }
+      if (filteredRequest.UserID) {
+        filter.userIDs = filteredRequest.UserID.split('|');
+      }
+      if (Authorizations.isBasic(req.user.role)) {
+        filter.userIDs = [req.user.id];
+      }
+      if (Utils.isComponentActiveFromToken(req.user, Constants.COMPONENTS.ORGANIZATION) && Authorizations.isSiteAdmin(req.user)) {
+        filter.siteAdminIDs = Authorizations.getAuthorizedSiteAdminIDs(req.user);
+      }
+      if (filteredRequest.ConnectorId) {
+        filter.connectorId = filteredRequest.ConnectorId;
+      }
+      // Get Transactions
+      const transactions = await TransactionStorage.getTransactions(req.user.tenantID,
+        { ...filter, 'withChargeBoxes': true },
+        { limit: filteredRequest.Limit, skip: filteredRequest.Skip, sort: filteredRequest.Sort, onlyRecordCount: filteredRequest.OnlyRecordCount });
+      // Filter
+      TransactionSecurity.filterTransactionsResponse(transactions, req.user);
+      // Return
+      res.json(transactions);
+      next();
+    } catch (error) {
+      // Log
+      Logging.logActionExceptionMessageAndSendResponse(action, error, req, res, next);
+    }
+  }
+
+  static async handleGetTransactionsCompleted(action: string, req: Request, res: Response, next: NextFunction) {
+    try {
+      // Check auth
+      if (!Authorizations.canListTransactions(req.user)) {
+        throw new AppAuthError(
+          Constants.ACTION_LIST,
+          Constants.ENTITY_TRANSACTION,
+          null,
+          Constants.HTTP_AUTH_ERROR,
+          'TransactionService', 'handleGetTransactionsCompleted',
+          req.user);
+      }
+      const filter: any = { stop: { $exists: true } };
+      // Filter
+      const filteredRequest = TransactionSecurity.filterTransactionsCompletedRequest(req.query, req.user);
+      if (filteredRequest.ChargeBoxID) {
+        filter.chargeBoxIDs = filteredRequest.ChargeBoxID.split('|');
+      }
+      if (filteredRequest.SiteAreaID) {
+        filter.siteAreaIDs = filteredRequest.SiteAreaID.split('|');
+      }
+      if (filteredRequest.SiteID) {
+        filter.siteID = filteredRequest.SiteID.split('|');
+      }
+      if (filteredRequest.UserID) {
+        filter.userIDs = filteredRequest.UserID.split('|');
+      }
+      if (Authorizations.isBasic(req.user.role)) {
+        filter.userIDs = [req.user.id];
+      }
+      if (Utils.isComponentActiveFromToken(req.user, Constants.COMPONENTS.ORGANIZATION) && Authorizations.isSiteAdmin(req.user)) {
+        filter.siteAdminIDs = Authorizations.getAuthorizedSiteAdminIDs(req.user);
+      }
+      if (filteredRequest.StartDateTime) {
+        filter.startDateTime = filteredRequest.StartDateTime;
+      }
+      if (filteredRequest.EndDateTime) {
+        filter.endDateTime = filteredRequest.EndDateTime;
+      }
+      if (filteredRequest.Type) {
+        filter.refundType = filteredRequest.Type.split('|');
+      }
+      if (filteredRequest.MinimalPrice) {
+        filter.minimalPrice = filteredRequest.MinimalPrice;
+      }
+      if (filteredRequest.Statistics) {
+        filter.statistics = filteredRequest.Statistics;
+      }
+      const transactions = await TransactionStorage.getTransactions(req.user.tenantID,
+        {
+          ...filter,
+          'search': filteredRequest.Search
+        },
+        { limit: filteredRequest.Limit, skip: filteredRequest.Skip, sort: filteredRequest.Sort, onlyRecordCount: filteredRequest.OnlyRecordCount });
+      // Filter
+      TransactionSecurity.filterTransactionsResponse(transactions, req.user);
+      // Return
+      res.json(transactions);
+      next();
+    } catch (error) {
+      // Log
+      Logging.logActionExceptionMessageAndSendResponse(action, error, req, res, next);
+    }
+  }
+
+  static async handleGetTransactionsExport(action: string, req: Request, res: Response, next: NextFunction) {
+    try {
+      // Check auth
+      if (!Authorizations.canListTransactions(req.user)) {
+        throw new AppAuthError(
+          Constants.ACTION_LIST,
+          Constants.ENTITY_TRANSACTIONS,
+          null,
+          Constants.HTTP_AUTH_ERROR,
+          'TransactionService', 'handleGetTransactionsExport',
+          req.user);
+      }
+      const filter: any = { stop: { $exists: true } };
+      // Filter
+      const filteredRequest = TransactionSecurity.filterTransactionsCompletedRequest(req.query, req.user);
+      if (filteredRequest.ChargeBoxID) {
+        filter.chargeBoxIDs = filteredRequest.ChargeBoxID.split('|');
+      }
+      if (filteredRequest.SiteAreaID) {
+        filter.siteAreaIDs = filteredRequest.SiteAreaID.split('|');
+      }
+      if (filteredRequest.SiteID) {
+        filter.siteID = filteredRequest.SiteID.split('|');
+      }
+      if (filteredRequest.UserID) {
+        filter.userIDs = filteredRequest.UserID.split('|');
+      }
+      if (Authorizations.isBasic(req.user.role)) {
+        filter.userIDs = [req.user.id];
+      }
+      if (Utils.isComponentActiveFromToken(req.user, Constants.COMPONENTS.ORGANIZATION) && Authorizations.isSiteAdmin(req.user)) {
+        filter.siteAdminIDs = Authorizations.getAuthorizedSiteAdminIDs(req.user);
+      }
+      // Date
+      if (filteredRequest.StartDateTime) {
+        filter.startDateTime = filteredRequest.StartDateTime;
+      }
+      if (filteredRequest.EndDateTime) {
+        filter.endDateTime = filteredRequest.EndDateTime;
+      }
+      if (filteredRequest.Type) {
+        filter.type = filteredRequest.Type;
+      }
+      const transactions = await TransactionStorage.getTransactions(req.user.tenantID,
+        { ...filter, 'search': filteredRequest.Search, 'siteID': filter.siteID },
+        { limit: filteredRequest.Limit, skip: filteredRequest.Skip, sort: filteredRequest.Sort, onlyRecordCount: filteredRequest.OnlyRecordCount });
+      // Filter
+      TransactionSecurity.filterTransactionsResponse(transactions, req.user);
+      // Hash userId and tagId for confidentiality purposes
+      for (const transaction of transactions.result) {
+        if (transaction.user) {
+          transaction.user.id = transaction.user ? Cypher.hash(transaction.user.id) : '';
+        }
+        transaction.tagID = transaction.tagID ? Cypher.hash(transaction.tagID) : '';
+      }
+
+      const filename = 'transactions_export.csv';
+      fs.writeFile(filename, TransactionService.convertToCSV(transactions.result), (err) => {
+        if (err) {
+          throw err;
+        }
+        res.download(filename, (err2) => {
+          if (err2) {
+            throw err2;
+          }
+          fs.unlink(filename, (err3) => {
+            if (err3) {
+              throw err3;
+            }
+          });
+        });
+      });
+    } catch (error) {
+      // Log
+      Logging.logActionExceptionMessageAndSendResponse(action, error, req, res, next);
     }
 
     const tenant = await TenantStorage.getTenant(req.user.tenantID);
@@ -91,14 +715,42 @@
           Constants.HTTP_AUTH_ERROR, 'TransactionService', 'handleRefundTransactions',
           req.user);
       }
-      transactionsToRefund.push(transaction);
-    }
-    if (transactionsToRefund.length === 0) {
-      res.json({
-        ...Constants.REST_RESPONSE_SUCCESS,
-        inSuccess: 0,
-        inError: filteredRequest.transactionIds.length
-      });
+      const filter: any = { stop: { $exists: true } };
+      // Filter
+      const filteredRequest = TransactionSecurity.filterTransactionsInErrorRequest(req.query);
+      if (filteredRequest.ChargeBoxID) {
+        filter.chargeBoxIDs = filteredRequest.ChargeBoxID.split('|');
+      }
+      if (filteredRequest.SiteAreaID) {
+        filter.siteAreaIDs = filteredRequest.SiteAreaID.split('|');
+      }
+      if (filteredRequest.SiteID) {
+        filter.siteID = filteredRequest.SiteID.split('|');
+      }
+      if (filteredRequest.UserID) {
+        filter.userIDs = filteredRequest.UserID.split('|');
+      }
+      if (Utils.isComponentActiveFromToken(req.user, Constants.COMPONENTS.ORGANIZATION) && Authorizations.isSiteAdmin(req.user)) {
+        filter.siteAdminIDs = Authorizations.getAuthorizedSiteAdminIDs(req.user);
+      }
+      // Date
+      if (filteredRequest.StartDateTime) {
+        filter.startDateTime = filteredRequest.StartDateTime;
+      }
+      if (filteredRequest.EndDateTime) {
+        filter.endDateTime = filteredRequest.EndDateTime;
+      }
+      if (filteredRequest.ErrorType) {
+        filter.errorType = filteredRequest.ErrorType.split('|');
+      }
+      // Site Area
+      const transactions = await TransactionStorage.getTransactionsInError(req.user.tenantID,
+        { ...filter, 'search': filteredRequest.Search, 'siteID': filter.siteID },
+        { limit: filteredRequest.Limit, skip: filteredRequest.Skip, sort: filteredRequest.Sort, onlyRecordCount: filteredRequest.OnlyRecordCount });
+      // Filter
+      TransactionSecurity.filterTransactionsResponse(transactions, req.user);
+      // Return
+      res.json(transactions);
       next();
       return;
     }
@@ -331,7 +983,6 @@
     next();
   }
 
-<<<<<<< HEAD
   public static async handleGetTransactionYears(action: string, req: Request, res: Response, next: NextFunction): Promise<void> {
     // Get Transactions
     const transactionsYears = await TransactionStorage.getTransactionYears(req.user.tenantID);
@@ -367,56 +1018,6 @@
     }
     if (filteredRequest.SiteID) {
       filter.siteID = filteredRequest.SiteID.split('|');
-=======
-  static async handleGetTransactionsActive(action: string, req: Request, res: Response, next: NextFunction) {
-    try {
-      // Check auth
-      if (!Authorizations.canListTransactions(req.user)) {
-        throw new AppAuthError(
-          Constants.ACTION_LIST,
-          Constants.ENTITY_TRANSACTION,
-          null,
-          Constants.HTTP_AUTH_ERROR,
-          'TransactionService', 'handleGetTransactionsActive',
-          req.user);
-      }
-      const filter: any = { stop: { $exists: false } };
-      // Filter
-      const filteredRequest = TransactionSecurity.filterTransactionsActiveRequest(req.query, req.user);
-      if (filteredRequest.ChargeBoxID) {
-        filter.chargeBoxIDs = filteredRequest.ChargeBoxID.split('|');
-      }
-      if (filteredRequest.SiteAreaID) {
-        filter.siteAreaIDs = filteredRequest.SiteAreaID.split('|');
-      }
-      if (filteredRequest.SiteID) {
-        filter.siteID = filteredRequest.SiteID.split('|');
-      }
-      if (filteredRequest.UserID) {
-        filter.userIDs = filteredRequest.UserID.split('|');
-      }
-      if (Authorizations.isBasic(req.user.role)) {
-        filter.userIDs = [req.user.id];
-      }
-      if (Utils.isComponentActiveFromToken(req.user, Constants.COMPONENTS.ORGANIZATION) && Authorizations.isSiteAdmin(req.user)) {
-        filter.siteAdminIDs = Authorizations.getAuthorizedSiteAdminIDs(req.user);
-      }
-      if (filteredRequest.ConnectorId) {
-        filter.connectorId = filteredRequest.ConnectorId;
-      }
-      // Get Transactions
-      const transactions = await TransactionStorage.getTransactions(req.user.tenantID,
-        { ...filter, 'withChargeBoxes': true },
-        { limit: filteredRequest.Limit, skip: filteredRequest.Skip, sort: filteredRequest.Sort, onlyRecordCount: filteredRequest.OnlyRecordCount });
-      // Filter
-      TransactionSecurity.filterTransactionsResponse(transactions, req.user);
-      // Return
-      res.json(transactions);
-      next();
-    } catch (error) {
-      // Log
-      Logging.logActionExceptionMessageAndSendResponse(action, error, req, res, next);
->>>>>>> 55f5204b
     }
     if (filteredRequest.UserID) {
       filter.userIDs = filteredRequest.UserID.split('|');
@@ -438,7 +1039,6 @@
     next();
   }
 
-<<<<<<< HEAD
   public static async handleGetTransactionsCompleted(action: string, req: Request, res: Response, next: NextFunction): Promise<void> {
     // Check auth
     if (!Authorizations.canListTransactions(req.user)) {
@@ -482,70 +1082,6 @@
     }
     if (filteredRequest.Statistics) {
       filter.statistics = filteredRequest.Statistics;
-=======
-  static async handleGetTransactionsCompleted(action: string, req: Request, res: Response, next: NextFunction) {
-    try {
-      // Check auth
-      if (!Authorizations.canListTransactions(req.user)) {
-        throw new AppAuthError(
-          Constants.ACTION_LIST,
-          Constants.ENTITY_TRANSACTION,
-          null,
-          Constants.HTTP_AUTH_ERROR,
-          'TransactionService', 'handleGetTransactionsCompleted',
-          req.user);
-      }
-      const filter: any = { stop: { $exists: true } };
-      // Filter
-      const filteredRequest = TransactionSecurity.filterTransactionsCompletedRequest(req.query, req.user);
-      if (filteredRequest.ChargeBoxID) {
-        filter.chargeBoxIDs = filteredRequest.ChargeBoxID.split('|');
-      }
-      if (filteredRequest.SiteAreaID) {
-        filter.siteAreaIDs = filteredRequest.SiteAreaID.split('|');
-      }
-      if (filteredRequest.SiteID) {
-        filter.siteID = filteredRequest.SiteID.split('|');
-      }
-      if (filteredRequest.UserID) {
-        filter.userIDs = filteredRequest.UserID.split('|');
-      }
-      if (Authorizations.isBasic(req.user.role)) {
-        filter.userIDs = [req.user.id];
-      }
-      if (Utils.isComponentActiveFromToken(req.user, Constants.COMPONENTS.ORGANIZATION) && Authorizations.isSiteAdmin(req.user)) {
-        filter.siteAdminIDs = Authorizations.getAuthorizedSiteAdminIDs(req.user);
-      }
-      if (filteredRequest.StartDateTime) {
-        filter.startDateTime = filteredRequest.StartDateTime;
-      }
-      if (filteredRequest.EndDateTime) {
-        filter.endDateTime = filteredRequest.EndDateTime;
-      }
-      if (filteredRequest.Type) {
-        filter.refundType = filteredRequest.Type.split('|');
-      }
-      if (filteredRequest.MinimalPrice) {
-        filter.minimalPrice = filteredRequest.MinimalPrice;
-      }
-      if (filteredRequest.Statistics) {
-        filter.statistics = filteredRequest.Statistics;
-      }
-      const transactions = await TransactionStorage.getTransactions(req.user.tenantID,
-        {
-          ...filter,
-          'search': filteredRequest.Search
-        },
-        { limit: filteredRequest.Limit, skip: filteredRequest.Skip, sort: filteredRequest.Sort, onlyRecordCount: filteredRequest.OnlyRecordCount });
-      // Filter
-      TransactionSecurity.filterTransactionsResponse(transactions, req.user);
-      // Return
-      res.json(transactions);
-      next();
-    } catch (error) {
-      // Log
-      Logging.logActionExceptionMessageAndSendResponse(action, error, req, res, next);
->>>>>>> 55f5204b
     }
     const transactions = await TransactionStorage.getTransactions(req.user.tenantID,
       {
@@ -561,7 +1097,6 @@
     next();
   }
 
-<<<<<<< HEAD
   public static async handleGetTransactionsExport(action: string, req: Request, res: Response, next: NextFunction): Promise<void> {
     // Check auth
     if (!Authorizations.canListTransactions(req.user)) {
@@ -613,63 +1148,6 @@
       }
       transaction.tagID = transaction.tagID ? Cypher.hash(transaction.tagID) : '';
     }
-=======
-  static async handleGetTransactionsExport(action: string, req: Request, res: Response, next: NextFunction) {
-    try {
-      // Check auth
-      if (!Authorizations.canListTransactions(req.user)) {
-        throw new AppAuthError(
-          Constants.ACTION_LIST,
-          Constants.ENTITY_TRANSACTIONS,
-          null,
-          Constants.HTTP_AUTH_ERROR,
-          'TransactionService', 'handleGetTransactionsExport',
-          req.user);
-      }
-      const filter: any = { stop: { $exists: true } };
-      // Filter
-      const filteredRequest = TransactionSecurity.filterTransactionsCompletedRequest(req.query, req.user);
-      if (filteredRequest.ChargeBoxID) {
-        filter.chargeBoxIDs = filteredRequest.ChargeBoxID.split('|');
-      }
-      if (filteredRequest.SiteAreaID) {
-        filter.siteAreaIDs = filteredRequest.SiteAreaID.split('|');
-      }
-      if (filteredRequest.SiteID) {
-        filter.siteID = filteredRequest.SiteID.split('|');
-      }
-      if (filteredRequest.UserID) {
-        filter.userIDs = filteredRequest.UserID.split('|');
-      }
-      if (Authorizations.isBasic(req.user.role)) {
-        filter.userIDs = [req.user.id];
-      }
-      if (Utils.isComponentActiveFromToken(req.user, Constants.COMPONENTS.ORGANIZATION) && Authorizations.isSiteAdmin(req.user)) {
-        filter.siteAdminIDs = Authorizations.getAuthorizedSiteAdminIDs(req.user);
-      }
-      // Date
-      if (filteredRequest.StartDateTime) {
-        filter.startDateTime = filteredRequest.StartDateTime;
-      }
-      if (filteredRequest.EndDateTime) {
-        filter.endDateTime = filteredRequest.EndDateTime;
-      }
-      if (filteredRequest.Type) {
-        filter.type = filteredRequest.Type;
-      }
-      const transactions = await TransactionStorage.getTransactions(req.user.tenantID,
-        { ...filter, 'search': filteredRequest.Search, 'siteID': filter.siteID },
-        { limit: filteredRequest.Limit, skip: filteredRequest.Skip, sort: filteredRequest.Sort, onlyRecordCount: filteredRequest.OnlyRecordCount });
-      // Filter
-      TransactionSecurity.filterTransactionsResponse(transactions, req.user);
-      // Hash userId and tagId for confidentiality purposes
-      for (const transaction of transactions.result) {
-        if (transaction.user) {
-          transaction.user.id = transaction.user ? Cypher.hash(transaction.user.id) : '';
-        }
-        transaction.tagID = transaction.tagID ? Cypher.hash(transaction.tagID) : '';
-      }
->>>>>>> 55f5204b
 
     const filename = 'transactions_export.csv';
     fs.writeFile(filename, TransactionService.convertToCSV(transactions.result), (err) => {
@@ -689,7 +1167,6 @@
     });
   }
 
-<<<<<<< HEAD
   public static async handleGetTransactionsInError(action: string, req: Request, res: Response, next: NextFunction): Promise<void> {
     // Check auth
     if (!Authorizations.canListTransactionsInError(req.user)) {
@@ -727,60 +1204,6 @@
       filter.errorType = filteredRequest.ErrorType.split('|');
     } else {
       filter.errorType = ['negative_inactivity', 'average_consumption_greater_than_connector_capacity', 'no_consumption'];
-=======
-  static async handleGetTransactionsInError(action: string, req: Request, res: Response, next: NextFunction) {
-    try {
-      // Check auth
-      if (!Authorizations.canListTransactionsInError(req.user)) {
-        throw new AppAuthError(
-          Constants.ACTION_LIST,
-          Constants.ENTITY_TRANSACTION,
-          null,
-          Constants.HTTP_AUTH_ERROR,
-          'TransactionService', 'handleGetTransactionsInError',
-          req.user);
-      }
-      const filter: any = { stop: { $exists: true } };
-      // Filter
-      const filteredRequest = TransactionSecurity.filterTransactionsInErrorRequest(req.query);
-      if (filteredRequest.ChargeBoxID) {
-        filter.chargeBoxIDs = filteredRequest.ChargeBoxID.split('|');
-      }
-      if (filteredRequest.SiteAreaID) {
-        filter.siteAreaIDs = filteredRequest.SiteAreaID.split('|');
-      }
-      if (filteredRequest.SiteID) {
-        filter.siteID = filteredRequest.SiteID.split('|');
-      }
-      if (filteredRequest.UserID) {
-        filter.userIDs = filteredRequest.UserID.split('|');
-      }
-      if (Utils.isComponentActiveFromToken(req.user, Constants.COMPONENTS.ORGANIZATION) && Authorizations.isSiteAdmin(req.user)) {
-        filter.siteAdminIDs = Authorizations.getAuthorizedSiteAdminIDs(req.user);
-      }
-      // Date
-      if (filteredRequest.StartDateTime) {
-        filter.startDateTime = filteredRequest.StartDateTime;
-      }
-      if (filteredRequest.EndDateTime) {
-        filter.endDateTime = filteredRequest.EndDateTime;
-      }
-      if (filteredRequest.ErrorType) {
-        filter.errorType = filteredRequest.ErrorType.split('|');
-      }
-      // Site Area
-      const transactions = await TransactionStorage.getTransactionsInError(req.user.tenantID,
-        { ...filter, 'search': filteredRequest.Search, 'siteID': filter.siteID },
-        { limit: filteredRequest.Limit, skip: filteredRequest.Skip, sort: filteredRequest.Sort, onlyRecordCount: filteredRequest.OnlyRecordCount });
-      // Filter
-      TransactionSecurity.filterTransactionsResponse(transactions, req.user);
-      // Return
-      res.json(transactions);
-      next();
-    } catch (error) {
-      // Log
-      Logging.logActionExceptionMessageAndSendResponse(action, error, req, res, next);
->>>>>>> 55f5204b
     }
     // Site Area
     const transactions = await TransactionStorage.getTransactions(req.user.tenantID,
