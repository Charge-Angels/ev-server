import { NextFunction, Request, Response } from 'express';
import fs from 'fs';
import moment from 'moment';
import AppAuthError from '../../../exception/AppAuthError';
import AppError from '../../../exception/AppError';
import Authorizations from '../../../authorization/Authorizations';
import ChargingStationStorage from '../../../storage/mongodb/ChargingStationStorage';
import ConcurConnector from '../../../integration/refund/ConcurConnector';
import Constants from '../../../utils/Constants';
import Cypher from '../../../utils/Cypher';
import Logging from '../../../utils/Logging';
import OCPPService from '../../../server/ocpp/services/OCPPService';
import OCPPUtils from '../../ocpp/utils/OCPPUtils';
import SettingStorage from '../../../storage/mongodb/SettingStorage';
import SynchronizeRefundTransactionsTask from '../../../scheduler/tasks/SynchronizeRefundTransactionsTask';
import TransactionSecurity from './security/TransactionSecurity';
import TransactionStorage from '../../../storage/mongodb/TransactionStorage';
import User from '../../../types/User';
import UserStorage from '../../../storage/mongodb/UserStorage';
<<<<<<< HEAD
=======
import ChargingStationStorage from '../../../storage/mongodb/ChargingStationStorage';
import TenantStorage from '../../../storage/mongodb/TenantStorage';
import OCPPUtils from '../../ocpp/utils/OCPPUtils';
>>>>>>> 60e6729b

export default class TransactionService {
  static async handleSynchronizeRefundedTransactions(action: string, req: Request, res: Response, next: NextFunction) {
    try {
      if (!Authorizations.isAdmin(req.user.role)) {
        // Not Authorized!
        throw new AppAuthError(
          Constants.ACTION_UPDATE,
          Constants.ENTITY_TRANSACTION,
          null,
          Constants.HTTP_AUTH_ERROR, 'TransactionService', 'handleSynchronizeRefundedTransactions',
          req.user);
      }

      const tenant = await TenantStorage.getTenant(req.user.tenantID);
      const task = new SynchronizeRefundTransactionsTask();
      await task.processTenant(tenant, null);

      const response: any = {
        ...Constants.REST_RESPONSE_SUCCESS,
      };
      res.json(response);
      next();
    } catch (error) {
      Logging.logActionExceptionMessageAndSendResponse(action, error, req, res, next);
    }
  }

  static async handleRefundTransactions(action: string, req: Request, res: Response, next: NextFunction) {
    try {
      // Filter
      const filteredRequest = TransactionSecurity.filterTransactionsRefund(req.body, req.user);
      if (!filteredRequest.transactionIds) {
        // Not Found!
        throw new AppError(
          Constants.CENTRAL_SERVER,
          'Transaction IDs must be provided', Constants.HTTP_GENERAL_ERROR,
          'TransactionService', 'handleRefundTransactions', req.user);
      }
      const transactionsToRefund = [];
      for (const transactionId of filteredRequest.transactionIds) {
        const transaction = await TransactionStorage.getTransaction(req.user.tenantID, transactionId);
        if (!transaction) {
          Logging.logError({
            tenantID: req.user.tenantID,
            user: req.user, actionOnUser: (transaction.getUserJson() ? transaction.getUserJson() : null),
            module: 'TransactionService', method: 'handleRefundTransactions',
            message: `Transaction '${transaction.getID()}' does not exist`,
            action: action, detailedMessages: transaction.getModel()
          });
          continue;
        }
        if (transaction.isRefunded()) {
          Logging.logError({
            tenantID: req.user.tenantID,
            user: req.user, actionOnUser: (transaction.getUserJson() ? transaction.getUserJson() : null),
            module: 'TransactionService', method: 'handleRefundTransactions',
            message: `Transaction '${transaction.getID()}' is already refunded`,
            action: action, detailedMessages: transaction.getModel()
          });
          continue;
        }
        // Check auth
        if (!Authorizations.canRefundTransaction(req.user, transaction)) {
          // Not Authorized!
          throw new AppAuthError(
            Constants.ACTION_REFUND_TRANSACTION,
            Constants.ENTITY_TRANSACTION,
            transaction.getID(),
            Constants.HTTP_AUTH_ERROR, 'TransactionService', 'handleRefundTransactions',
            req.user);
        }
        transactionsToRefund.push(transaction);
      }
      if (transactionsToRefund.length === 0) {
        res.json({
          ...Constants.REST_RESPONSE_SUCCESS,
          inSuccess: 0,
          inError: filteredRequest.transactionIds.length
        });
        next();
        return;
      }
      // Get Transaction User
      const user = await UserStorage.getUser(req.user.tenantID, req.user.id);
      // Check
      if (!user) {
        // Not Found!
        throw new AppError(
          Constants.CENTRAL_SERVER,
          `The user with ID '${req.user.id}' does not exist`, Constants.HTTP_OBJECT_DOES_NOT_EXIST_ERROR,
          'TransactionService', 'handleRefundTransactions', req.user);
      }
      if (!transactionsToRefund.every((tr) => tr.getUserID() === req.user.id)) {
        throw new AppError(
          Constants.CENTRAL_SERVER,
          `The user with ID '${req.user.id}' cannot refund another user's transaction`,
          Constants.HTTP_REFUND_SESSION_OTHER_USER_ERROR,
          'TransactionService', 'handleRefundTransactions', req.user);
      }
      let setting = await SettingStorage.getSettingByIdentifier(req.user.tenantID, 'refund');
      setting = setting.getContent()['concur'];
      const connector = new ConcurConnector(req.user.tenantID, setting);
      const refundedTransactions = await connector.refund(user.id, transactionsToRefund);
      // // Transfer it to the Revenue Cloud
      // pragma await Utils.pushTransactionToRevenueCloud(action, transaction, req.user, transaction.getUserJson());

      const response: any = {
        ...Constants.REST_RESPONSE_SUCCESS,
        inSuccess: refundedTransactions.length
      };
      const notRefundedTransactions = transactionsToRefund.length - refundedTransactions.length;
      if (notRefundedTransactions > 0) {
        response.inError = notRefundedTransactions;
      }
      res.json(response);
      next();
    } catch (error) {
      // Log
      Logging.logActionExceptionMessageAndSendResponse(action, error, req, res, next);
    }
  }

  static async handleDeleteTransaction(action: string, req: Request, res: Response, next: NextFunction) {
    try {
      // Filter
      const filteredRequest = TransactionSecurity.filterTransactionDelete(req.query, req.user);
      // Transaction Id is mandatory
      if (!filteredRequest.ID) {
        // Not Found!
        throw new AppError(
          Constants.CENTRAL_SERVER,
          'The Transaction\'s ID must be provided', Constants.HTTP_GENERAL_ERROR,
          'TransactionService', 'handleDeleteTransaction', req.user);
      }
      // Get Transaction
      const transaction = await TransactionStorage.getTransaction(req.user.tenantID, filteredRequest.ID);
      // Found?
      if (!transaction) {
        // Not Found!
        throw new AppError(
          Constants.CENTRAL_SERVER,
          `Transaction '${filteredRequest.ID}' does not exist`, Constants.HTTP_OBJECT_DOES_NOT_EXIST_ERROR,
          'TransactionService', 'handleDeleteTransaction', req.user);
      }
      // Check auth
      if (!Authorizations.canDeleteTransaction(req.user)) {
        // Not Authorized!
        throw new AppAuthError(
          Constants.ACTION_DELETE,
          Constants.ENTITY_TRANSACTION,
          transaction.getID(),
          Constants.HTTP_AUTH_ERROR, 'TransactionService', 'handleDeleteTransaction',
          req.user);
      }
      const chargingStation = await ChargingStationStorage.getChargingStation(req.user.tenantID, transaction.getChargeBoxID());
      if (transaction.isActive()) {
        if (!chargingStation) {
          throw new AppError(
            Constants.CENTRAL_SERVER,
            `Charging Station with ID ${transaction.getChargeBoxID()} does not exist`, Constants.HTTP_OBJECT_DOES_NOT_EXIST_ERROR,
            'TransactionService', 'handleDeleteTransaction', req.user);
        }
<<<<<<< HEAD
        const foundConnector = chargingStation.connectors.find((connector) => connector.connectorId === transaction.getConnectorId());
=======
        const foundConnector = chargingStation.connectors.find(
          (connector) => connector.connectorId === transaction.getConnectorId());
>>>>>>> 60e6729b
        if (foundConnector && transaction.getID() === foundConnector.activeTransactionID) {
          OCPPUtils.checkAndFreeChargingStationConnector(req.user.tenantID, chargingStation, transaction.getConnectorId());
          await ChargingStationStorage.saveChargingStation(req.user.tenantID, chargingStation);
        }
      }
      // Delete Transaction
      await transaction.delete();
      // Log
      Logging.logSecurityInfo({
        tenantID: req.user.tenantID,
        user: req.user, actionOnUser: (transaction.getUserJson() ? transaction.getUserJson() : null),
        module: 'TransactionService', method: 'handleDeleteTransaction',
        message: `Transaction ID '${filteredRequest.ID}' on '${transaction.getChargeBoxID()}'-'${transaction.getConnectorId()}' has been deleted successfully`,
        action: action, detailedMessages: transaction.getModel()
      });
      // Ok
      res.json(Constants.REST_RESPONSE_SUCCESS);
      next();
    } catch (error) {
      // Log
      Logging.logActionExceptionMessageAndSendResponse(action, error, req, res, next);
    }
  }

  static async handleTransactionSoftStop(action: string, req: Request, res: Response, next: NextFunction) {
    try {
      // Filter
      const filteredRequest = TransactionSecurity.filterTransactionSoftStop(req.body, req.user);
      // Transaction Id is mandatory
      if (!filteredRequest.transactionId) {
        // Not Found!
        throw new AppError(
          Constants.CENTRAL_SERVER,
          'The Transaction\'s ID must be provided', Constants.HTTP_GENERAL_ERROR,
          'TransactionService', 'handleTransactionSoftStop', req.user);
      }
      // Get Transaction
      const transaction = await TransactionStorage.getTransaction(req.user.tenantID, filteredRequest.transactionId);
      if (!transaction) {
        // Not Found!
        throw new AppError(
          Constants.CENTRAL_SERVER,
          `Transaction '${filteredRequest.transactionId}' does not exist`, Constants.HTTP_OBJECT_DOES_NOT_EXIST_ERROR,
          'TransactionService', 'handleTransactionSoftStop', req.user);
      }
      // Check auth
      if (!Authorizations.canUpdateTransaction(req.user)) {
        // Not Authorized!
        throw new AppAuthError(
          Constants.ACTION_UPDATE,
          Constants.ENTITY_TRANSACTION,
          transaction.getID(),
          Constants.HTTP_AUTH_ERROR, 'TransactionService', 'handleTransactionSoftStop',
          req.user);
      }
      // Get the Charging Station
      const chargingStation = await ChargingStationStorage.getChargingStation(req.user.tenantID, transaction.getChargeBoxID());
      // Found?
      if (!chargingStation) {
        // Not Found!
        throw new AppError(
          Constants.CENTRAL_SERVER,
          `Charging Station with ID '${transaction.getChargeBoxID()}' does not exist`, Constants.HTTP_OBJECT_DOES_NOT_EXIST_ERROR,
          'TransactionService', 'handleTransactionSoftStop', req.user);
      }
      // Check User
      let user: User;
      if (transaction.getUserID()) {
        // Get Transaction User
        user = await UserStorage.getUser(req.user.tenantID, transaction.getUserID());
        // Check
        if (!user) {
          // Not Found!
          throw new AppError(
            Constants.CENTRAL_SERVER,
            `The user with ID '${req.user.id}' does not exist`, Constants.HTTP_OBJECT_DOES_NOT_EXIST_ERROR,
            'TransactionService', 'handleTransactionSoftStop', req.user);
        }
      }
      // Stop Transaction
      const result = await new OCPPService().handleStopTransaction(
        {
          chargeBoxIdentity: chargingStation.id,
          tenantID: req.user.tenantID
        },
        {
          transactionId: transaction.getID(),
          idTag: req.user.tagIDs[0],
          timestamp: transaction.getLastMeterValue().timestamp,
          meterStop: transaction.getLastMeterValue().value
        },
        true);
      // Log
      Logging.logSecurityInfo({
        tenantID: req.user.tenantID, source: chargingStation.id,
        user: req.user, actionOnUser: user,
        module: 'TransactionService', method: 'handleTransactionSoftStop',
        message: `Transaction ID '${transaction.getID()}' on '${transaction.getChargeBoxID()}'-'${transaction.getConnectorId()}' has been stopped successfully`,
        action: action, detailedMessages: result
      });
      // Ok
      res.json(Constants.REST_RESPONSE_SUCCESS);
      next();
    } catch (error) {
      // Log
      Logging.logActionExceptionMessageAndSendResponse(action, error, req, res, next);
    }
  }

  static async handleGetChargingStationConsumptionFromTransaction(action: string, req: Request, res: Response, next: NextFunction) {
    try {
      // Filter
      const filteredRequest = TransactionSecurity.filterChargingStationConsumptionFromTransactionRequest(req.query, req.user);
      // Transaction Id is mandatory
      if (!filteredRequest.TransactionId) {
        // Not Found!
        throw new AppError(
          Constants.CENTRAL_SERVER,
          'The Transaction\'s ID must be provided', Constants.HTTP_GENERAL_ERROR,
          'TransactionService', 'handleGetChargingStationConsumptionFromTransaction', req.user);
      }
      // Get Transaction
      const transaction = await TransactionStorage.getTransaction(req.user.tenantID, filteredRequest.TransactionId);
      if (!transaction) {
        // Not Found!
        throw new AppError(
          Constants.CENTRAL_SERVER,
          `Transaction '${filteredRequest.TransactionId}' does not exist`, Constants.HTTP_OBJECT_DOES_NOT_EXIST_ERROR,
          'TransactionService', 'handleGetChargingStationConsumptionFromTransaction', req.user);
      }
      // Check auth
      if (!Authorizations.canReadTransaction(req.user, transaction)) {
        // Not Authorized!
        throw new AppAuthError(
          Constants.ACTION_READ,
          Constants.ENTITY_TRANSACTION,
          transaction.getID(),
          Constants.HTTP_AUTH_ERROR, 'TransactionService', 'handleGetChargingStationConsumptionFromTransaction',
          req.user);
      }
      // Check dates
      if (filteredRequest.StartDateTime && filteredRequest.EndDateTime && moment(filteredRequest.StartDateTime).isAfter(moment(filteredRequest.EndDateTime))) {
        throw new AppError(
          Constants.CENTRAL_SERVER,
          `The requested start date '${new Date(filteredRequest.StartDateTime).toISOString()}' is after the requested end date '${new Date(filteredRequest.StartDateTime).toISOString()}' `, Constants.HTTP_GENERAL_ERROR,
          'TransactionService', 'handleGetChargingStationConsumptionFromTransaction', req.user);
      }
      // Get the consumption
      let consumptions = await transaction.getConsumptions();

      // Dates provided?
      const startDateTime = filteredRequest.StartDateTime ? filteredRequest.StartDateTime : Constants.MIN_DATE;
      const endDateTime = filteredRequest.EndDateTime ? filteredRequest.EndDateTime : Constants.MAX_DATE;
      // Filter?
      if (consumptions && (filteredRequest.StartDateTime || filteredRequest.EndDateTime)) {
        consumptions = consumptions.filter((consumption) =>
          moment(consumption.getEndedAt()).isBetween(startDateTime, endDateTime, null, '[]'));
      }
      // Return the result
      res.json(TransactionSecurity.filterConsumptionsFromTransactionResponse(transaction, consumptions, req.user));
      next();
    } catch (error) {
      // Log
      Logging.logActionExceptionMessageAndSendResponse(action, error, req, res, next);
    }
  }

  static async handleGetTransaction(action: string, req: Request, res: Response, next: NextFunction) {
    try {
      // Filter
      const filteredRequest = TransactionSecurity.filterTransactionRequest(req.query, req.user);
      // Charge Box is mandatory
      if (!filteredRequest.ID) {
        // Not Found!
        throw new AppError(
          Constants.CENTRAL_SERVER,
          'The Transaction\'s ID must be provided', Constants.HTTP_GENERAL_ERROR,
          'TransactionService', 'handleRefundTransactions', req.user);
      }
      // Get Transaction
      const transaction = await TransactionStorage.getTransaction(req.user.tenantID, filteredRequest.ID);
      // Found?
      if (!transaction) {
        // Not Found!
        throw new AppError(
          Constants.CENTRAL_SERVER,
          `Transaction '${filteredRequest.ID}' does not exist`, Constants.HTTP_OBJECT_DOES_NOT_EXIST_ERROR,
          'TransactionService', 'handleGetTransaction', req.user);
      }
      // Check auth
      if (!Authorizations.canReadTransaction(req.user, transaction)) {
        // Not Authorized!
        throw new AppAuthError(
          Constants.ACTION_READ,
          Constants.ENTITY_TRANSACTION,
          transaction.getID(),
          Constants.HTTP_AUTH_ERROR,
          'TransactionService', 'handleGetTransaction',
          req.user);
      }

      // Return
      res.json(
        // Filter
        TransactionSecurity.filterTransactionResponse(
          transaction, req.user)
      );
      next();
    } catch (error) {
      // Log
      Logging.logActionExceptionMessageAndSendResponse(action, error, req, res, next);
    }
  }

  static async handleGetChargingStationTransactions(action: string, req: Request, res: Response, next: NextFunction) {
    try {
      // Check auth
      if (!Authorizations.canListTransactions(req.user)) {
        // Not Authorized!
        throw new AppAuthError(
          Constants.ACTION_LIST,
          Constants.ENTITY_TRANSACTION,
          null,
          Constants.HTTP_AUTH_ERROR,
          'TransactionService', 'handleGetChargingStationTransactions',
          req.user);
      }
      // Filter
      const filteredRequest = TransactionSecurity.filterChargingStationTransactionsRequest(req.query, req.user);
      // Charge Box is mandatory
      if (!filteredRequest.ChargeBoxID) {
        // Not Found!
        throw new AppError(
          Constants.CENTRAL_SERVER,
          'The Charging Station\'s ID must be provided', Constants.HTTP_GENERAL_ERROR,
          'TransactionService', 'handleGetChargingStationTransactions', req.user);
      }
      // Connector Id is mandatory
      if (!filteredRequest.ConnectorId) {
        // Not Found!
        throw new AppError(
          Constants.CENTRAL_SERVER,
          'The Connector\'s ID must be provided', Constants.HTTP_GENERAL_ERROR,
          'TransactionService', 'handleGetChargingStationTransactions', req.user);
      }
      // Get Charge Box
      const chargingStation = await ChargingStationStorage.getChargingStation(req.user.tenantID, filteredRequest.ChargeBoxID);
      // Found?
      if (!chargingStation) {
        // Not Found!
        throw new AppError(
          Constants.CENTRAL_SERVER,
          `Charging Station with ID '${filteredRequest.ChargeBoxID}' does not exist`, Constants.HTTP_OBJECT_DOES_NOT_EXIST_ERROR,
          'TransactionService', 'handleGetChargingStationTransactions', req.user);
      }
      // Set the model
      const transactions = await TransactionStorage.getTransactions(req.user.tenantID, {
        chargeBoxID: chargingStation.id, connectorId: filteredRequest.ConnectorId,
        startDateTime: filteredRequest.StartDateTime, endDateTime: filteredRequest.EndDateTime,
        withChargeBoxes: true
      }, Constants.DB_PARAMS_MAX_LIMIT);
      // Filter
      TransactionSecurity.filterTransactionsResponse(transactions, req.user);
      // Return
      res.json(transactions);
      next();
    } catch (error) {
      // Log
      Logging.logActionExceptionMessageAndSendResponse(action, error, req, res, next);
    }
  }

  static async handleGetTransactionYears(action: string, req: Request, res: Response, next: NextFunction) {
    try {
      // Get Transactions
      const transactionsYears = await TransactionStorage.getTransactionYears(req.user.tenantID);
      const result: any = {};
      if (transactionsYears) {
        result.years = [];
        result.years.push(new Date().getFullYear());
      }
      // Return
      res.json(transactionsYears);
      next();
    } catch (error) {
      // Log
      Logging.logActionExceptionMessageAndSendResponse(action, error, req, res, next);
    }
  }

  static async handleGetTransactionsActive(action: string, req: Request, res: Response, next: NextFunction) {
    try {
      // Check auth
      if (!Authorizations.canListTransactions(req.user)) {
        // Not Authorized!
        throw new AppAuthError(
          Constants.ACTION_LIST,
          Constants.ENTITY_TRANSACTION,
          null,
          Constants.HTTP_AUTH_ERROR,
          'TransactionService', 'handleGetTransactionsActive',
          req.user);
      }
      const filter: any = { stop: { $exists: false } };
      // Filter
      const filteredRequest = TransactionSecurity.filterTransactionsActiveRequest(req.query, req.user);
      if (filteredRequest.ChargeBoxID) {
        filter.chargeBoxIDs = filteredRequest.ChargeBoxID.split('|');
      }
      if (filteredRequest.SiteAreaID) {
        filter.siteAreaIDs = filteredRequest.SiteAreaID.split('|');
      }
      if (filteredRequest.SiteID) {
        filter.siteID = filteredRequest.SiteID;
      }
      if (filteredRequest.UserID) {
        filter.userIDs = filteredRequest.UserID.split('|');
      }
      if (Authorizations.isBasic(req.user.role)) {
        filter.userIDs = [req.user.id];
      }
      if (filteredRequest.ConnectorId) {
        filter.connectorId = filteredRequest.ConnectorId;
      }
      // Get Transactions
      const transactions = await TransactionStorage.getTransactions(req.user.tenantID,
        { ...filter, 'withChargeBoxes': true },
        { limit: filteredRequest.Limit, skip: filteredRequest.Skip, sort: filteredRequest.Sort, onlyRecordCount: filteredRequest.OnlyRecordCount });
      // Filter
      TransactionSecurity.filterTransactionsResponse(transactions, req.user);
      // Return
      res.json(transactions);
      next();
    } catch (error) {
      // Log
      Logging.logActionExceptionMessageAndSendResponse(action, error, req, res, next);
    }
  }

  static async handleGetTransactionsCompleted(action: string, req: Request, res: Response, next: NextFunction) {
    try {
      // Check auth
      if (!Authorizations.canListTransactions(req.user)) {
        // Not Authorized!
        throw new AppAuthError(
          Constants.ACTION_LIST,
          Constants.ENTITY_TRANSACTION,
          null,
          Constants.HTTP_AUTH_ERROR,
          'TransactionService', 'handleGetTransactionsCompleted',
          req.user);
      }
      const filter: any = { stop: { $exists: true } };
      // Filter
      const filteredRequest = TransactionSecurity.filterTransactionsCompletedRequest(req.query, req.user);
      if (filteredRequest.ChargeBoxID) {
        filter.chargeBoxIDs = filteredRequest.ChargeBoxID.split('|');
      }
      if (filteredRequest.SiteAreaID) {
        filter.siteAreaIDs = filteredRequest.SiteAreaID.split('|');
      }
      if (filteredRequest.UserID) {
        filter.userIDs = filteredRequest.UserID.split('|');
      }
      if (Authorizations.isBasic(req.user.role)) {
        filter.userIDs = [req.user.id];
      }
      if (filteredRequest.StartDateTime) {
        filter.startDateTime = filteredRequest.StartDateTime;
      }
      if (filteredRequest.EndDateTime) {
        filter.endDateTime = filteredRequest.EndDateTime;
      }
      if (filteredRequest.Type) {
        filter.type = filteredRequest.Type;
      }
      if (filteredRequest.MinimalPrice) {
        filter.minimalPrice = filteredRequest.MinimalPrice;
      }
      if (filteredRequest.Statistics) {
        filter.statistics = filteredRequest.Statistics;
      }
      const transactions = await TransactionStorage.getTransactions(req.user.tenantID,
        {
          ...filter,
          'search': filteredRequest.Search,
          'siteID': filteredRequest.SiteID
        },
        { limit: filteredRequest.Limit, skip: filteredRequest.Skip, sort: filteredRequest.Sort, onlyRecordCount: filteredRequest.OnlyRecordCount });
      // Filter
      TransactionSecurity.filterTransactionsResponse(transactions, req.user);
      // Return
      res.json(transactions);
      next();
    } catch (error) {
      // Log
      Logging.logActionExceptionMessageAndSendResponse(action, error, req, res, next);
    }
  }

  static async handleGetTransactionsExport(action: string, req: Request, res: Response, next: NextFunction) {
    try {
      // Check auth
      if (!Authorizations.canListTransactions(req.user)) {
        // Not Authorized!
        throw new AppAuthError(
          Constants.ACTION_LIST,
          Constants.ENTITY_TRANSACTIONS,
          null,
          Constants.HTTP_AUTH_ERROR,
          'TransactionService', 'handleGetTransactionsExport',
          req.user);
      }
      const filter: any = { stop: { $exists: true } };
      // Filter
      const filteredRequest = TransactionSecurity.filterTransactionsCompletedRequest(req.query, req.user);
      if (filteredRequest.ChargeBoxID) {
        filter.chargeBoxIDs = filteredRequest.ChargeBoxID.split('|');
      }
      if (filteredRequest.SiteAreaID) {
        filter.siteAreaIDs = filteredRequest.SiteAreaID.split('|');
      }
      if (filteredRequest.UserID) {
        filter.userIDs = filteredRequest.UserID.split('|');
      }
      if (Authorizations.isBasic(req.user.role)) {
        filter.userIDs = [req.user.id];
      }
      // Date
      if (filteredRequest.StartDateTime) {
        filter.startDateTime = filteredRequest.StartDateTime;
      }
      if (filteredRequest.EndDateTime) {
        filter.endDateTime = filteredRequest.EndDateTime;
      }
      if (filteredRequest.Type) {
        filter.type = filteredRequest.Type;
      }
      const transactions = await TransactionStorage.getTransactions(req.user.tenantID,
        { ...filter, 'search': filteredRequest.Search, 'siteID': filteredRequest.SiteID },
        { limit: filteredRequest.Limit, skip: filteredRequest.Skip, sort: filteredRequest.Sort, onlyRecordCount: filteredRequest.OnlyRecordCount });
      // Filter
      TransactionSecurity.filterTransactionsResponse(transactions, req.user);
      // Hash userId and tagId for confidentiality purposes
      for (const transaction of transactions.result) {
        if (transaction.user) {
          transaction.user.id = transaction.user ? Cypher.hash(transaction.user.id) : '';
        }
        transaction.tagID = transaction.tagID ? Cypher.hash(transaction.tagID) : '';
      }

      const filename = 'transactions_export.csv';
      fs.writeFile(filename, TransactionService.convertToCSV(transactions.result), (err) => {
        if (err) {
          throw err;
        }
        res.download(filename, (err2) => {
          if (err2) {
            throw err2;
          }
          fs.unlink(filename, (err3) => {
            if (err3) {
              throw err3;
            }
          });
        });
      });
    } catch (error) {
      // Log
      Logging.logActionExceptionMessageAndSendResponse(action, error, req, res, next);
    }
  }

  static async handleGetTransactionsInError(action: string, req: Request, res: Response, next: NextFunction) {
    try {
      // Check auth
      if (!Authorizations.canListTransactionsInError(req.user)) {
        // Not Authorized!
        throw new AppAuthError(
          Constants.ACTION_LIST,
          Constants.ENTITY_TRANSACTION,
          null,
          Constants.HTTP_AUTH_ERROR,
          'TransactionService', 'handleGetTransactionsInError',
          req.user);
      }
      const filter: any = { stop: { $exists: true } };
      // Filter
      const filteredRequest = TransactionSecurity.filterTransactionsInErrorRequest(req.query);
      if (filteredRequest.ChargeBoxID) {
        filter.chargeBoxIDs = filteredRequest.ChargeBoxID.split('|');
      }
      if (filteredRequest.SiteAreaID) {
        filter.siteAreaIDs = filteredRequest.SiteAreaID.split('|');
      }
      if (filteredRequest.UserID) {
        filter.userIDs = filteredRequest.UserID.split('|');
      }
      // Date
      if (filteredRequest.StartDateTime) {
        filter.startDateTime = filteredRequest.StartDateTime;
      }
      if (filteredRequest.EndDateTime) {
        filter.endDateTime = filteredRequest.EndDateTime;
      }
      if (filteredRequest.ErrorType) {
        filter.errorType = filteredRequest.ErrorType.split('|');
      }
      // Site Area
      const transactions = await TransactionStorage.getTransactionsInError(req.user.tenantID,
        { ...filter, 'search': filteredRequest.Search, 'siteID': filteredRequest.SiteID },
        { limit: filteredRequest.Limit, skip: filteredRequest.Skip, sort: filteredRequest.Sort, onlyRecordCount: filteredRequest.OnlyRecordCount });
      // Filter
      TransactionSecurity.filterTransactionsResponse(transactions, req.user);
      // Return
      res.json(transactions);
      next();
    } catch (error) {
      // Log
      Logging.logActionExceptionMessageAndSendResponse(action, error, req, res, next);
    }
  }

  static convertToCSV(transactions) {
    let csv = 'id,chargeBoxID,connectorID,userID,tagID,startDate,endDate,meterStart,meterStop,totalConsumption,totalDuration,totalInactivity,price,priceUnit\r\n';
    for (const transaction of transactions) {
      csv += `${transaction.id},`;
      csv += `${transaction.chargeBoxID},`;
      csv += `${transaction.connectorId},`;
      csv += `${transaction.user ? transaction.user.id : ''},`;
      csv += `${transaction.tagID},`;
      csv += `${transaction.timestamp},`;
      csv += `${transaction.stop ? transaction.stop.timestamp : ''},`;
      csv += `${transaction.meterStart},`;
      csv += `${transaction.stop ? transaction.stop.meterStop : ''},`;
      csv += `${transaction.stop ? transaction.stop.totalConsumption : ''},`;
      csv += `${transaction.stop ? transaction.stop.totalDurationSecs : ''},`;
      csv += `${transaction.stop ? transaction.stop.totalInactivitySecs : ''},`;
      csv += `${transaction.stop ? transaction.stop.price : ''},`;
      csv += `${transaction.stop ? transaction.stop.priceUnit : ''}\r\n`;
    }
    return csv;
  }
}<|MERGE_RESOLUTION|>--- conflicted
+++ resolved
@@ -17,12 +17,7 @@
 import TransactionStorage from '../../../storage/mongodb/TransactionStorage';
 import User from '../../../types/User';
 import UserStorage from '../../../storage/mongodb/UserStorage';
-<<<<<<< HEAD
-=======
-import ChargingStationStorage from '../../../storage/mongodb/ChargingStationStorage';
 import TenantStorage from '../../../storage/mongodb/TenantStorage';
-import OCPPUtils from '../../ocpp/utils/OCPPUtils';
->>>>>>> 60e6729b
 
 export default class TransactionService {
   static async handleSynchronizeRefundedTransactions(action: string, req: Request, res: Response, next: NextFunction) {
@@ -186,12 +181,8 @@
             `Charging Station with ID ${transaction.getChargeBoxID()} does not exist`, Constants.HTTP_OBJECT_DOES_NOT_EXIST_ERROR,
             'TransactionService', 'handleDeleteTransaction', req.user);
         }
-<<<<<<< HEAD
-        const foundConnector = chargingStation.connectors.find((connector) => connector.connectorId === transaction.getConnectorId());
-=======
         const foundConnector = chargingStation.connectors.find(
           (connector) => connector.connectorId === transaction.getConnectorId());
->>>>>>> 60e6729b
         if (foundConnector && transaction.getID() === foundConnector.activeTransactionID) {
           OCPPUtils.checkAndFreeChargingStationConnector(req.user.tenantID, chargingStation, transaction.getConnectorId());
           await ChargingStationStorage.saveChargingStation(req.user.tenantID, chargingStation);
