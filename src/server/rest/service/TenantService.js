--- conflicted
+++ resolved
@@ -6,6 +6,7 @@
 const Constants = require('../../../utils/Constants');
 const Tenant = require('../../../entity/Tenant');
 const User = require('../../../entity/User');
+const Setting = require('../../../entity/Setting');
 const Authorizations = require('../../../authorization/Authorizations');
 const TenantSecurity = require('./security/TenantSecurity');
 const HttpStatusCodes = require('http-status-codes');
@@ -287,11 +288,8 @@
       tenant.setLastChangedOn(new Date());
       // Update Tenant
       const updatedTenant = await tenant.save();
-<<<<<<< HEAD
       // Update with components
       TenantService.updateSettingsWithComponents(tenant, req);
-=======
->>>>>>> 657dbc78
       // Log
       Logging.logSecurityInfo({
         tenantID: req.user.tenantID, user: req.user,
