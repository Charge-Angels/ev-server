--- conflicted
+++ resolved
@@ -6,11 +6,7 @@
 import Constants from '../../../utils/Constants';
 import Logging from '../../../utils/Logging';
 import StatisticsStorage from '../../../storage/mongodb/StatisticsStorage';
-<<<<<<< HEAD
-import User from '../../../entity/User';
-=======
 import StatisticSecurity from './security/StatisticSecurity';
->>>>>>> 08fe34ca
 import Utils from '../../../utils/Utils';
 import UtilsService from './UtilsService';
 
@@ -39,11 +35,7 @@
       const transactionStatsMDB = await StatisticsStorage.getChargingStationStats(
         req.user.tenantID, filter, Constants.STATS_GROUP_BY_CONSUMPTION);
       // Convert
-<<<<<<< HEAD
-      const transactions = this.convertToGraphData(transactionStatsMDB, 'C');
-=======
       const transactions = StatisticService.convertToGraphData(transactionStatsMDB, 'U');
->>>>>>> 08fe34ca
       // Return
       res.json(transactions);
       next();
@@ -77,11 +69,7 @@
       const transactionStatsMDB = await StatisticsStorage.getChargingStationStats(
         req.user.tenantID, filter, Constants.STATS_GROUP_BY_USAGE);
       // Convert
-<<<<<<< HEAD
-      const transactions = this.convertToGraphData(transactionStatsMDB, 'C');
-=======
       const transactions = StatisticService.convertToGraphData(transactionStatsMDB, 'U');
->>>>>>> 08fe34ca
       // Return
       res.json(transactions);
       next();
@@ -149,7 +137,7 @@
       const transactionStatsMDB = await StatisticsStorage.getUserStats(
         req.user.tenantID, filter, Constants.STATS_GROUP_BY_CONSUMPTION);
       // Convert
-      const transactions = this.convertToGraphData(transactionStatsMDB, 'U');
+      const transactions = StatisticService.convertToGraphData(transactionStatsMDB, 'U');
       // Return
       res.json(transactions);
       next();
@@ -183,8 +171,7 @@
       const transactionStatsMDB = await StatisticsStorage.getUserStats(
         req.user.tenantID, filter, Constants.STATS_GROUP_BY_USAGE);
       // Convert
-<<<<<<< HEAD
-      const transactions = this.convertToGraphData(transactionStatsMDB, 'U');
+      const transactions = StatisticService.convertToGraphData(transactionStatsMDB, 'U');
       // Return
       res.json(transactions);
       next();
@@ -218,10 +205,7 @@
       const transactionStatsMDB = await StatisticsStorage.getUserStats(
         req.user.tenantID, filter, Constants.STATS_GROUP_BY_INACTIVITY);
       // Convert
-      const transactions = this.convertToGraphData(transactionStatsMDB, 'U');
-=======
-      const transactions = StatisticService.convertToGraphData(transactionStatsMDB, 'C');
->>>>>>> 08fe34ca
+      const transactions = StatisticService.convertToGraphData(transactionStatsMDB, 'U');
       // Return
       res.json(transactions);
       next();
