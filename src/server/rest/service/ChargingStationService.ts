import { NextFunction, Request, Response } from 'express';
import fs from 'fs';
import AppAuthError from '../../../exception/AppAuthError';
import AppError from '../../../exception/AppError';
import Authorizations from '../../../authorization/Authorizations';
import ChargingStation from '../../../types/ChargingStation';
import ChargingStationSecurity from './security/ChargingStationSecurity';
import Constants from '../../../utils/Constants';
import Logging from '../../../utils/Logging';
import OCPPStorage from '../../../storage/mongodb/OCPPStorage';
import SiteAreaStorage from '../../../storage/mongodb/SiteAreaStorage';
import TransactionStorage from '../../../storage/mongodb/TransactionStorage';
import UtilsService from './UtilsService';
import ChargingStationStorage from '../../../storage/mongodb/ChargingStationStorage';
<<<<<<< HEAD
import OCPPUtils from '../../ocpp/utils/OCPPUtils';
import { HttpChargingStationCommandRequest } from '../../../types/requests/HttpChargingStationRequest';
import Configuration from '../../../utils/Configuration';
=======
import { HttpChargingStationCommandRequest } from '../../../types/requests/HttpChargingStationRequest';
import OCPPUtils from '../../ocpp/utils/OCPPUtils';
>>>>>>> 0687d9e4

export default class ChargingStationService {

  public static async handleAssignChargingStationsToSiteArea(action: string, req: Request, res: Response, next: NextFunction): Promise<void> {
    // Check if component is active
    UtilsService.assertComponentIsActiveFromToken(
      req.user, Constants.COMPONENTS.ORGANIZATION,
      Constants.ACTION_UPDATE, Constants.ENTITY_CHARGING_STATION, 'ChargingStationService', 'handleAssignChargingStationsToSiteArea');
    // Filter
    const filteredRequest = ChargingStationSecurity.filterAssignChargingStationsToSiteAreaRequest(req.body);
    // Check mandatory fields
    UtilsService.assertIdIsProvided(filteredRequest.siteAreaID, 'ChargingStationService', 'handleAssignChargingSTationsToSiteArea', req.user);
    if (!filteredRequest.chargingStationIDs || (filteredRequest.chargingStationIDs && filteredRequest.chargingStationIDs.length <= 0)) {
      throw new AppError(
        Constants.CENTRAL_SERVER,
        'The Charging Station\'s IDs must be provided', Constants.HTTP_GENERAL_ERROR,
        'ChargingStationService', 'handleAssignChargingStationsToSiteArea', req.user);
    }
    // Get the Site Area (before auth to get siteID)
    const siteArea = await SiteAreaStorage.getSiteArea(req.user.tenantID, filteredRequest.siteAreaID);
    UtilsService.assertObjectExists(siteArea, `SiteArea '${filteredRequest.siteAreaID}' doesn't exist anymore.`,
      'ChargingStationService', 'handleAssignChargingStationsToSiteArea', req.user);
    // Check auth
    if (!Authorizations.canUpdateSiteArea(req.user, siteArea.siteID)) {
      throw new AppAuthError(
        Constants.ACTION_UPDATE,
        Constants.ENTITY_SITE_AREA,
        filteredRequest.siteAreaID,
        Constants.HTTP_AUTH_ERROR,
        'ChargingStationService', 'handleAssignChargingStationsToSiteArea',
        req.user);
    }
    // Get Charging Stations
    for (const chargingStationID of filteredRequest.chargingStationIDs) {
      // Check the charging station
      const chargingStation = await ChargingStationStorage.getChargingStation(req.user.tenantID, chargingStationID);
      UtilsService.assertObjectExists(chargingStation, `ChargingStation '${chargingStationID}' doesn't exist anymore.`,
        'ChargingStationService', 'handleAssignChargingStationsToSiteArea', req.user);
      // Check auth
      if (!Authorizations.canUpdateChargingStation(req.user, siteArea.siteID)) {
        throw new AppAuthError(
          Constants.ACTION_UPDATE,
          Constants.ENTITY_CHARGING_STATION,
          chargingStationID,
          Constants.HTTP_AUTH_ERROR,
          'ChargingStationService', 'handleAssignChargingStationsToSiteArea',
          req.user);
      }
    }
    // Save
    if (action === 'AddChargingStationsToSiteArea') {
      await ChargingStationStorage.addChargingStationsToSiteArea(req.user.tenantID, filteredRequest.siteAreaID, filteredRequest.chargingStationIDs);
    } else {
      await ChargingStationStorage.removeChargingStationsFromSiteArea(req.user.tenantID, filteredRequest.siteAreaID, filteredRequest.chargingStationIDs);
    }
    // Log
    Logging.logSecurityInfo({
      tenantID: req.user.tenantID,
      user: req.user, module: 'ChargingStationService', method: 'handleAssignChargingStationsToSiteArea',
      message: 'Site Area\'s Charging Stations have been assigned successfully', action: action
    });
    // Ok
    res.json(Constants.REST_RESPONSE_SUCCESS);
    next();
  }

  public static async handleUpdateChargingStationParams(action: string, req: Request, res: Response, next: NextFunction): Promise<void> {
    // Filter
    const filteredRequest = ChargingStationSecurity.filterChargingStationParamsUpdateRequest(req.body, req.user);
    // Check existence
    const chargingStation = await ChargingStationStorage.getChargingStation(req.user.tenantID, filteredRequest.id);
    // Check
    UtilsService.assertObjectExists(chargingStation, `ChargingStation '${filteredRequest.id}' doesn't exist.`,
      'ChargingStationService', 'handleAssignChargingStationsToSiteArea', req.user);
    // Get the Site Area
    const siteArea = await SiteAreaStorage.getSiteArea(req.user.tenantID, chargingStation.siteAreaID);
    // Check Auth
    if (!Authorizations.canUpdateChargingStation(req.user, siteArea ? siteArea.siteID : null)) {
      throw new AppAuthError(
        Constants.ACTION_UPDATE, Constants.ENTITY_CHARGING_STATION,
        chargingStation.id, Constants.HTTP_AUTH_ERROR,
        'ChargingStationService', 'handleUpdateChargingStationParams',
        req.user);
    }
    // Update URL
    if (filteredRequest.chargingStationURL) {
      chargingStation.chargingStationURL = filteredRequest.chargingStationURL;
    }
    // Update Nb Phase
    if (filteredRequest.hasOwnProperty('numberOfConnectedPhase')) {
      chargingStation.numberOfConnectedPhase = filteredRequest.numberOfConnectedPhase;
    }
    // Update Power Max
    if (filteredRequest.hasOwnProperty('maximumPower')) {
      chargingStation.maximumPower = filteredRequest.maximumPower;
    }
    // Update Cannot Charge in Parallel
    if (filteredRequest.hasOwnProperty('cannotChargeInParallel')) {
      chargingStation.cannotChargeInParallel = filteredRequest.cannotChargeInParallel;
    }
    // Update Site Area
    if (filteredRequest.siteArea) {
      chargingStation.siteArea = await SiteAreaStorage.getSiteArea(req.user.tenantID, filteredRequest.siteArea.id);
      chargingStation.siteAreaID = chargingStation.siteArea.id;
    } else {
      chargingStation.siteAreaID = null;
    }
    // Update Site Area
    if (filteredRequest.hasOwnProperty('powerLimitUnit')) {
      chargingStation.powerLimitUnit = filteredRequest.powerLimitUnit;
    }
    // Update Latitude
    if (filteredRequest.hasOwnProperty('latitude')) {
      chargingStation.latitude = filteredRequest.latitude;
    }
    // Update Longitude
    if (filteredRequest.hasOwnProperty('longitude')) {
      chargingStation.longitude = filteredRequest.longitude;
    }
    // Update Connectors
    if (filteredRequest.connectors) {
      const chargerConnectors = chargingStation.connectors;
      // Assign to Charger's connector
      for (const connector of filteredRequest.connectors) {
        // Set
        chargerConnectors[connector.connectorId - 1].power = connector.power;
        chargerConnectors[connector.connectorId - 1].type = connector.type;
        chargerConnectors[connector.connectorId - 1].voltage = connector.voltage;
        chargerConnectors[connector.connectorId - 1].amperage = connector.amperage;
      }
    }
    // Update timestamp
    chargingStation.lastChangedBy = { 'id': req.user.id };
    chargingStation.lastChangedOn = new Date();
    // Update
    await ChargingStationStorage.saveChargingStation(req.user.tenantID, chargingStation);
    // Log
    Logging.logSecurityInfo({
      tenantID: req.user.tenantID,
      source: chargingStation.id,
      user: req.user, module: 'ChargingStationService',
      method: 'handleUpdateChargingStationParams',
      message: 'Parameters have been updated successfully',
      action: action, detailedMessages: {
        'numberOfConnectedPhase': chargingStation.numberOfConnectedPhase,
        'chargingStationURL': chargingStation.chargingStationURL
      }
    });
    // Ok
    res.json(Constants.REST_RESPONSE_SUCCESS);
    next();
  }

  public static async handleGetChargingStationConfiguration(action: string, req: Request, res: Response, next: NextFunction): Promise<void> {
    // Filter
    const filteredRequest = ChargingStationSecurity.filterChargingStationConfigurationRequest(req.query);
    // Check
    UtilsService.assertIdIsProvided(filteredRequest.ChargeBoxID, 'ChargingStationService', 'handleGetChargingStationConfiguration', req.user);
    // Get the Charging Station`
    const chargingStation = await ChargingStationStorage.getChargingStation(req.user.tenantID, filteredRequest.ChargeBoxID);
    // Found?
    UtilsService.assertObjectExists(chargingStation, `ChargingStation '${filteredRequest.ChargeBoxID}' doesn't exist anymore.`,
      'ChargingStationService', 'handleAssignChargingStationsToSiteArea', req.user);
    // Check auth
    if (!Authorizations.canReadChargingStation(req.user)) {
      throw new AppAuthError(
        Constants.ACTION_READ, Constants.ENTITY_CHARGING_STATION,
        chargingStation.id, Constants.HTTP_AUTH_ERROR,
        'ChargingStationService', 'handleGetChargingStationConfiguration',
        req.user);
    }
    // Get the Config
    const configuration = await ChargingStationStorage.getConfiguration(req.user.tenantID, chargingStation.id);
    // Return the result
    res.json(configuration);
    next();
  }

  public static async handleRequestChargingStationConfiguration(action: string, req: Request, res: Response, next: NextFunction): Promise<void> {
    // Filter
    const filteredRequest = ChargingStationSecurity.filterChargingStationConfigurationRequest(req.query);
    UtilsService.assertIdIsProvided(filteredRequest.ChargeBoxID, 'ChargingStationService', 'handleGetChargingStationConfiguration', req.user);
    // Check auth
    if (!Authorizations.canReadChargingStation(req.user)) {
      throw new AppAuthError(
        Constants.ACTION_READ,
        Constants.ENTITY_CHARGING_STATION,
        filteredRequest.ChargeBoxID, Constants.HTTP_AUTH_ERROR,
        'ChargingStationService', 'handleGetChargingStationConfiguration',
        req.user);
    }
    // Get the Charging Station
    const chargingStation = await ChargingStationStorage.getChargingStation(req.user.tenantID, filteredRequest.ChargeBoxID);
    // Found?
    UtilsService.assertObjectExists(chargingStation, `ChargingStation '${filteredRequest.ChargeBoxID}' doesn't exist anymore.`,
      'ChargingStationService', 'handleAssignChargingStationsToSiteArea', req.user);
    // Get the Config
    const result = await OCPPUtils.requestAndSaveChargingStationConfiguration(req.user.tenantID, chargingStation);
    // Ok
    res.json(result);
    next();
  }

  public static async handleDeleteChargingStation(action: string, req: Request, res: Response, next: NextFunction): Promise<void> {
    // Filter
    const chargingStationID = ChargingStationSecurity.filterChargingStationByIDRequest(req.query);
    // Check Mandatory fields
    UtilsService.assertIdIsProvided(chargingStationID, 'ChargingStationService',
      'handleDeleteChargingStation', req.user);
    // Check auth
    if (!Authorizations.canDeleteChargingStation(req.user)) {
      throw new AppAuthError(
        Constants.ACTION_DELETE,
        Constants.ENTITY_CHARGING_STATION,
        chargingStationID, Constants.HTTP_AUTH_ERROR,
        'ChargingStationService', 'handleDeleteChargingStation',
        req.user);
    }
    // Get
    const chargingStation = await ChargingStationStorage.getChargingStation(req.user.tenantID, chargingStationID);
    // Check
    UtilsService.assertObjectExists(chargingStation, `Charging Station with ID '${chargingStationID}' does not exist`,
      'ChargingStationService', 'handleDeleteChargingStation', req.user);
    // Deleted
    if (chargingStation.deleted) {
      throw new AppError(
        Constants.CENTRAL_SERVER,
        `ChargingStation with ID '${chargingStationID}' is already deleted`, Constants.HTTP_OBJECT_DOES_NOT_EXIST_ERROR,
        'ChargingStationService', 'handleDeleteChargingStation', req.user);
    }
    // Check no active transaction
    const foundIndex = chargingStation.connectors.findIndex(
      (connector) => connector ? connector.activeTransactionID > 0 : false);
    if (foundIndex >= 0) {
      // Can' t be deleted
      throw new AppError(
        Constants.CENTRAL_SERVER,
        `Charging station '${chargingStation.id}' can't be deleted due to existing active transactions`,
        Constants.HTTP_EXISTING_TRANSACTION_ERROR,
        'ChargingStationService', 'handleDeleteChargingStation', req.user);
    }
    // Remove Site Area
    chargingStation.siteArea = null;
    chargingStation.siteAreaID = null;
    // Set as deleted
    chargingStation.deleted = true;
    // Check if charging station has had transactions
    const transactions = await TransactionStorage.getTransactions(req.user.tenantID,
      { chargeBoxID: chargingStation.id }, Constants.DB_PARAMS_COUNT_ONLY);
    if (transactions.count > 0) {
      // Delete logically
      await ChargingStationStorage.saveChargingStation(req.user.tenantID, chargingStation);
    } else {
      // Delete physically
      await ChargingStationStorage.deleteChargingStation(req.user.tenantID, chargingStation.id);
    }
    // Log
    Logging.logSecurityInfo({
      tenantID: req.user.tenantID,
      user: req.user, module: 'ChargingStationService', method: 'handleDeleteChargingStation',
      message: `Charging Station '${chargingStation.id}' has been deleted successfully`,
      action: action, detailedMessages: chargingStation
    });
    // Ok
    res.json(Constants.REST_RESPONSE_SUCCESS);
    next();
  }

  public static async handleGetChargingStation(action: string, req: Request, res: Response, next: NextFunction): Promise<void> {
    // Filter
    const filteredRequest = ChargingStationSecurity.filterChargingStationRequest(req.query);
    // Check
    UtilsService.assertIdIsProvided(filteredRequest.ID, 'ChargingStationService', 'handleGetChargingStation', req.user);
    // Check auth
    if (!Authorizations.canReadChargingStation(req.user)) {
      throw new AppAuthError(
        Constants.ACTION_READ,
        Constants.ENTITY_CHARGING_STATION,
        filteredRequest.ID, Constants.HTTP_AUTH_ERROR, 'ChargingStationService',
        'handleGetChargingStation', req.user);
    }
    // Query charging station
    const chargingStation = await ChargingStationStorage.getChargingStation(req.user.tenantID, filteredRequest.ID);
    // Check
    UtilsService.assertObjectExists(chargingStation, `Charging Station '${filteredRequest.ID}' does not exist`,
      'ChargingStationService', 'handleGetChargingStation', req.user);
    // Deleted?
    if (chargingStation.deleted) {
      throw new AppError(
        Constants.CENTRAL_SERVER,
        `ChargingStation with ID '${filteredRequest.ID}' is logically deleted`,
        Constants.HTTP_OBJECT_DOES_NOT_EXIST_ERROR,
        'ChargingStationService', 'handleGetChargingStation', req.user);
    }
    // Ok
    res.json(
      // Filter
      ChargingStationSecurity.filterChargingStationResponse(
        chargingStation, req.user, req.user.activeComponents.includes(Constants.COMPONENTS.ORGANIZATION))
    );
    next();
  }

  public static async handleGetChargingStations(action: string, req: Request, res: Response, next: NextFunction): Promise<void> {
    // Return
    res.json(await ChargingStationService._getChargingStations(req));
    next();
  }

  public static async handleGetChargingStationsExport(action: string, req: Request, res: Response, next: NextFunction): Promise<void> {
    // Get Charging Stations
    const chargingStations = await ChargingStationService._getChargingStations(req);
    // Build export
    const filename = 'chargingStations_export.csv';
    fs.writeFile(filename, ChargingStationService._convertToCSV(chargingStations.result), (err) => {
      if (err) {
        throw err;
      }
      res.download(filename, (err2) => {
        if (err2) {
          throw err2;
        }
        fs.unlink(filename, (err3) => {
          if (err3) {
            throw err3;
          }
        });
      });
    });
  }

  public static async handleGetChargingStationsInError(action: string, req: Request, res: Response, next: NextFunction): Promise<void> {
    if (!req.query.ErrorType) {
      req.query.ErrorType = ['all'];
    } else {
      req.query.ErrorType = req.query.ErrorType.split('|');
    }
    const chargingStationsInError = await ChargingStationService.handleGetChargingStations(action, req, res, next);
    return chargingStationsInError;
  }

  public static async handleGetStatusNotifications(action: string, req: Request, res: Response, next: NextFunction) {
    // Check auth
    if (!Authorizations.canListChargingStations(req.user)) {
      throw new AppAuthError(
        Constants.ACTION_LIST,
        Constants.ENTITY_CHARGING_STATIONS,
        null, Constants.HTTP_AUTH_ERROR,
        'ChargingStationService', 'handleGetStatusNotifications',
        req.user);
    }
    // Filter
    const filteredRequest = ChargingStationSecurity.filterNotificationsRequest(req.query, req.user);
    // Get all Status Notifications
    const statusNotifications = await OCPPStorage.getStatusNotifications(req.user.tenantID, {},
      { limit: filteredRequest.Limit, skip: filteredRequest.Skip, sort: filteredRequest.Sort });
    // Set
    statusNotifications.result = ChargingStationSecurity.filterStatusNotificationsResponse(statusNotifications.result, req.user);
    // Return
    res.json(statusNotifications);
    next();
  }

  public static async handleGetBootNotifications(action: string, req: Request, res: Response, next: NextFunction) {
    // Check auth
    if (!Authorizations.canListChargingStations(req.user)) {
      throw new AppAuthError(
        Constants.ACTION_LIST,
        Constants.ENTITY_CHARGING_STATIONS,
        null, Constants.HTTP_AUTH_ERROR,
        'ChargingStationService', 'handleGetBootNotifications',
        req.user);
    }
    // Filter
    const filteredRequest = ChargingStationSecurity.filterNotificationsRequest(req.query, req.user);
    // Get all Status Notifications
    const bootNotifications = await OCPPStorage.getBootNotifications(req.user.tenantID, {},
      { limit: filteredRequest.Limit, skip: filteredRequest.Skip, sort: filteredRequest.Sort });
    // Set
    bootNotifications.result = ChargingStationSecurity.filterBootNotificationsResponse(bootNotifications.result, req.user);
    // Return
    res.json(bootNotifications);
    next();
  }

  public static async handleAction(action: string, req: Request, res: Response, next: NextFunction) {
    // Filter - Type is hacked because code below is. Would need approval to change code structure.
    const filteredRequest: HttpChargingStationCommandRequest & {loadAllConnectors?: boolean} = ChargingStationSecurity.filterChargingStationActionRequest(req.body, action, req.user);
    UtilsService.assertIdIsProvided(filteredRequest.chargeBoxID, 'ChargingSTationService', 'handleAction', req.user);
    // Get the Charging station
    const chargingStation = await ChargingStationStorage.getChargingStation(req.user.tenantID, filteredRequest.chargeBoxID);
    UtilsService.assertObjectExists(chargingStation, `Charging Station with ID '${filteredRequest.chargeBoxID}' does not exist`,
      'ChargingStationService', 'handleAction', req.user);
    let result;
    // Remote Stop Transaction / Unlock Connector
    if (action === 'RemoteStopTransaction' || action === 'UnlockConnector') {
      // Check Transaction ID
      if (!filteredRequest.args || !filteredRequest.args.transactionId) {
        throw new AppError(
          Constants.CENTRAL_SERVER,
          'Transaction ID is mandatory', Constants.HTTP_AUTH_ERROR,
          'ChargingStationService', 'handleAction', req.user, null, action);
      }
      // Get Transaction
      const transaction = await TransactionStorage.getTransaction(req.user.tenantID, filteredRequest.args.transactionId);
      UtilsService.assertObjectExists(transaction, `Transaction ID '${filteredRequest.args.transactionId}' does not exist`,
        'ChargingStationService', 'handleAction', req.user);
      // Add connector ID
      filteredRequest.args.connectorId = transaction.getConnectorId();
      // Check Tag ID
      if (!req.user.tagIDs || req.user.tagIDs.length === 0) {
        throw new AppError(
          Constants.CENTRAL_SERVER,
          'The user does not have any badge',
          Constants.HTTP_USER_NO_BADGE_ERROR,
          'ChargingStationService', 'handleAction', req.user, null, action);
      }
      // Check if user is authorized
      await Authorizations.isTagIDsAuthorizedOnChargingStation(req.user.tenantID, chargingStation, req.user.tagIDs[0], transaction.getTagID(), action);
      // Set the tag ID to handle the Stop Transaction afterwards
      transaction.setRemoteStopDate(new Date().toISOString());
      transaction.setRemoteStopTagID(req.user.tagIDs[0]);
      // Save Transaction
      await TransactionStorage.saveTransaction(transaction.getTenantID(), transaction.getModel());
      // Ok: Execute it
      result = await this._handleAction(req.user.tenantID, chargingStation, action, filteredRequest.args);
      // Remote Start Transaction
    } else if (action === 'RemoteStartTransaction') {
      // Check Tag ID
      if (!filteredRequest.args || !filteredRequest.args.tagID) {
        throw new AppError(
          Constants.CENTRAL_SERVER,
          'The user does not have any badge',
          Constants.HTTP_USER_NO_BADGE_ERROR,
          'ChargingStationService', 'handleAction', req.user, null, action);
      }
      // Check if user is authorized -- TODO: Nothing is being done with the returned User?
      await Authorizations.isTagIDAuthorizedOnChargingStation(req.user.tenantID, chargingStation, filteredRequest.args.tagID, action);
      // Ok: Execute it
      result = await this._handleAction(req.user.tenantID, chargingStation, action, filteredRequest.args);
    } else if (action === 'GetCompositeSchedule') {
      // Check auth
      if (!Authorizations.canPerformActionOnChargingStation(req.user, action)) {
        throw new AppAuthError(action,
          Constants.ENTITY_CHARGING_STATION,
          chargingStation.id,
          Constants.HTTP_AUTH_ERROR, 'ChargingStationService', 'handleAction',
          req.user);
      }
      // Check if we have to load all connectors in case connector 0 fails
      if (req.body.hasOwnProperty('loadAllConnectors')) {
        filteredRequest.loadAllConnectors = req.body.loadAllConnectors;
      }
      if (filteredRequest.loadAllConnectors && filteredRequest.args.connectorId === 0) {
        // Call for connector 0
        result = await this._handleAction(req.user.tenantID, chargingStation, action, filteredRequest.args);
        if (result.status !== Constants.OCPP_RESPONSE_ACCEPTED) {
          result = [];
          // Call each connectors
          for (const connector of chargingStation.connectors) {
            filteredRequest.args.connectorId = connector.connectorId;
            // Execute request
            const simpleResult = await this._handleAction(req.user.tenantID, chargingStation, action, filteredRequest.args);
            // Fix central reference date
            const centralTime = new Date();
            simpleResult.centralSystemTime = centralTime;
            result.push(simpleResult);
          }
        }
      } else {
        // Execute it
        result = await this._handleAction(req.user.tenantID, chargingStation, action, filteredRequest.args);
        // Fix central reference date
        const centralTime = new Date();
        result.centralSystemTime = centralTime;
      }
    } else {
      // Check auth
      if (!Authorizations.canPerformActionOnChargingStation(req.user, action)) {
        throw new AppAuthError(action,
          Constants.ENTITY_CHARGING_STATION,
          chargingStation.id,
          Constants.HTTP_AUTH_ERROR, 'ChargingStationService', 'handleAction',
          req.user);
      }
      // Execute it
      result = await this._handleAction(req.user.tenantID, chargingStation, action, filteredRequest.args);
    }
    // Log
    Logging.logSecurityInfo({
      tenantID: req.user.tenantID,
      source: chargingStation.id, user: req.user, action: action,
      module: 'ChargingStationService', method: 'handleAction',
      message: `'${action}' has been executed successfully`,
      detailedMessages: result
    });
    // Return
    res.json(result);
    next();
  }

  public static async handleActionSetMaxIntensitySocket(action: string, req: Request, res: Response, next: NextFunction): Promise<void> {
    // Filter
    const filteredRequest = ChargingStationSecurity.filterChargingStationSetMaxIntensitySocketRequest(req.body);
    // Charge Box is mandatory
    UtilsService.assertIdIsProvided(filteredRequest.chargeBoxID, 'ChargingStationService', 'handleActionSetMaxIntensitySocket', req.user);
    // Check auth
    if (!Authorizations.canPerformActionOnChargingStation(req.user, 'ChangeConfiguration')) {
      throw new AppAuthError(action,
        Constants.ENTITY_CHARGING_STATION,
        filteredRequest.chargeBoxID,
        Constants.HTTP_AUTH_ERROR, 'ChargingStationService', 'handleActionSetMaxIntensitySocket',
        req.user);
    }
    // Get the Charging station
    const chargingStation = await ChargingStationStorage.getChargingStation(req.user.tenantID, filteredRequest.chargeBoxID);
    UtilsService.assertObjectExists(chargingStation, `Charging Station with ID '${filteredRequest.chargeBoxID}' does not exist`,
      'ChargingStationService', 'handleActionSetMaxIntensitySocket', req.user);
    // Get the Config
    const chargerConfiguration = await ChargingStationStorage.getConfiguration(req.user.tenantID, chargingStation.id);
    UtilsService.assertObjectExists(chargerConfiguration, 'Cannot retrieve the configuration',
      'ChargingStationService', 'handleActionSetMaxIntensitySocket', req.user);
    let maxIntensitySocketMax = null;
    // Fill current params
    for (let i = 0; i < chargerConfiguration.configuration.length; i++) {
      // Max Intensity?
      if (chargerConfiguration.configuration[i].key.startsWith('currentpb')) {
        maxIntensitySocketMax = Number(chargerConfiguration.configuration[i].value);
      }
    }
    UtilsService.assertObjectExists(maxIntensitySocketMax, 'Cannot retrieve the max intensity socket from the configuration',
      'ChargingStationService', 'handleActionSetMaxIntensitySocket', req.user);
    // Check
    let result;
    if (filteredRequest.maxIntensity && filteredRequest.maxIntensity >= 0 && filteredRequest.maxIntensity <= maxIntensitySocketMax) {
      // Log
      Logging.logSecurityInfo({
        tenantID: req.user.tenantID,
        user: req.user,
        module: 'ChargingStationService',
        method: 'handleActionSetMaxIntensitySocket',
        action: action,
        source: chargingStation.id,
        message: `Max Instensity Socket has been set to '${filteredRequest.maxIntensity}'`
      });
      // Change the config
      result = await OCPPUtils.requestChangeChargingStationConfiguration(req.user.tenantID, chargingStation,
        { key: 'maxintensitysocket', value: filteredRequest.maxIntensity });
    } else {
      // Invalid value
      throw new AppError(
        chargingStation.id,
        `Invalid value for Max Intensity Socket: '${filteredRequest.maxIntensity}'`, Constants.HTTP_GENERAL_ERROR,
        'ChargingStationService', 'handleActionSetMaxIntensitySocket', req.user);
    }
    // Return the result
    res.json(result);
    next();
  }

  private static async _getChargingStations(req: Request): Promise<{count: number, result: ChargingStation[]}> {
    // Check auth
    if (!Authorizations.canListChargingStations(req.user)) {
      throw new AppAuthError(
        Constants.ACTION_LIST,
        Constants.ENTITY_CHARGING_STATIONS,
        null, Constants.HTTP_AUTH_ERROR,
        'ChargingStationService', 'handleGetChargingStations',
        req.user);
    }
    // Filter
    const filteredRequest = ChargingStationSecurity.filterChargingStationsRequest(req.query);
    // Check component
    if (filteredRequest.SiteID || filteredRequest.WithSite || filteredRequest.SiteAreaID || !filteredRequest.WithNoSiteArea) {
      UtilsService.assertComponentIsActiveFromToken(req.user,
        Constants.COMPONENTS.ORGANIZATION, Constants.ACTION_READ, Constants.ENTITY_CHARGING_STATIONS, 'ChargingStationService', 'handleGetChargingStations');
    }
    // Get Charging Stations
    const chargingStations = await ChargingStationStorage.getChargingStations(req.user.tenantID,
      {
        search: filteredRequest.Search,
        withNoSiteArea: filteredRequest.WithNoSiteArea,
        withSite: filteredRequest.WithSite,
        siteIDs: (filteredRequest.SiteID ? filteredRequest.SiteID.split('|') : Authorizations.getAuthorizedSiteIDs(req.user)),
        siteAreaID: filteredRequest.SiteAreaID,
        includeDeleted: filteredRequest.IncludeDeleted,
        errorType: filteredRequest.ErrorType
      },
      { limit: filteredRequest.Limit, skip: filteredRequest.Skip, sort: filteredRequest.Sort, onlyRecordCount: filteredRequest.OnlyRecordCount }
    );
    chargingStations.result.forEach((chargingStation) => {
      chargingStation.inactive = OCPPUtils.getIfChargingStationIsInactive(chargingStation);
    });
    // Build the result
    if (chargingStations.result && chargingStations.result.length > 0) {
      // Filter
      ChargingStationSecurity.filterChargingStationsResponse(
        chargingStations, req.user, req.user.activeComponents.includes(Constants.COMPONENTS.ORGANIZATION));
    }
    return chargingStations;
  }

  private static _convertToCSV(chargingStations: ChargingStation[]): string {
    let csv = 'id,createdOn,connectors,siteAreaID,latitude,longitude,chargePointSerialNumber,chargePointModel,chargeBoxSerialNumber,chargePointVendor,firmwareVersion,endpoint,ocppVersion,ocppProtocol,lastHeartBeat,deleted,inactive,lastReboot,numberOfConnectedPhase,maximumPower,cannotChargeInParallel,powerLimitUnit\r\n';
    for (const chargingStation of chargingStations) {
      csv += `${chargingStation.id},`;
      csv += `${chargingStation.createdOn},`;
      csv += `${chargingStation.connectors ? chargingStation.connectors.length : ''},`;
      csv += `${chargingStation.siteAreaID},`;
      csv += `${chargingStation.latitude ? chargingStation.latitude : ''},`;
      csv += `${chargingStation.longitude ? chargingStation.longitude : ''},`;
      csv += `${chargingStation.chargePointSerialNumber},`;
      csv += `${chargingStation.chargePointModel},`;
      csv += `${chargingStation.chargeBoxSerialNumber},`;
      csv += `${chargingStation.chargePointVendor},`;
      csv += `${chargingStation.firmwareVersion},`;
      csv += `${chargingStation.endpoint},`;
      csv += `${chargingStation.ocppVersion},`;
      csv += `${chargingStation.ocppProtocol},`;
      csv += `${chargingStation.lastHeartBeat},`;
      csv += `${chargingStation.deleted},`;
      csv += `${chargingStation.inactive},`;
      csv += `${chargingStation.lastReboot},`;
      csv += `${chargingStation.numberOfConnectedPhase},`;
      csv += `${chargingStation.maximumPower},`;
      csv += `${chargingStation.cannotChargeInParallel},`;
      csv += `${chargingStation.powerLimitUnit}\r\n`;
    }
    return csv;
  }

  private static async _handleAction(tenantID: string, chargingStation: ChargingStation, action: string, args: any) {
    switch (action) {
      case 'ClearCache':
        return await OCPPUtils.requestExecuteChargingStationCommand(tenantID, chargingStation, 'clearCache');
      case 'GetConfiguration':
        return await OCPPUtils.requestExecuteChargingStationCommand(tenantID, chargingStation, 'getConfiguration', args);
      case 'ChangeConfiguration':
        return await OCPPUtils.requestChangeChargingStationConfiguration(tenantID, chargingStation, args);
      case 'RemoteStopTransaction':
        return await OCPPUtils.requestExecuteChargingStationCommand(tenantID, chargingStation, 'remoteStopTransaction', args);
      case 'RemoteStartTransaction':
        return await OCPPUtils.requestExecuteChargingStationCommand(tenantID, chargingStation, 'remoteStartTransaction', args);
      case 'UnlockConnector':
        return await OCPPUtils.requestExecuteChargingStationCommand(tenantID, chargingStation, 'unlockConnector', args);
      case 'Reset':
        return await OCPPUtils.requestExecuteChargingStationCommand(tenantID, chargingStation, 'reset', args);
      case 'SetChargingProfile':
        return await OCPPUtils.requestExecuteChargingStationCommand(tenantID, chargingStation, 'setChargingProfile', args);
      case 'GetCompositeSchedule':
        return await OCPPUtils.requestExecuteChargingStationCommand(tenantID, chargingStation, 'getCompositeSchedule', args);
      case 'ClearChargingProfile':
        return await OCPPUtils.requestExecuteChargingStationCommand(tenantID, chargingStation, 'clearChargingProfile', args);
      case 'GetDiagnostics':
        return await OCPPUtils.requestExecuteChargingStationCommand(tenantID, chargingStation, 'getDiagnostics', args);
      case 'ChangeAvailability':
        return await OCPPUtils.requestExecuteChargingStationCommand(tenantID, chargingStation, 'changeAvailability', args);
      case 'UpdateFirmware':
        return await OCPPUtils.requestExecuteChargingStationCommand(tenantID, chargingStation, 'updateFirmware', args);
    }
  }
}<|MERGE_RESOLUTION|>--- conflicted
+++ resolved
@@ -12,14 +12,8 @@
 import TransactionStorage from '../../../storage/mongodb/TransactionStorage';
 import UtilsService from './UtilsService';
 import ChargingStationStorage from '../../../storage/mongodb/ChargingStationStorage';
-<<<<<<< HEAD
 import OCPPUtils from '../../ocpp/utils/OCPPUtils';
 import { HttpChargingStationCommandRequest } from '../../../types/requests/HttpChargingStationRequest';
-import Configuration from '../../../utils/Configuration';
-=======
-import { HttpChargingStationCommandRequest } from '../../../types/requests/HttpChargingStationRequest';
-import OCPPUtils from '../../ocpp/utils/OCPPUtils';
->>>>>>> 0687d9e4
 
 export default class ChargingStationService {
 
@@ -456,7 +450,7 @@
           Constants.HTTP_USER_NO_BADGE_ERROR,
           'ChargingStationService', 'handleAction', req.user, null, action);
       }
-      // Check if user is authorized -- TODO: Nothing is being done with the returned User?
+      // Check if user is authorized
       await Authorizations.isTagIDAuthorizedOnChargingStation(req.user.tenantID, chargingStation, filteredRequest.args.tagID, action);
       // Ok: Execute it
       result = await this._handleAction(req.user.tenantID, chargingStation, action, filteredRequest.args);
