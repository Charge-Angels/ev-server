--- conflicted
+++ resolved
@@ -258,7 +258,6 @@
     next();
   }
 
-<<<<<<< HEAD
   public static async handleGetChargingProfile(action: string, req: Request, res: Response, next: NextFunction): Promise<void> {
     // Filter
     const filteredRequest = ChargingStationSecurity.filterChargingStationConfigurationRequest(req.query);
@@ -278,7 +277,8 @@
     }
     const chargingProfile = await ChargingStationStorage.getChargingProfile(req.user.tenantID, filteredRequest.ChargeBoxID);
     res.json(chargingProfile);
-=======
+    next();
+  }
 
   public static async handleUpdateChargingProfile(action: string, req: Request, res: Response, next: NextFunction) {
     // Filter
@@ -434,7 +434,6 @@
     });
     // Ok
     res.json(Constants.REST_RESPONSE_SUCCESS);
->>>>>>> 54e99956
     next();
   }
 
