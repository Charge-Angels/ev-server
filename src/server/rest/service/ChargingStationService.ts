--- conflicted
+++ resolved
@@ -444,15 +444,9 @@
         action: action,
         user: user,
         errorCode: HTTPError.SET_CHARGING_PROFILE_ERROR,
-<<<<<<< HEAD
-        module: 'ChargingStationService', method: 'handleUpdateChargingProfile',
-        message: 'Cannot set the Charging Station\'s charging profile!',
-        detailedMessages: result,
-=======
         module: 'ChargingStationService', method: 'applyAndSaveChargingProfile',
-        message: `Cannot set the Charging Profile!`,
+        message: 'Cannot set the Charging Profile!',
         detailedMessages: { result, chargingProfile },
->>>>>>> 0b2451f5
       });
     }
     // Save
@@ -541,11 +535,7 @@
         action: action,
         user: req.user,
         errorCode: HTTPError.SET_CHARGING_PROFILE_ERROR,
-<<<<<<< HEAD
-        message: 'Cannot clear the Charging Station\'s charging profiles!',
-=======
-        message: `Cannot clear the Charging Station's Charging Profiles!`,
->>>>>>> 0b2451f5
+        message: 'Cannot clear the Charging Station\'s Charging Profiles!',
         module: 'ChargingStationService', method: 'handleDeleteChargingProfile',
         detailedMessages: result,
       });
