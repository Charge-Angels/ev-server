import { NextFunction, Request, Response } from 'express';
import fs, { stat } from 'fs';
import sanitize from 'mongo-sanitize';
import Authorizations from '../../../authorization/Authorizations';
import ChargingStationClientFactory from '../../../client/ocpp/ChargingStationClientFactory';
import AppAuthError from '../../../exception/AppAuthError';
import AppError from '../../../exception/AppError';
import ChargingStationStorage from '../../../storage/mongodb/ChargingStationStorage';
import OCPPStorage from '../../../storage/mongodb/OCPPStorage';
import SiteAreaStorage from '../../../storage/mongodb/SiteAreaStorage';
import SiteStorage from '../../../storage/mongodb/SiteStorage';
import TransactionStorage from '../../../storage/mongodb/TransactionStorage';
import UserStorage from '../../../storage/mongodb/UserStorage';
import ChargingStation, { ChargingStationConfiguration } from '../../../types/ChargingStation';
import { DataResult } from '../../../types/DataResult';
import { OCPPChargingStationCommand, OCPPConfigurationStatus } from '../../../types/ocpp/OCPPClient';
import { HttpChargingStationCommandRequest, HttpIsAuthorizedRequest } from '../../../types/requests/HttpChargingStationRequest';
import User from '../../../types/User';
import UserToken from '../../../types/UserToken';
import Constants from '../../../utils/Constants';
import I18nManager from '../../../utils/I18nManager';
import Logging from '../../../utils/Logging';
import Utils from '../../../utils/Utils';
import OCPPUtils from '../../ocpp/utils/OCPPUtils';
import ChargingStationSecurity from './security/ChargingStationSecurity';
import ChargingStationSpecificsFactory from '../../../integration/charging-station-specifics/ChargingStationSpecificsFactory';
import UtilsService from './UtilsService';
<<<<<<< HEAD
import { filter } from 'bluebird';
=======
import ChargingStationVendorFactory from '../../../integration/charging-station-vendor/ChargingStationVendorFactory';
>>>>>>> eea402f7

export default class ChargingStationService {

  public static async handleAssignChargingStationsToSiteArea(action: string, req: Request, res: Response, next: NextFunction): Promise<void> {
    // Check if component is active
    UtilsService.assertComponentIsActiveFromToken(
      req.user, Constants.COMPONENTS.ORGANIZATION,
      Constants.ACTION_UPDATE, Constants.ENTITY_CHARGING_STATION, 'ChargingStationService', 'handleAssignChargingStationsToSiteArea');
    // Filter
    const filteredRequest = ChargingStationSecurity.filterAssignChargingStationsToSiteAreaRequest(req.body);
    // Check mandatory fields
    UtilsService.assertIdIsProvided(filteredRequest.siteAreaID, 'ChargingStationService', 'handleAssignChargingSTationsToSiteArea', req.user);
    if (!filteredRequest.chargingStationIDs || (filteredRequest.chargingStationIDs && filteredRequest.chargingStationIDs.length <= 0)) {
      throw new AppError({
        source: Constants.CENTRAL_SERVER,
        errorCode: Constants.HTTP_GENERAL_ERROR,
        message: 'The Charging Station\'s IDs must be provided',
        module: 'ChargingStationService',
        method: 'handleAssignChargingStationsToSiteArea',
        user: req.user
      });
    }
    // Get the Site Area (before auth to get siteID)
    const siteArea = await SiteAreaStorage.getSiteArea(req.user.tenantID, filteredRequest.siteAreaID);
    UtilsService.assertObjectExists(siteArea, `SiteArea '${filteredRequest.siteAreaID}' doesn't exist anymore.`,
      'ChargingStationService', 'handleAssignChargingStationsToSiteArea', req.user);
    // Check auth
    if (!Authorizations.canUpdateSiteArea(req.user, siteArea.siteID)) {
      throw new AppAuthError({
        errorCode: Constants.HTTP_AUTH_ERROR,
        user: req.user,
        action: Constants.ACTION_UPDATE,
        entity: Constants.ENTITY_SITE_AREA,
        module: 'ChargingStationService',
        method: 'handleAssignChargingStationsToSiteArea',
        value: filteredRequest.siteAreaID
      });
    }
    // Get Charging Stations
    for (const chargingStationID of filteredRequest.chargingStationIDs) {
      // Check the charging station
      const chargingStation = await ChargingStationStorage.getChargingStation(req.user.tenantID, chargingStationID);
      UtilsService.assertObjectExists(chargingStation, `ChargingStation '${chargingStationID}' doesn't exist anymore.`,
        'ChargingStationService', 'handleAssignChargingStationsToSiteArea', req.user);
      // Check auth
      if (!Authorizations.canUpdateChargingStation(req.user, siteArea.siteID)) {
        throw new AppAuthError({
          errorCode: Constants.HTTP_AUTH_ERROR,
          user: req.user,
          action: Constants.ACTION_UPDATE,
          entity: Constants.ENTITY_CHARGING_STATION,
          module: 'ChargingStationService',
          method: 'handleAssignChargingStationsToSiteArea',
          value: chargingStationID
        });
      }
    }
    // Save
    if (action === 'AddChargingStationsToSiteArea') {
      await ChargingStationStorage.addChargingStationsToSiteArea(req.user.tenantID, filteredRequest.siteAreaID, filteredRequest.chargingStationIDs);
    } else {
      await ChargingStationStorage.removeChargingStationsFromSiteArea(req.user.tenantID, filteredRequest.siteAreaID, filteredRequest.chargingStationIDs);
    }
    // Log
    Logging.logSecurityInfo({
      tenantID: req.user.tenantID,
      user: req.user,
      module: 'ChargingStationService',
      method: 'handleAssignChargingStationsToSiteArea',
      message: 'Site Area\'s Charging Stations have been assigned successfully',
      action: action
    });
    // Ok
    res.json(Constants.REST_RESPONSE_SUCCESS);
    next();
  }

  public static async handleUpdateChargingStationParams(action: string, req: Request, res: Response, next: NextFunction): Promise<void> {
    // Filter
    const filteredRequest = ChargingStationSecurity.filterChargingStationParamsUpdateRequest(req.body);
    // Check existence
    const chargingStation = await ChargingStationStorage.getChargingStation(req.user.tenantID, filteredRequest.id);
    // Check
    UtilsService.assertObjectExists(chargingStation, `ChargingStation '${filteredRequest.id}' doesn't exist.`,
      'ChargingStationService', 'handleAssignChargingStationsToSiteArea', req.user);
    let siteID = null;
    if (Utils.isComponentActiveFromToken(req.user, Constants.COMPONENTS.ORGANIZATION)) {
      // Get the Site Area
      const siteArea = await SiteAreaStorage.getSiteArea(req.user.tenantID, chargingStation.siteAreaID);
      siteID = siteArea ? siteArea.siteID : null;
    }
    // Check Auth
    if (!Authorizations.canUpdateChargingStation(req.user, siteID)) {
      throw new AppAuthError({
        errorCode: Constants.HTTP_AUTH_ERROR,
        user: req.user,
        action: Constants.ACTION_UPDATE,
        entity: Constants.ENTITY_CHARGING_STATION,
        module: 'ChargingStationService',
        method: 'handleUpdateChargingStationParams',
        value: chargingStation.id
      });
    }
    // Update URL
    if (filteredRequest.chargingStationURL) {
      chargingStation.chargingStationURL = filteredRequest.chargingStationURL;
    }
    // Update Power Max
    if (filteredRequest.hasOwnProperty('maximumPower')) {
      chargingStation.maximumPower = filteredRequest.maximumPower;
    }
    // Update Current Type
    if (filteredRequest.hasOwnProperty('currentType')) {
      chargingStation.currentType = filteredRequest.currentType;
    }
    // Update Cannot Charge in Parallel
    if (filteredRequest.hasOwnProperty('cannotChargeInParallel')) {
      chargingStation.cannotChargeInParallel = filteredRequest.cannotChargeInParallel;
    }
    // Update Site Area
    if (filteredRequest.siteArea) {
      chargingStation.siteArea = await SiteAreaStorage.getSiteArea(req.user.tenantID, filteredRequest.siteArea.id);
      chargingStation.siteAreaID = chargingStation.siteArea.id;
    } else {
      chargingStation.siteAreaID = null;
    }
    // Update Site Area
    if (filteredRequest.hasOwnProperty('powerLimitUnit')) {
      chargingStation.powerLimitUnit = filteredRequest.powerLimitUnit;
    }
    if (filteredRequest.coordinates && filteredRequest.coordinates.length === 2) {
      chargingStation.coordinates = [
        sanitize(filteredRequest.coordinates[0]),
        sanitize(filteredRequest.coordinates[1])
      ];
    }
    // Update Connectors
    if (filteredRequest.connectors) {
      const chargerConnectors = chargingStation.connectors;
      // Assign to Charging Station's connector
      for (const connector of filteredRequest.connectors) {
        // Set
        chargerConnectors[connector.connectorId - 1].power = connector.power;
        chargerConnectors[connector.connectorId - 1].type = connector.type;
        chargerConnectors[connector.connectorId - 1].voltage = connector.voltage;
        chargerConnectors[connector.connectorId - 1].amperage = connector.amperage;
        chargerConnectors[connector.connectorId - 1].currentType = connector.currentType;
        chargerConnectors[connector.connectorId - 1].numberOfConnectedPhase = connector.numberOfConnectedPhase;
      }
    }
    // Update timestamp
    chargingStation.lastChangedBy = { 'id': req.user.id };
    chargingStation.lastChangedOn = new Date();
    // Update
    await ChargingStationStorage.saveChargingStation(req.user.tenantID, chargingStation);
    // Log
    Logging.logSecurityInfo({
      tenantID: req.user.tenantID,
      source: chargingStation.id, action: action,
      user: req.user, module: 'ChargingStationService',
      method: 'handleUpdateChargingStationParams',
      message: 'Parameters have been updated successfully',
      detailedMessages: {
        'chargingStationURL': chargingStation.chargingStationURL
      }
    });
    // Ok
    res.json(Constants.REST_RESPONSE_SUCCESS);
    next();
  }

<<<<<<< HEAD
  public static async handleUpdateChargingProfile(action: string, req: Request, res: Response, next: NextFunction) {
    // Filter
    const filteredRequest = ChargingStationSecurity.filterChargingProfileUpdateRequest(req.body);
    // Check existence
    const chargingStation = await ChargingStationStorage.getChargingStation(req.user.tenantID, filteredRequest.chargingStationID);
    // Check
    UtilsService.assertObjectExists(chargingStation, `ChargingStation '${req.body.ChargingStationID}' doesn't exist.`,
      'ChargingStationService', 'handleUpdateChargingProfile', req.user);

=======
  public static async handleChargingStationLimitPower(action: string, req: Request, res: Response, next: NextFunction): Promise<void> {
    // Filter
    const filteredRequest = ChargingStationSecurity.filterChargingStationLimitPowerRequest(req.body);
    // Check existence
    const chargingStation = await ChargingStationStorage.getChargingStation(req.user.tenantID, filteredRequest.chargeBoxID);
    // Check
    UtilsService.assertObjectExists(chargingStation, `ChargingStation '${filteredRequest.chargeBoxID}' doesn't exist.`,
      'ChargingStationService', 'handleChargingStationLimitPower', req.user);
>>>>>>> eea402f7
    let siteID = null;
    if (Utils.isComponentActiveFromToken(req.user, Constants.COMPONENTS.ORGANIZATION)) {
      // Get the Site Area
      const siteArea = await SiteAreaStorage.getSiteArea(req.user.tenantID, chargingStation.siteAreaID);
      siteID = siteArea ? siteArea.siteID : null;
    }
<<<<<<< HEAD

=======
>>>>>>> eea402f7
    // Check Auth
    if (!Authorizations.canUpdateChargingStation(req.user, siteID)) {
      throw new AppAuthError({
        errorCode: Constants.HTTP_AUTH_ERROR,
        user: req.user,
<<<<<<< HEAD
        action: Constants.ACTION_UPDATE,
        entity: Constants.ENTITY_CHARGING_STATION,
        module: 'ChargingStationService',
        method: 'handleUpdateChargingProfile',
        value: chargingStation.id
      });
    }

    // Set charging profile
    const chargingStationVendor = ChargingStationSpecificsFactory.getChargingStationSpecificsInstance(chargingStation);
    const status = (await chargingStationVendor).setChargingProfile(req.user.tenantID, chargingStation, filteredRequest);
    console.log(status);

    // Update
    // if (status === 'Accepted') {
    await ChargingStationStorage.saveChargingProfile(req.user.tenantID, filteredRequest);
    // }

    // Log
    Logging.logSecurityInfo({
      tenantID: req.user.tenantID,
      source: chargingStation.id,
      user: req.user, module: 'ChargingStationService',
      method: 'handleUpdateChargingProfile',
      message: 'Charging Profile has been updated successfully',
      action: action, detailedMessages: {
        'chargingProfile': filteredRequest,
        'chargingStation': chargingStation.id,
      }
    });
    // Ok
    res.json(Constants.REST_RESPONSE_SUCCESS);
    next();
  }

  public static async handleDeleteChargingProfile(action: string, req: Request, res: Response, next: NextFunction) {

    // Check existence
    const chargingStationID = ChargingStationSecurity.filterChargingStationRequestByID(req.query);
    // Get
    const chargingStation = await ChargingStationStorage.getChargingStation(req.user.tenantID, chargingStationID);
    // Check
    UtilsService.assertObjectExists(chargingStationID, `ChargingStation '${chargingStationID}' doesn't exist.`,
      'ChargingStationService', 'handleDeleteChargingProfile', req.user);

    let siteID = null;
    if (Utils.isComponentActiveFromToken(req.user, Constants.COMPONENTS.ORGANIZATION)) {
      // Get the Site Area
      const siteArea = await SiteAreaStorage.getSiteArea(req.user.tenantID, chargingStation.siteAreaID);
      siteID = siteArea ? siteArea.siteID : null;
    }

    // Check Auth
    if (!Authorizations.canUpdateChargingStation(req.user, siteID)) {
      throw new AppAuthError({
        errorCode: Constants.HTTP_AUTH_ERROR,
        user: req.user,
        action: Constants.ACTION_DELETE,
        entity: Constants.ENTITY_CHARGING_STATION,
        module: 'ChargingStationService',
        method: 'handleDeleteChargingProfile',
        value: chargingStation.id
      });
    }

    const chargingStationClient = await ChargingStationClientFactory.getChargingStationClient(req.user.tenantID, chargingStation);
    // Clear charging profile
    const status = await chargingStationClient.clearChargingProfile({});
    (req.user.tenantID, chargingStation, 'clearChargingProfile');
    console.log(status);

    // Update
    // if (status === 'Accepted') {
    await ChargingStationStorage.deleteChargingProfile(req.user.tenantID, chargingStationID);
    // }

    // Log
    Logging.logSecurityInfo({
      tenantID: req.user.tenantID,
      source: chargingStation.id,
      user: req.user, module: 'ChargingStationService',
      method: 'handleDeleteChargingProfile',
      message: 'Charging Profile has been cleared successfully',
      action: action, detailedMessages: {
        'chargingStation': chargingStation.id,
      }
    });
    // Ok
    res.json(Constants.REST_RESPONSE_SUCCESS);
    next();

  }


=======
        action: Constants.ACTION_POWER_LIMITATION,
        entity: Constants.ENTITY_CHARGING_STATION,
        module: 'ChargingStationService',
        method: 'handleChargingStationLimitPower',
        value: chargingStation.id
      });
    }
    // Check if limit is supported
    if (!chargingStation.capabilities || !chargingStation.capabilities.supportStaticLimitationForChargingStation) {
      throw new AppError({
        source: chargingStation.id,
        action: Constants.ACTION_POWER_LIMITATION,
        errorCode: Constants.HTTP_FEATURE_NOT_SUPPORTED_ERROR,
        message: `Charging Station '${chargingStation.id}' does not support power limitation`,
        module: 'ChargingStationService',
        method: 'handleChargingStationLimitPower',
        user: req.user
      });
    }
    // Get the Vendor instance
    const chargingStationVendor = ChargingStationVendorFactory.getChargingStationVendorInstance(chargingStation);
    if (!chargingStationVendor) {
      throw new AppError({
        source: chargingStation.id,
        action: Constants.ACTION_POWER_LIMITATION,
        errorCode: Constants.HTTP_FEATURE_NOT_SUPPORTED_ERROR,
        message: `No vendor implementation is available for limiting the charge of the Charging Station '${chargingStation.id}'`,
        module: 'ChargingStationService', method: 'handleChargingStationLimitPower',
        user: req.user
      });
    }
    // Call the limitation
    await chargingStationVendor.setPowerLimitation(
      req.user.tenantID, chargingStation, filteredRequest.connectorId, filteredRequest.ampLimitValue);
    // Ok
    res.json(Constants.REST_RESPONSE_SUCCESS);
    next();
  }

>>>>>>> eea402f7
  public static async handleGetChargingStationConfiguration(action: string, req: Request, res: Response, next: NextFunction): Promise<void> {
    // Filter
    const filteredRequest = ChargingStationSecurity.filterChargingStationConfigurationRequest(req.query);
    // Check
    UtilsService.assertIdIsProvided(filteredRequest.ChargeBoxID, 'ChargingStationService', 'handleGetChargingStationConfiguration', req.user);
    // Get the Charging Station`
    const chargingStation = await ChargingStationStorage.getChargingStation(req.user.tenantID, filteredRequest.ChargeBoxID);
    // Found?
    UtilsService.assertObjectExists(chargingStation, `ChargingStation '${filteredRequest.ChargeBoxID}' doesn't exist anymore.`,
      'ChargingStationService', 'handleAssignChargingStationsToSiteArea', req.user);
    // Check auth
    if (!Authorizations.canReadChargingStation(req.user)) {
      throw new AppAuthError({
        errorCode: Constants.HTTP_AUTH_ERROR,
        user: req.user,
        action: Constants.ACTION_READ,
        entity: Constants.ENTITY_CHARGING_STATION,
        module: 'ChargingStationService',
        method: 'handleGetChargingStationConfiguration',
        value: chargingStation.id
      });
    }
    // Get the Config
    const configuration = await ChargingStationStorage.getConfiguration(req.user.tenantID, chargingStation.id);
    // Return the result
    res.json(configuration);
    next();
  }

  public static async handleRequestChargingStationConfiguration(action: string, req: Request, res: Response, next: NextFunction): Promise<void> {
    // Filter
    const filteredRequest = ChargingStationSecurity.filterRequestChargingStationConfigurationRequest(req.body);
    UtilsService.assertIdIsProvided(filteredRequest.chargeBoxID, 'ChargingStationService', 'handleRequestChargingStationConfiguration', req.user);
    // Check auth
    if (!Authorizations.canReadChargingStation(req.user)) {
      throw new AppAuthError({
        errorCode: Constants.HTTP_AUTH_ERROR,
        user: req.user,
        action: Constants.ACTION_READ,
        entity: Constants.ENTITY_CHARGING_STATION,
        module: 'ChargingStationService',
        method: 'handleRequestChargingStationConfiguration',
        value: filteredRequest.chargeBoxID
      });
    }
    // Get the Charging Station
    const chargingStation = await ChargingStationStorage.getChargingStation(req.user.tenantID, filteredRequest.chargeBoxID);
    // Found?
    UtilsService.assertObjectExists(chargingStation, `ChargingStation '${filteredRequest.chargeBoxID}' doesn't exist anymore.`,
      'ChargingStationService', 'handleRequestChargingStationConfiguration', req.user);
    // Get the Config
    const result = await OCPPUtils.requestAndSaveChargingStationOcppConfiguration(
      req.user.tenantID, chargingStation, filteredRequest.forceUpdateOCPPParamsFromTemplate);
    // Ok
    res.json(result);
    next();
  }

  public static async handleGetChargingProfile(action: string, req: Request, res: Response, next: NextFunction): Promise<void> {
    // Filter
    const filteredRequest = ChargingStationSecurity.filterChargingProfileRequest(req.query);
    // Check
    UtilsService.assertIdIsProvided(filteredRequest.ChargeBoxID, 'ChargingStationService', 'handleGetChargingStation', req.user);
    // Check auth
    if (!Authorizations.canReadChargingStation(req.user)) {
      throw new AppAuthError({
        errorCode: Constants.HTTP_AUTH_ERROR,
        user: req.user,
        action: Constants.ACTION_READ,
        entity: Constants.ENTITY_CHARGING_STATION,
        module: 'ChargingStationService',
        method: 'handleGetChargingProfile',
        value: filteredRequest.ChargeBoxID
      });
    }

    const chargingProfile = await ChargingStationStorage.getChargingProfile(req.user.tenantID, filteredRequest.ChargeBoxID);
    res.json(chargingProfile);
    next();
  }


  public static async handleDeleteChargingStation(action: string, req: Request, res: Response, next: NextFunction): Promise<void> {
    // Filter
    const chargingStationID = ChargingStationSecurity.filterChargingStationRequestByID(req.query);
    // Check Mandatory fields
    UtilsService.assertIdIsProvided(chargingStationID, 'ChargingStationService',
      'handleDeleteChargingStation', req.user);
    // Get
    const chargingStation = await ChargingStationStorage.getChargingStation(req.user.tenantID, chargingStationID);
    // Check
    UtilsService.assertObjectExists(chargingStation, `Charging Station with ID '${chargingStationID}' does not exist`,
      'ChargingStationService', 'handleDeleteChargingStation', req.user);

    let siteID = null;
    if (Utils.isComponentActiveFromToken(req.user, Constants.COMPONENTS.ORGANIZATION)) {
      // Get the Site Area
      const siteArea = await SiteAreaStorage.getSiteArea(req.user.tenantID, chargingStation.siteAreaID);
      siteID = siteArea ? siteArea.siteID : null;
    }
    // Check auth
    if (!Authorizations.canDeleteChargingStation(req.user, siteID)) {
      throw new AppAuthError({
        errorCode: Constants.HTTP_AUTH_ERROR,
        user: req.user,
        action: Constants.ACTION_DELETE,
        entity: Constants.ENTITY_CHARGING_STATION,
        module: 'ChargingStationService',
        method: 'handleDeleteChargingStation',
        value: chargingStationID
      });
    }
    // Deleted
    if (chargingStation.deleted) {
      throw new AppError({
        source: Constants.CENTRAL_SERVER,
        errorCode: Constants.HTTP_OBJECT_DOES_NOT_EXIST_ERROR,
        message: `Charging Station with ID '${chargingStationID}' is already deleted`,
        module: 'ChargingStationService',
        method: 'handleDeleteChargingStation',
        user: req.user
      });
    }
    for (const connector of chargingStation.connectors) {
      if (connector && connector.activeTransactionID) {
        const transaction = await TransactionStorage.getTransaction(req.user.tenantID, connector.activeTransactionID);
        if (transaction && !transaction.stop) {
          throw new AppError({
            source: Constants.CENTRAL_SERVER,
            errorCode: Constants.HTTP_EXISTING_TRANSACTION_ERROR,
            message: `Charging Station '${chargingStation.id}' can't be deleted due to existing active transactions`,
            module: 'ChargingStationService',
            method: 'handleDeleteChargingStation',
            user: req.user
          });
        } else {
          OCPPUtils.checkAndFreeChargingStationConnector(chargingStation, connector.connectorId);
        }
      }
    }
    // Remove Site Area
    chargingStation.siteArea = null;
    chargingStation.siteAreaID = null;
    // Set as deleted
    chargingStation.deleted = true;
    // Check if charging station has had transactions
    const transactions = await TransactionStorage.getTransactions(req.user.tenantID,
      { chargeBoxIDs: [chargingStation.id] }, Constants.DB_PARAMS_COUNT_ONLY);
    if (transactions.count > 0) {
      // Delete logically
      await ChargingStationStorage.saveChargingStation(req.user.tenantID, chargingStation);
    } else {
      // Delete physically
      await ChargingStationStorage.deleteChargingStation(req.user.tenantID, chargingStation.id);
    }
    // Log
    Logging.logSecurityInfo({
      tenantID: req.user.tenantID,
      user: req.user, module: 'ChargingStationService', method: 'handleDeleteChargingStation',
      message: `Charging Station '${chargingStation.id}' has been deleted successfully`,
      action: action, detailedMessages: chargingStation
    });
    // Ok
    res.json(Constants.REST_RESPONSE_SUCCESS);
    next();
  }

  public static async handleGetChargingStation(action: string, req: Request, res: Response, next: NextFunction): Promise<void> {
    // Filter
    const filteredRequest = ChargingStationSecurity.filterChargingStationRequest(req.query);
    // Check
    UtilsService.assertIdIsProvided(filteredRequest.ID, 'ChargingStationService', 'handleGetChargingStation', req.user);
    // Check auth
    if (!Authorizations.canReadChargingStation(req.user)) {
      throw new AppAuthError({
        errorCode: Constants.HTTP_AUTH_ERROR,
        user: req.user,
        action: Constants.ACTION_READ,
        entity: Constants.ENTITY_CHARGING_STATION,
        module: 'ChargingStationService',
        method: 'handleGetChargingStation',
        value: filteredRequest.ID
      });
    }
    // Query charging station
    const chargingStation = await ChargingStationStorage.getChargingStation(req.user.tenantID, filteredRequest.ID);
    // Check
    UtilsService.assertObjectExists(chargingStation, `Charging Station '${filteredRequest.ID}' does not exist`,
      'ChargingStationService', 'handleGetChargingStation', req.user);
    // Deleted?
    if (chargingStation.deleted) {
      throw new AppError({
        source: Constants.CENTRAL_SERVER,
        errorCode: Constants.HTTP_OBJECT_DOES_NOT_EXIST_ERROR,
        message: `ChargingStation with ID '${filteredRequest.ID}' is logically deleted`,
        module: 'ChargingStationService',
        method: 'handleGetChargingStation',
        user: req.user
      });
    }
    res.json(
      // Filter
      ChargingStationSecurity.filterChargingStationResponse(
        chargingStation, req.user, req.user.activeComponents.includes(Constants.COMPONENTS.ORGANIZATION))
    );
    next();
  }

  public static async handleGetChargingStations(action: string, req: Request, res: Response, next: NextFunction): Promise<void> {
    res.json(await ChargingStationService.getChargingStations(req));
    next();
  }

  public static async handleChargingStationsOCPPParamsExport(action: string, req: Request, res: Response, next: NextFunction): Promise<void> {
    // Get Charging Stations
    const chargingStations = await ChargingStationService.getChargingStations(req);
    const configurations: ChargingStationConfiguration[] = [];
    for (const chargingStation of chargingStations.result) {
      // Get Configuration
      const configuration = await ChargingStationStorage.getConfiguration(req.user.tenantID, chargingStation.id);
      if (configuration) {
        configurations.push(configuration);
      }
    }
    // Build export
    const filename = 'exported-occp-params.csv';
    fs.writeFile(filename, ChargingStationService.convertOCCPParamsToCSV(configurations), (err) => {
      if (err) {
        throw err;
      }
      res.download(filename, (err2) => {
        if (err2) {
          throw err2;
        }
        fs.unlink(filename, (err3) => {
          if (err3) {
            throw err3;
          }
        });
      });
    });
  }


  public static async handleGetChargingStationsExport(action: string, req: Request, res: Response, next: NextFunction): Promise<void> {
    // Get Charging Stations
    const chargingStations = await ChargingStationService.getChargingStations(req);
    // Build export
    const filename = 'exported-charging-stations.csv';
    fs.writeFile(filename, ChargingStationService.convertToCSV(req.user, chargingStations.result), (err) => {
      if (err) {
        throw err;
      }
      res.download(filename, (err2) => {
        if (err2) {
          throw err2;
        }
        fs.unlink(filename, (err3) => {
          if (err3) {
            throw err3;
          }
        });
      });
    });
  }

  public static async handleGetChargingStationsInError(action: string, req: Request, res: Response, next: NextFunction): Promise<void> {
    // Check auth
    if (!Authorizations.canListChargingStations(req.user)) {
      throw new AppAuthError({
        errorCode: Constants.HTTP_AUTH_ERROR,
        user: req.user,
        action: Constants.ACTION_LIST,
        entity: Constants.ENTITY_CHARGING_STATIONS,
        module: 'ChargingStationService',
        method: 'handleGetChargingStations'
      });
    }
    // Filter
    const filteredRequest = ChargingStationSecurity.filterChargingStationsRequest(req.query);
    // Check component
    if (filteredRequest.SiteID) {
      UtilsService.assertComponentIsActiveFromToken(req.user,
        Constants.COMPONENTS.ORGANIZATION, Constants.ACTION_READ, Constants.ENTITY_CHARGING_STATIONS, 'ChargingStationService', 'handleGetChargingStations');
    }
    let _errorType = [];
    if (Utils.isComponentActiveFromToken(req.user, Constants.COMPONENTS.ORGANIZATION)) {
      // Get the Site Area
      _errorType = (filteredRequest.ErrorType ? filteredRequest.ErrorType.split('|') : ['missingSettings', 'connectionBroken', 'connectorError', 'missingSiteArea']);
    } else {
      _errorType = (filteredRequest.ErrorType ? filteredRequest.ErrorType.split('|') : ['missingSettings', 'connectionBroken', 'connectorError']);
    }
    // Get Charging Stations
    const chargingStations = await ChargingStationStorage.getChargingStationsInError(req.user.tenantID,
      {
        search: filteredRequest.Search,
        siteIDs: Authorizations.getAuthorizedSiteIDs(req.user, filteredRequest.SiteID ? filteredRequest.SiteID.split('|') : null),
        siteAreaID: (filteredRequest.SiteAreaID ? filteredRequest.SiteAreaID.split('|') : null),
        errorType: _errorType
      },
      {
        limit: filteredRequest.Limit,
        skip: filteredRequest.Skip,
        sort: filteredRequest.Sort,
        onlyRecordCount: filteredRequest.OnlyRecordCount
      }
    );
    // Build the result
    ChargingStationSecurity.filterChargingStationsResponse(chargingStations, req.user, req.user.activeComponents.includes(Constants.COMPONENTS.ORGANIZATION));
    // Return
    res.json(chargingStations);
    next();
  }

  public static async handleGetStatusNotifications(action: string, req: Request, res: Response, next: NextFunction) {
    // Check auth
    if (!Authorizations.canListChargingStations(req.user)) {
      throw new AppAuthError({
        errorCode: Constants.HTTP_AUTH_ERROR,
        user: req.user,
        action: Constants.ACTION_LIST,
        entity: Constants.ENTITY_CHARGING_STATIONS,
        module: 'ChargingStationService',
        method: 'handleGetStatusNotifications'
      });
    }
    // Filter
    const filteredRequest = ChargingStationSecurity.filterNotificationsRequest(req.query);
    // Get all Status Notifications
    const statusNotifications = await OCPPStorage.getStatusNotifications(req.user.tenantID, {},
      { limit: filteredRequest.Limit, skip: filteredRequest.Skip, sort: filteredRequest.Sort });
    // Set
    statusNotifications.result = ChargingStationSecurity.filterStatusNotificationsResponse(statusNotifications.result, req.user);
    // Return
    res.json(statusNotifications);
    next();
  }

  public static async handleGetBootNotifications(action: string, req: Request, res: Response, next: NextFunction) {
    // Check auth
    if (!Authorizations.canListChargingStations(req.user)) {
      throw new AppAuthError({
        errorCode: Constants.HTTP_AUTH_ERROR,
        user: req.user,
        action: Constants.ACTION_LIST,
        entity: Constants.ENTITY_CHARGING_STATIONS,
        module: 'ChargingStationService',
        method: 'handleGetBootNotifications'
      });
    }
    // Filter
    const filteredRequest = ChargingStationSecurity.filterNotificationsRequest(req.query);
    // Get all Status Notifications
    const bootNotifications = await OCPPStorage.getBootNotifications(req.user.tenantID, {},
      { limit: filteredRequest.Limit, skip: filteredRequest.Skip, sort: filteredRequest.Sort });
    // Set
    bootNotifications.result = ChargingStationSecurity.filterBootNotificationsResponse(bootNotifications.result, req.user);
    // Return
    res.json(bootNotifications);
    next();
  }

  public static async handleAction(command: OCPPChargingStationCommand, req: Request, res: Response, next: NextFunction) {
    // Filter - Type is hacked because code below is. Would need approval to change code structure.
    const filteredRequest: HttpChargingStationCommandRequest & { loadAllConnectors?: boolean } =
      ChargingStationSecurity.filterChargingStationActionRequest(req.body);
    UtilsService.assertIdIsProvided(filteredRequest.chargeBoxID, 'ChargingSTationService', 'handleAction', req.user);
    // Get the Charging station
    const chargingStation = await ChargingStationStorage.getChargingStation(req.user.tenantID, filteredRequest.chargeBoxID);
    UtilsService.assertObjectExists(chargingStation, `Charging Station with ID '${filteredRequest.chargeBoxID}' does not exist`,
      'ChargingStationService', 'handleAction', req.user);
    let result;
    // Remote Stop Transaction / Unlock Connector
    if (command === OCPPChargingStationCommand.REMOTE_STOP_TRANSACTION) {
      // Check Transaction ID
      if (!filteredRequest.args || !filteredRequest.args.transactionId) {
        throw new AppError({
          source: Constants.CENTRAL_SERVER,
          errorCode: Constants.HTTP_AUTH_ERROR,
          message: 'Transaction ID is mandatory',
          module: 'ChargingStationService',
          method: 'handleAction',
          user: req.user,
          action: command
        });
      }
      // Get Transaction
      const transaction = await TransactionStorage.getTransaction(req.user.tenantID, filteredRequest.args.transactionId);
      UtilsService.assertObjectExists(transaction, `Transaction ID '${filteredRequest.args.transactionId}' does not exist`,
        'ChargingStationService', 'handleAction', req.user);
      // Add connector ID
      filteredRequest.args.connectorId = transaction.connectorId;
      // Check Tag ID
      if (!req.user.tagIDs || req.user.tagIDs.length === 0) {
        throw new AppError({
          source: Constants.CENTRAL_SERVER,
          errorCode: Constants.HTTP_USER_NO_BADGE_ERROR,
          message: 'The user does not have any badge',
          module: 'ChargingStationService',
          method: 'handleAction',
          user: req.user,
          action: command
        });
      }
      // Check if user is authorized
      await Authorizations.isAuthorizedToStopTransaction(
        req.user.tenantID, chargingStation, transaction, req.user.tagIDs[0]);
      // Set the tag ID to handle the Stop Transaction afterwards
      transaction.remotestop = {
        timestamp: new Date(),
        tagID: req.user.tagIDs[0],
        userID: req.user.id
      };
      // Save Transaction
      await TransactionStorage.saveTransaction(req.user.tenantID, transaction);
      // Ok: Execute it
      result = await this.handleChargingStationCommand(req.user.tenantID, req.user, chargingStation, command, filteredRequest.args);
      // Remote Start Transaction
    } else if (command === OCPPChargingStationCommand.REMOTE_START_TRANSACTION) {
      // Check Tag ID
      if (!filteredRequest.args || !filteredRequest.args.tagID) {
        throw new AppError({
          source: Constants.CENTRAL_SERVER,
          errorCode: Constants.HTTP_USER_NO_BADGE_ERROR,
          message: 'The user does not have any badge',
          module: 'ChargingStationService',
          method: 'handleAction',
          user: req.user,
          action: command
        });
      }
      // Check if user is authorized
      await Authorizations.isAuthorizedToStartTransaction(
        req.user.tenantID, chargingStation, filteredRequest.args.tagID);
      // Ok: Execute it
      result = await this.handleChargingStationCommand(req.user.tenantID, req.user, chargingStation, command, filteredRequest.args);
    } else if (command === OCPPChargingStationCommand.GET_COMPOSITE_SCHEDULE) {
      // Check auth
      if (!Authorizations.canPerformActionOnChargingStation(req.user, command, chargingStation)) {
        throw new AppAuthError({
          errorCode: Constants.HTTP_AUTH_ERROR,
          user: req.user,
          action: command,
          entity: Constants.ENTITY_CHARGING_STATION,
          module: 'ChargingStationService',
          method: 'handleAction',
          value: chargingStation.id
        });
      }
      // Check if we have to load all connectors in case connector 0 fails
      if (req.body.hasOwnProperty('loadAllConnectors')) {
        filteredRequest.loadAllConnectors = req.body.loadAllConnectors;
      }
      if (filteredRequest.loadAllConnectors && filteredRequest.args.connectorId === 0) {
        // Call for connector 0
        result = await this.handleChargingStationCommand(req.user.tenantID, req.user, chargingStation, command, filteredRequest.args);
        if (result.status !== Constants.OCPP_RESPONSE_ACCEPTED) {
          result = [];
          // Call each connectors
          for (const connector of chargingStation.connectors) {
            filteredRequest.args.connectorId = connector.connectorId;
            // Execute request
            const simpleResult = await this.handleChargingStationCommand(req.user.tenantID, req.user, chargingStation, command, filteredRequest.args);
            // Fix central reference date
            const centralTime = new Date();
            simpleResult['centralSystemTime'] = centralTime;
            result.push(simpleResult);
          }
        }
      } else {
        // Execute it
        result = await this.handleChargingStationCommand(req.user.tenantID, req.user, chargingStation, command, filteredRequest.args);
        // Fix central reference date
        const centralTime = new Date();
        result.centralSystemTime = centralTime;
      }
    } else {
      // Check auth
      if (!Authorizations.canPerformActionOnChargingStation(req.user, command, chargingStation)) {
        throw new AppAuthError({
          errorCode: Constants.HTTP_AUTH_ERROR,
          user: req.user,
          action: command,
          entity: Constants.ENTITY_CHARGING_STATION,
          module: 'ChargingStationService',
          method: 'handleAction',
          value: chargingStation.id
        });
      }
      // Execute it
      result = await this.handleChargingStationCommand(req.user.tenantID, req.user, chargingStation, command, filteredRequest.args);
    }
    // Log
    Logging.logSecurityInfo({
      tenantID: req.user.tenantID,
      source: chargingStation.id, user: req.user, action: command,
      module: 'ChargingStationService', method: 'handleAction',
      message: `'${command}' has been executed successfully`,
      detailedMessages: result
    });
    // Return
    res.json(result);
    next();
  }

  public static async handleActionSetMaxIntensitySocket(action: string, req: Request, res: Response, next: NextFunction): Promise<void> {
    // Filter
    const filteredRequest = ChargingStationSecurity.filterChargingStationSetMaxIntensitySocketRequest(req.body);
    // Charge Box is mandatory
    UtilsService.assertIdIsProvided(filteredRequest.chargeBoxID, 'ChargingStationService', 'handleActionSetMaxIntensitySocket', req.user);
    // Check auth
    // Get the Charging station
    const chargingStation = await ChargingStationStorage.getChargingStation(req.user.tenantID, filteredRequest.chargeBoxID);
    UtilsService.assertObjectExists(chargingStation, `Charging Station with ID '${filteredRequest.chargeBoxID}' does not exist`,
      'ChargingStationService', 'handleActionSetMaxIntensitySocket', req.user);
    // Get the Config
    if (!Authorizations.canPerformActionOnChargingStation(req.user, 'ChangeConfiguration', chargingStation)) {
      throw new AppAuthError({
        errorCode: Constants.HTTP_AUTH_ERROR,
        user: req.user,
        action: action,
        entity: Constants.ENTITY_CHARGING_STATION,
        module: 'ChargingStationService',
        method: 'handleActionSetMaxIntensitySocket',
        value: filteredRequest.chargeBoxID
      });
    }
    const chargerConfiguration = await ChargingStationStorage.getConfiguration(req.user.tenantID, chargingStation.id);
    UtilsService.assertObjectExists(chargerConfiguration, 'Cannot retrieve the configuration',
      'ChargingStationService', 'handleActionSetMaxIntensitySocket', req.user);
    let maxIntensitySocketMax = null;
    // Fill current params
    for (let i = 0; i < chargerConfiguration.configuration.length; i++) {
      // Max Intensity?
      if (chargerConfiguration.configuration[i].key.startsWith('currentpb')) {
        maxIntensitySocketMax = Number(chargerConfiguration.configuration[i].value);
      }
    }
    UtilsService.assertObjectExists(maxIntensitySocketMax, 'Cannot retrieve the max intensity socket from the configuration',
      'ChargingStationService', 'handleActionSetMaxIntensitySocket', req.user);
    // Check
    let result;
    if (filteredRequest.maxIntensity && filteredRequest.maxIntensity >= 0 && filteredRequest.maxIntensity <= maxIntensitySocketMax) {
      // Log
      Logging.logSecurityInfo({
        tenantID: req.user.tenantID,
        user: req.user,
        module: 'ChargingStationService',
        method: 'handleActionSetMaxIntensitySocket',
        action: action,
        source: chargingStation.id,
        message: `Max Instensity Socket has been set to '${filteredRequest.maxIntensity}'`
      });
      // Change the config
      result = await OCPPUtils.requestChangeChargingStationConfiguration(req.user.tenantID, chargingStation,
        { key: 'maxintensitysocket', value: filteredRequest.maxIntensity + '' });
    } else {
      // Invalid value
      throw new AppError({
        source: chargingStation.id,
        errorCode: Constants.HTTP_GENERAL_ERROR,
        message: `Invalid value for Max Intensity Socket: '${filteredRequest.maxIntensity}'`,
        module: 'ChargingStationService',
        method: 'handleActionSetMaxIntensitySocket',
        user: req.user,
        action: action
      });
    }
    // Return the result
    res.json(result);
    next();
  }

  public static async handleIsAuthorized(action: string, req: Request, res: Response, next: NextFunction) {
    let user: User;
    // Default
    let result = [{ 'IsAuthorized': false }];
    // Filter
    const filteredRequest = ChargingStationSecurity.filterIsAuthorizedRequest(req.query);
    // Check
    if (!filteredRequest.Action) {
      throw new AppError({
        source: Constants.CENTRAL_SERVER,
        errorCode: Constants.HTTP_OBJECT_DOES_NOT_EXIST_ERROR,
        message: 'The Action is mandatory',
        module: 'ChargingStationService',
        method: 'handleIsAuthorized',
        user: req.user,
        action: action
      });
    }
    let chargingStation: ChargingStation = null;
    // Action
    switch (filteredRequest.Action) {
      // Hack for mobile app not sending the RemoteStopTransaction yet
      case 'StopTransaction':
      case 'RemoteStopTransaction':
        // Check
        if (!filteredRequest.Arg1) {
          throw new AppError({
            source: Constants.CENTRAL_SERVER,
            errorCode: Constants.HTTP_OBJECT_DOES_NOT_EXIST_ERROR,
            message: 'The Charging Station ID is mandatory',
            module: 'ChargingStationService',
            method: 'handleIsAuthorized',
            user: req.user,
            action: action
          });
        }
        // Get the Charging station
        chargingStation = await ChargingStationStorage.getChargingStation(req.user.tenantID, filteredRequest.Arg1);
        // Found?
        if (!chargingStation) {
          // Not Found!
          throw new AppError({
            source: Constants.CENTRAL_SERVER,
            errorCode: Constants.HTTP_OBJECT_DOES_NOT_EXIST_ERROR,
            message: `Charging Station with ID '${filteredRequest.Arg1}' does not exist`,
            module: 'ChargingStationService',
            method: 'handleIsAuthorized',
            user: req.user,
            action: action
          });
        }
        // Check
        if (!filteredRequest.Arg2) {
          const results = [];
          // Check authorization for each connectors
          for (let index = 0; index < chargingStation.connectors.length; index++) {
            const foundConnector = chargingStation.connectors.find((connector) => connector.connectorId === index + 1);
            const tempResult = { 'IsAuthorized': false };
            if (foundConnector && foundConnector.activeTransactionID) {
              tempResult.IsAuthorized = await ChargingStationService.isStopTransactionAuthorized(
                filteredRequest, chargingStation, foundConnector.activeTransactionID, req.user);
            }
            results.push(tempResult);
          }
          // Return table of result (will be in the connector order)
          result = results;
        } else {
          result[0].IsAuthorized = await ChargingStationService.isStopTransactionAuthorized(
            filteredRequest, chargingStation, Utils.convertToInt(filteredRequest.Arg2), req.user);
        }
        break;
      // Action on connectors of a Charging Station
      case 'ConnectorsAction':
        // Arg1 contains the Charging Station ID
        // Check
        if (!filteredRequest.Arg1) {
          throw new AppError({
            source: Constants.CENTRAL_SERVER,
            errorCode: Constants.HTTP_OBJECT_DOES_NOT_EXIST_ERROR,
            message: 'The Charging Station ID is mandatory',
            module: 'ChargingStationService',
            method: 'handleIsAuthorized',
            user: req.user,
            action: action
          });
        }
        // Get the Charging station
        chargingStation = await ChargingStationStorage.getChargingStation(req.user.tenantID, filteredRequest.Arg1);
        // Found?
        if (!chargingStation) {
          // Not Found!
          throw new AppError({
            source: Constants.CENTRAL_SERVER,
            errorCode: Constants.HTTP_OBJECT_DOES_NOT_EXIST_ERROR,
            message: `Charging Station with ID '${filteredRequest.Arg1}' does not exist`,
            module: 'ChargingStationService',
            method: 'handleIsAuthorized',
            user: req.user,
            action: action
          });
        }

        user = await UserStorage.getUser(req.user.tenantID, req.user.id);
        // Found?
        if (!user) {
          // Not Found!
          throw new AppError({
            source: Constants.CENTRAL_SERVER,
            errorCode: Constants.HTTP_OBJECT_DOES_NOT_EXIST_ERROR,
            message: `User with ID '${filteredRequest.Arg1}' does not exist`,
            module: 'ChargingStationService',
            method: 'handleIsAuthorized',
            user: req.user,
            action: action
          });
        }
        result = await ChargingStationService.checkConnectorsActionAuthorizations(req.user.tenantID, req.user, chargingStation);
        break;
    }
    // Return the result
    res.json(result.length === 1 ? result[0] : result);
    next();
  }

  private static async checkConnectorsActionAuthorizations(tenantID: string, user: UserToken, chargingStation: ChargingStation) {
    const results = [];
    if (Utils.isComponentActiveFromToken(user, Constants.COMPONENTS.ORGANIZATION)) {
      try {
        // Site is mandatory
        if (!chargingStation.siteArea) {
          throw new AppError({
            source: chargingStation.id,
            errorCode: Constants.HTTP_AUTH_CHARGER_WITH_NO_SITE_AREA_ERROR,
            message: `Charging Station '${chargingStation.id}' is not assigned to a Site Area!`,
            module: 'ChargingStationService',
            method: 'checkConnectorsActionAuthorizations',
            user: user
          });
        }

        // Site -----------------------------------------------------
        chargingStation.siteArea.site = await SiteStorage.getSite(tenantID, chargingStation.siteArea.siteID);
        if (!chargingStation.siteArea.site) {
          throw new AppError({
            source: chargingStation.id,
            errorCode: Constants.HTTP_AUTH_SITE_AREA_WITH_NO_SITE_ERROR,
            message: `Site Area '${chargingStation.siteArea.name}' is not assigned to a Site!`,
            module: 'ChargingStationService',
            method: 'checkConnectorsActionAuthorizations',
            user: user
          });
        }
      } catch (error) {
        // Problem with site assignment so do not allow any action
        for (let index = 0; index < chargingStation.connectors.length; index++) {
          results.push(
            {
              'isStartAuthorized': false,
              'isStopAuthorized': false,
              'isTransactionDisplayAuthorized': false
            }
          );
        }
        return results;
      }
    }
    // Check authorization for each connectors
    for (let index = 0; index < chargingStation.connectors.length; index++) {
      const foundConnector = chargingStation.connectors.find(
        (connector) => connector.connectorId === index + 1);
      if (foundConnector.activeTransactionID > 0) {
        const transaction = await TransactionStorage.getTransaction(user.tenantID, foundConnector.activeTransactionID);
        results.push({
          'isStartAuthorized': false,
          'isStopAuthorized': Authorizations.canStopTransaction(user, transaction),
          'isTransactionDisplayAuthorized': Authorizations.canReadTransaction(user, transaction),
        });
      } else {
        results.push({
          'isStartAuthorized': Authorizations.canStartTransaction(user, chargingStation),
          'isStopAuthorized': false,
          'isTransactionDisplayAuthorized': false,
        });
      }
    }
    return results;
  }

  private static async isStopTransactionAuthorized(filteredRequest: HttpIsAuthorizedRequest, chargingStation: ChargingStation, transactionId: number, user: UserToken) {
    // Get Transaction
    const transaction = await TransactionStorage.getTransaction(user.tenantID, transactionId);
    if (!transaction) {
      throw new AppError({
        source: Constants.CENTRAL_SERVER,
        errorCode: Constants.HTTP_AUTH_ERROR,
        message: `Transaction ID '${filteredRequest.Arg2}' does not exist`,
        module: 'ChargingStationService',
        method: 'isStopTransactionAuthorized',
        user: user
      });
    }
    // Check Charging Station
    if (transaction.chargeBoxID !== chargingStation.id) {
      throw new AppError({
        source: Constants.CENTRAL_SERVER,
        errorCode: 565,
        message: `Transaction ID '${filteredRequest.Arg2}' has a Charging Station '${transaction.chargeBoxID}' that differs from '${chargingStation.id}'`,
        module: 'ChargingStationService',
        method: 'isStopTransactionAuthorized',
        user: user
      });
    }
    return Authorizations.canStopTransaction(user, transaction);
  }

  private static async getChargingStations(req: Request): Promise<DataResult<ChargingStation>> {
    // Check auth
    if (!Authorizations.canListChargingStations(req.user)) {
      throw new AppAuthError({
        errorCode: Constants.HTTP_AUTH_ERROR,
        user: req.user,
        action: Constants.ACTION_LIST,
        entity: Constants.ENTITY_CHARGING_STATIONS,
        module: 'ChargingStationService',
        method: 'handleGetChargingStations',
      });
    }
    // Filter
    const filteredRequest = ChargingStationSecurity.filterChargingStationsRequest(req.query);
    // Get Charging Stations
    const chargingStations = await ChargingStationStorage.getChargingStations(req.user.tenantID,
      {
        search: filteredRequest.Search,
        withNoSiteArea: filteredRequest.WithNoSiteArea,
        withSite: filteredRequest.WithSite,
        issuer: filteredRequest.Issuer,
        siteIDs: Authorizations.getAuthorizedSiteIDs(req.user, filteredRequest.SiteID ? filteredRequest.SiteID.split('|') : null),
        siteAreaID: (filteredRequest.SiteAreaID ? filteredRequest.SiteAreaID.split('|') : null),
        includeDeleted: filteredRequest.IncludeDeleted
      },
      {
        limit: filteredRequest.Limit,
        skip: filteredRequest.Skip,
        sort: filteredRequest.Sort,
        onlyRecordCount: filteredRequest.OnlyRecordCount
      }
    );
    chargingStations.result.forEach((chargingStation) => {
      chargingStation.inactive = OCPPUtils.getIfChargingStationIsInactive(chargingStation);
    });
    // Build the result
    if (chargingStations.result && chargingStations.result.length > 0) {
      // Filter
      ChargingStationSecurity.filterChargingStationsResponse(
        chargingStations, req.user, req.user.activeComponents.includes(Constants.COMPONENTS.ORGANIZATION));
    }
    return chargingStations;
  }

  private static convertOCCPParamsToCSV(configurations: ChargingStationConfiguration[]): string {
    let csv = `Charging Station${Constants.CSV_SEPARATOR}Parameter Name${Constants.CSV_SEPARATOR}Parameter Value\r\n`;
    for (const config of configurations) {
      for (const params of config.configuration) {
        csv += `${config.id}` + Constants.CSV_SEPARATOR;
        csv += `${params.key}` + Constants.CSV_SEPARATOR;
        csv += `${params.value}\r\n`;
      }
    }
    return csv;
  }

  private static convertToCSV(loggedUser: UserToken, chargingStations: ChargingStation[]): string {
    I18nManager.switchLanguage(loggedUser.language);
    let csv = `Name${Constants.CSV_SEPARATOR}Created On${Constants.CSV_SEPARATOR}Number of Connectors${Constants.CSV_SEPARATOR}Site Area${Constants.CSV_SEPARATOR}Latitude${Constants.CSV_SEPARATOR}Logitude${Constants.CSV_SEPARATOR}Charge Point S/N${Constants.CSV_SEPARATOR}Model${Constants.CSV_SEPARATOR}Charge Box S/N${Constants.CSV_SEPARATOR}Vendor${Constants.CSV_SEPARATOR}Firmware Version${Constants.CSV_SEPARATOR}OCPP Version${Constants.CSV_SEPARATOR}OCPP Protocol${Constants.CSV_SEPARATOR}Last Heartbeat${Constants.CSV_SEPARATOR}Last Reboot${Constants.CSV_SEPARATOR}Maximum Power (Watt)${Constants.CSV_SEPARATOR}Can Charge In Parallel${Constants.CSV_SEPARATOR}Power Limit Unit\r\n`;
    for (const chargingStation of chargingStations) {
      csv += `${chargingStation.id}` + Constants.CSV_SEPARATOR;
      csv += `${I18nManager.formatDateTime(chargingStation.createdOn, 'L')} ${I18nManager.formatDateTime(chargingStation.createdOn, 'LT')}` + Constants.CSV_SEPARATOR;
      csv += `${chargingStation.connectors ? chargingStation.connectors.length : '0'}` + Constants.CSV_SEPARATOR;
      csv += `${chargingStation.siteArea.name}` + Constants.CSV_SEPARATOR;
      if (chargingStation.coordinates && chargingStation.coordinates.length === 2) {
        csv += `${chargingStation.coordinates[1]}` + Constants.CSV_SEPARATOR;
        csv += `${chargingStation.coordinates[0]}` + Constants.CSV_SEPARATOR;
      } else {
        csv += `''${Constants.CSV_SEPARATOR}''`;
      }
      csv += `${chargingStation.chargePointSerialNumber}` + Constants.CSV_SEPARATOR;
      csv += `${chargingStation.chargePointModel}` + Constants.CSV_SEPARATOR;
      csv += `${chargingStation.chargeBoxSerialNumber}` + Constants.CSV_SEPARATOR;
      csv += `${chargingStation.chargePointVendor}` + Constants.CSV_SEPARATOR;
      csv += `${chargingStation.firmwareVersion}` + Constants.CSV_SEPARATOR;
      csv += `${chargingStation.ocppVersion}` + Constants.CSV_SEPARATOR;
      csv += `${chargingStation.ocppProtocol}` + Constants.CSV_SEPARATOR;
      csv += `${I18nManager.formatDateTime(chargingStation.lastHeartBeat, 'L')} ${I18nManager.formatDateTime(chargingStation.lastHeartBeat, 'LT')}` + Constants.CSV_SEPARATOR;
      csv += `${I18nManager.formatDateTime(chargingStation.lastReboot, 'L')} ${I18nManager.formatDateTime(chargingStation.lastReboot, 'LT')}` + Constants.CSV_SEPARATOR;
      csv += `${chargingStation.maximumPower}` + Constants.CSV_SEPARATOR;
      csv += (!chargingStation.cannotChargeInParallel ? 'yes' : 'no') + Constants.CSV_SEPARATOR;
      csv += `${chargingStation.powerLimitUnit}\r\n`;
    }
    return csv;
  }

  private static async handleChargingStationCommand(tenantID: string, user: UserToken, chargingStation: ChargingStation,
    command: OCPPChargingStationCommand, params: any): Promise<any> {
    let result: any;
    // Get the OCPP Client
    const chargingStationClient = await ChargingStationClientFactory.getChargingStationClient(tenantID, chargingStation);
    try {
      // Handle Requests
      switch (command) {
        // Reset
        case OCPPChargingStationCommand.RESET:
          result = await chargingStationClient.reset({ type: params.type });
          break;
        // Clear cache
        case OCPPChargingStationCommand.CLEAR_CACHE:
          result = await chargingStationClient.clearCache();
          break;
        // Get Configuration
        case OCPPChargingStationCommand.GET_CONFIGURATION:
          result = await chargingStationClient.getConfiguration({ key: params.key });
          break;
        // Set Configuration
        case OCPPChargingStationCommand.CHANGE_CONFIGURATION:
          // Change the config
          result = await chargingStationClient.changeConfiguration({
            key: params.key,
            value: params.value
          });
          // Check
          if (result.status === OCPPConfigurationStatus.ACCEPTED) {
            // Refresh Configuration
            await OCPPUtils.requestAndSaveChargingStationOcppConfiguration(tenantID, chargingStation);
            // Check update with Vendor
            const chargingStationVendor = ChargingStationVendorFactory.getChargingStationVendorInstance(chargingStation);
            if (chargingStationVendor) {
              await chargingStationVendor.checkUpdateOfOCPPParams(tenantID, chargingStation, params.key, params.value);
            }
          }
          break;
        // Unlock Connector
        case OCPPChargingStationCommand.UNLOCK_CONNECTOR:
          result = await chargingStationClient.unlockConnector({ connectorId: params.connectorId });
          break;
        // Start Transaction
        case OCPPChargingStationCommand.REMOTE_START_TRANSACTION:
          result = await chargingStationClient.remoteStartTransaction({
            connectorId: params.connectorId,
            idTag: params.tagID
          });
          break;
        // Stop Transaction
        case OCPPChargingStationCommand.REMOTE_STOP_TRANSACTION:
          result = await chargingStationClient.remoteStopTransaction({
            transactionId: params.transactionId
          });
          break;
        // Set Charging Profile
        case OCPPChargingStationCommand.SET_CHARGING_PROFILE:
          result = await chargingStationClient.setChargingProfile({
            connectorId: params.connectorId,
            csChargingProfiles: params.csChargingProfiles
          });
          break;
        // Get Composite Schedule (power limits)
        case OCPPChargingStationCommand.GET_COMPOSITE_SCHEDULE:
          result = await chargingStationClient.getCompositeSchedule({
            connectorId: params.connectorId,
            duration: params.duration,
            chargingRateUnit: params.chargingRateUnit
          });
          break;
        // Clear charging profiles
        case OCPPChargingStationCommand.CLEAR_CHARGING_PROFILE:
          result = await chargingStationClient.clearChargingProfile({
            id: params.id,
            connectorId: params.connectorId,
            chargingProfilePurpose: params.chargingProfilePurpose,
            stackLevel: params.stackLevel
          });
          break;
        // Change availability
        case OCPPChargingStationCommand.CHANGE_AVAILABILITY:
          result = await chargingStationClient.changeAvailability({
            connectorId: params.connectorId,
            type: params.type
          });
          break;
        // Get diagnostic
        case OCPPChargingStationCommand.GET_DIAGNOSTICS:
          result = await chargingStationClient.getDiagnostics({
            location: params.location,
            retries: params.retries,
            retryInterval: params.retryInterval,
            startTime: params.startTime,
            stopTime: params.stopTime
          });
          break;
        // Update Firmware
        case OCPPChargingStationCommand.UPDATE_FIRMWARE:
          result = await chargingStationClient.updateFirmware({
            location: params.location,
            retries: params.retries,
            retrieveDate: params.retrieveDate,
            retryInterval: params.retryInterval
          });
          break;
      }
      // Ok?
      if (result) {
        Logging.logInfo({
          tenantID: tenantID, source: chargingStation.id, user: user,
          module: 'ChargingStationService', method: 'handleChargingStationCommand',
          action: command,
          message: `OCPP Command '${command}' has been executed`,
          detailedMessages: { params, result }
        });
        return result;
      }
      // Throw error
      throw new AppError({
        source: Constants.CENTRAL_SERVER,
        action: command,
        errorCode: Constants.HTTP_GENERAL_ERROR,
        message: `Unknown OCPP command '${command}'`,
        module: 'ChargingStationService',
        method: 'handleChargingStationCommand',
        user: user,
      });

    } catch (error) {
      throw new AppError({
        source: Constants.CENTRAL_SERVER,
        action: command,
        errorCode: Constants.HTTP_GENERAL_ERROR,
        message: `OCPP Command '${command}' error ${JSON.stringify(error, null, ' ')}`,
        module: 'ChargingStationService',
        method: 'handleChargingStationCommand',
        user: user,
        detailedMessages: { params, error }
      });
    }
  }
}<|MERGE_RESOLUTION|>--- conflicted
+++ resolved
@@ -23,13 +23,9 @@
 import Utils from '../../../utils/Utils';
 import OCPPUtils from '../../ocpp/utils/OCPPUtils';
 import ChargingStationSecurity from './security/ChargingStationSecurity';
-import ChargingStationSpecificsFactory from '../../../integration/charging-station-specifics/ChargingStationSpecificsFactory';
 import UtilsService from './UtilsService';
-<<<<<<< HEAD
 import { filter } from 'bluebird';
-=======
 import ChargingStationVendorFactory from '../../../integration/charging-station-vendor/ChargingStationVendorFactory';
->>>>>>> eea402f7
 
 export default class ChargingStationService {
 
@@ -201,7 +197,6 @@
     next();
   }
 
-<<<<<<< HEAD
   public static async handleUpdateChargingProfile(action: string, req: Request, res: Response, next: NextFunction) {
     // Filter
     const filteredRequest = ChargingStationSecurity.filterChargingProfileUpdateRequest(req.body);
@@ -211,32 +206,17 @@
     UtilsService.assertObjectExists(chargingStation, `ChargingStation '${req.body.ChargingStationID}' doesn't exist.`,
       'ChargingStationService', 'handleUpdateChargingProfile', req.user);
 
-=======
-  public static async handleChargingStationLimitPower(action: string, req: Request, res: Response, next: NextFunction): Promise<void> {
-    // Filter
-    const filteredRequest = ChargingStationSecurity.filterChargingStationLimitPowerRequest(req.body);
-    // Check existence
-    const chargingStation = await ChargingStationStorage.getChargingStation(req.user.tenantID, filteredRequest.chargeBoxID);
-    // Check
-    UtilsService.assertObjectExists(chargingStation, `ChargingStation '${filteredRequest.chargeBoxID}' doesn't exist.`,
-      'ChargingStationService', 'handleChargingStationLimitPower', req.user);
->>>>>>> eea402f7
     let siteID = null;
     if (Utils.isComponentActiveFromToken(req.user, Constants.COMPONENTS.ORGANIZATION)) {
       // Get the Site Area
       const siteArea = await SiteAreaStorage.getSiteArea(req.user.tenantID, chargingStation.siteAreaID);
       siteID = siteArea ? siteArea.siteID : null;
     }
-<<<<<<< HEAD
-
-=======
->>>>>>> eea402f7
     // Check Auth
     if (!Authorizations.canUpdateChargingStation(req.user, siteID)) {
       throw new AppAuthError({
         errorCode: Constants.HTTP_AUTH_ERROR,
         user: req.user,
-<<<<<<< HEAD
         action: Constants.ACTION_UPDATE,
         entity: Constants.ENTITY_CHARGING_STATION,
         module: 'ChargingStationService',
@@ -246,8 +226,8 @@
     }
 
     // Set charging profile
-    const chargingStationVendor = ChargingStationSpecificsFactory.getChargingStationSpecificsInstance(chargingStation);
-    const status = (await chargingStationVendor).setChargingProfile(req.user.tenantID, chargingStation, filteredRequest);
+    const chargingStationVendor = ChargingStationVendorFactory.getChargingStationVendorInstance(chargingStation);
+    const status = chargingStationVendor.setChargingProfile(req.user.tenantID, chargingStation, filteredRequest);
     console.log(status);
 
     // Update
@@ -272,66 +252,25 @@
     next();
   }
 
-  public static async handleDeleteChargingProfile(action: string, req: Request, res: Response, next: NextFunction) {
-
+  public static async handleChargingStationLimitPower(action: string, req: Request, res: Response, next: NextFunction): Promise<void> {
+    // Filter
+    const filteredRequest = ChargingStationSecurity.filterChargingStationLimitPowerRequest(req.body);
     // Check existence
-    const chargingStationID = ChargingStationSecurity.filterChargingStationRequestByID(req.query);
-    // Get
-    const chargingStation = await ChargingStationStorage.getChargingStation(req.user.tenantID, chargingStationID);
+    const chargingStation = await ChargingStationStorage.getChargingStation(req.user.tenantID, filteredRequest.chargeBoxID);
     // Check
-    UtilsService.assertObjectExists(chargingStationID, `ChargingStation '${chargingStationID}' doesn't exist.`,
-      'ChargingStationService', 'handleDeleteChargingProfile', req.user);
-
+    UtilsService.assertObjectExists(chargingStation, `ChargingStation '${filteredRequest.chargeBoxID}' doesn't exist.`,
+      'ChargingStationService', 'handleChargingStationLimitPower', req.user);
     let siteID = null;
     if (Utils.isComponentActiveFromToken(req.user, Constants.COMPONENTS.ORGANIZATION)) {
       // Get the Site Area
       const siteArea = await SiteAreaStorage.getSiteArea(req.user.tenantID, chargingStation.siteAreaID);
       siteID = siteArea ? siteArea.siteID : null;
     }
-
     // Check Auth
     if (!Authorizations.canUpdateChargingStation(req.user, siteID)) {
       throw new AppAuthError({
         errorCode: Constants.HTTP_AUTH_ERROR,
         user: req.user,
-        action: Constants.ACTION_DELETE,
-        entity: Constants.ENTITY_CHARGING_STATION,
-        module: 'ChargingStationService',
-        method: 'handleDeleteChargingProfile',
-        value: chargingStation.id
-      });
-    }
-
-    const chargingStationClient = await ChargingStationClientFactory.getChargingStationClient(req.user.tenantID, chargingStation);
-    // Clear charging profile
-    const status = await chargingStationClient.clearChargingProfile({});
-    (req.user.tenantID, chargingStation, 'clearChargingProfile');
-    console.log(status);
-
-    // Update
-    // if (status === 'Accepted') {
-    await ChargingStationStorage.deleteChargingProfile(req.user.tenantID, chargingStationID);
-    // }
-
-    // Log
-    Logging.logSecurityInfo({
-      tenantID: req.user.tenantID,
-      source: chargingStation.id,
-      user: req.user, module: 'ChargingStationService',
-      method: 'handleDeleteChargingProfile',
-      message: 'Charging Profile has been cleared successfully',
-      action: action, detailedMessages: {
-        'chargingStation': chargingStation.id,
-      }
-    });
-    // Ok
-    res.json(Constants.REST_RESPONSE_SUCCESS);
-    next();
-
-  }
-
-
-=======
         action: Constants.ACTION_POWER_LIMITATION,
         entity: Constants.ENTITY_CHARGING_STATION,
         module: 'ChargingStationService',
@@ -371,7 +310,65 @@
     next();
   }
 
->>>>>>> eea402f7
+  public static async handleDeleteChargingProfile(action: string, req: Request, res: Response, next: NextFunction) {
+
+    // Check existence
+    const chargingStationID = ChargingStationSecurity.filterChargingStationRequestByID(req.query);
+    // Get
+    const chargingStation = await ChargingStationStorage.getChargingStation(req.user.tenantID, chargingStationID);
+    // Check
+    UtilsService.assertObjectExists(chargingStationID, `ChargingStation '${chargingStationID}' doesn't exist.`,
+      'ChargingStationService', 'handleDeleteChargingProfile', req.user);
+
+    let siteID = null;
+    if (Utils.isComponentActiveFromToken(req.user, Constants.COMPONENTS.ORGANIZATION)) {
+      // Get the Site Area
+      const siteArea = await SiteAreaStorage.getSiteArea(req.user.tenantID, chargingStation.siteAreaID);
+      siteID = siteArea ? siteArea.siteID : null;
+    }
+
+    // Check Auth
+    if (!Authorizations.canUpdateChargingStation(req.user, siteID)) {
+      throw new AppAuthError({
+        errorCode: Constants.HTTP_AUTH_ERROR,
+        user: req.user,
+        action: Constants.ACTION_DELETE,
+        entity: Constants.ENTITY_CHARGING_STATION,
+        module: 'ChargingStationService',
+        method: 'handleDeleteChargingProfile',
+        value: chargingStation.id
+      });
+    }
+
+    const chargingStationClient = await ChargingStationClientFactory.getChargingStationClient(req.user.tenantID, chargingStation);
+    // Clear charging profile
+    const status = await chargingStationClient.clearChargingProfile({});
+    (req.user.tenantID, chargingStation, 'clearChargingProfile');
+    console.log(status);
+
+    // Update
+    // if (status === 'Accepted') {
+    await ChargingStationStorage.deleteChargingProfile(req.user.tenantID, chargingStationID);
+    // }
+
+    // Log
+    Logging.logSecurityInfo({
+      tenantID: req.user.tenantID,
+      source: chargingStation.id,
+      user: req.user, module: 'ChargingStationService',
+      method: 'handleDeleteChargingProfile',
+      message: 'Charging Profile has been cleared successfully',
+      action: action, detailedMessages: {
+        'chargingStation': chargingStation.id,
+      }
+    });
+    // Ok
+    res.json(Constants.REST_RESPONSE_SUCCESS);
+    next();
+
+  }
+
+
   public static async handleGetChargingStationConfiguration(action: string, req: Request, res: Response, next: NextFunction): Promise<void> {
     // Filter
     const filteredRequest = ChargingStationSecurity.filterChargingStationConfigurationRequest(req.query);
