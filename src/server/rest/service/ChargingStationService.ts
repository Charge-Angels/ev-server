--- conflicted
+++ resolved
@@ -638,6 +638,7 @@
         'ChargingStationService', 'handleAction', req.user);
     }
     let result;
+      // Remote Stop Transaction / Unlock Connector
     if (action === 'RemoteStopTransaction' || action === 'UnlockConnector') {
       // Check Transaction ID
       if (!filteredRequest.args || !filteredRequest.args.transactionId) {
@@ -651,114 +652,8 @@
       if (!transaction) {
         throw new AppError(
           Constants.CENTRAL_SERVER,
-<<<<<<< HEAD
           `Transaction ID '${filteredRequest.args.transactionId}' does not exist`, Constants.HTTP_AUTH_ERROR,
           'ChargingStationService', 'handleAction', req.user, null, action);
-=======
-          `Charging Station with ID '${filteredRequest.chargeBoxID}' does not exist`, Constants.HTTP_OBJECT_DOES_NOT_EXIST_ERROR,
-          'ChargingStationService', 'handleAction', req.user);
-      }
-      let result;
-      // Remote Stop Transaction / Unlock Connector
-      if (action === 'RemoteStopTransaction' || action === 'UnlockConnector') {
-        // Check Transaction ID
-        if (!filteredRequest.args || !filteredRequest.args.transactionId) {
-          throw new AppError(
-            Constants.CENTRAL_SERVER,
-            'Transaction ID is mandatory', Constants.HTTP_AUTH_ERROR,
-            'ChargingStationService', 'handleAction', req.user, null, action);
-        }
-        // Get Transaction
-        const transaction = await TransactionStorage.getTransaction(req.user.tenantID, filteredRequest.args.transactionId);
-        if (!transaction) {
-          throw new AppError(
-            Constants.CENTRAL_SERVER,
-            `Transaction ID '${filteredRequest.args.transactionId}' does not exist`, Constants.HTTP_AUTH_ERROR,
-            'ChargingStationService', 'handleAction', req.user, null, action);
-        }
-        // Add connector ID
-        filteredRequest.args.connectorId = transaction.getConnectorId();
-        // Check Tag ID
-        if (!req.user.tagIDs || req.user.tagIDs.length === 0) {
-          throw new AppError(
-            Constants.CENTRAL_SERVER,
-            'The user does not have any badge',
-            Constants.HTTP_USER_NO_BADGE_ERROR,
-            'ChargingStationService', 'handleAction', req.user, null, action);
-        }
-        // Check if user is authorized
-        await Authorizations.isTagIDsAuthorizedOnChargingStation(chargingStation, req.user.tagIDs[0], transaction.getTagID(), action);
-        // Set the tag ID to handle the Stop Transaction afterwards
-        transaction.setRemoteStopDate(new Date().toISOString());
-        transaction.setRemoteStopTagID(req.user.tagIDs[0]);
-        // Save Transaction
-        await TransactionStorage.saveTransaction(transaction.getTenantID(), transaction.getModel());
-        // Ok: Execute it
-        result = await chargingStation.handleAction(action, filteredRequest.args);
-      // Remote Start Transaction
-      } else if (action === 'RemoteStartTransaction') {
-        // Check Tag ID
-        if (!filteredRequest.args || !filteredRequest.args.tagID) {
-          throw new AppError(
-            Constants.CENTRAL_SERVER,
-            'The user does not have any badge',
-            Constants.HTTP_USER_NO_BADGE_ERROR,
-            'ChargingStationService', 'handleAction', req.user, null, action);
-        }
-        // Check if user is authorized
-        await Authorizations.isTagIDAuthorizedOnChargingStation(chargingStation, filteredRequest.args.tagID, action);
-        // Ok: Execute it
-        result = await chargingStation.handleAction(action, filteredRequest.args);
-      } else if (action === 'GetCompositeSchedule') {
-        // Check auth
-        if (!Authorizations.canPerformActionOnChargingStation(req.user, chargingStation.getModel(), action)) {
-          // Not Authorized!
-          throw new AppAuthError(action,
-            Constants.ENTITY_CHARGING_STATION,
-            chargingStation.getID(),
-            Constants.HTTP_AUTH_ERROR, 'ChargingStationService', 'handleAction',
-            req.user);
-        }
-        // Check if we have to load all connectors in case connector 0 fails
-        if (req.body.hasOwnProperty('loadAllConnectors')) {
-          filteredRequest.loadAllConnectors = req.body.loadAllConnectors;
-        }
-        if (filteredRequest.loadAllConnectors && filteredRequest.args.connectorId === 0) {
-          // Call for connector 0
-          result = await chargingStation.handleAction(action, filteredRequest.args);
-          if (result.status !== Constants.OCPP_RESPONSE_ACCEPTED) {
-            result = [];
-            // Call each connectors
-            for (const connector of chargingStation.getConnectors()) {
-              filteredRequest.args.connectorId = connector.connectorId;
-              // Execute request
-              const simpleResult = await chargingStation.handleAction(action, filteredRequest.args);
-              // Fix central reference date
-              const centralTime = new Date();
-              simpleResult.centralSystemTime = centralTime;
-              result.push(simpleResult);
-            }
-          }
-        } else {
-          // Execute it
-          result = await chargingStation.handleAction(action, filteredRequest.args);
-          // Fix central reference date
-          const centralTime = new Date();
-          result.centralSystemTime = centralTime;
-        }
-      } else {
-        // Check auth
-        if (!Authorizations.canPerformActionOnChargingStation(req.user, chargingStation.getModel(), action)) {
-          // Not Authorized!
-          throw new AppAuthError(action,
-            Constants.ENTITY_CHARGING_STATION,
-            chargingStation.getID(),
-            Constants.HTTP_AUTH_ERROR, 'ChargingStationService', 'handleAction',
-            req.user);
-        }
-        // Execute it
-        result = await chargingStation.handleAction(action, filteredRequest.args);
->>>>>>> 46f03439
       }
       // Add connector ID
       filteredRequest.args.connectorId = transaction.getConnectorId();
@@ -779,6 +674,7 @@
       await TransactionStorage.saveTransaction(transaction.getTenantID(), transaction.getModel());
       // Ok: Execute it
       result = await chargingStation.handleAction(action, filteredRequest.args);
+      // Remote Start Transaction
     } else if (action === 'RemoteStartTransaction') {
       // Check Tag ID
       if (!filteredRequest.args || !filteredRequest.args.tagID) {
