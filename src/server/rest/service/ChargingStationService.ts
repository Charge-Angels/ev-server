import fs from 'fs';
import AppAuthError from '../../../exception/AppAuthError';
import AppError from '../../../exception/AppError';
import Authorizations from '../../../authorization/Authorizations';
import ChargingStation from '../../../entity/ChargingStation';
import ChargingStationSecurity from './security/ChargingStationSecurity';
import Constants from '../../../utils/Constants';
import Logging from '../../../utils/Logging';
import OCPPStorage from '../../../storage/mongodb/OCPPStorage';
import SiteAreaStorage from '../../../storage/mongodb/SiteAreaStorage';
import Tenant from '../../../entity/Tenant';
import TransactionStorage from '../../../storage/mongodb/TransactionStorage';
<<<<<<< HEAD
import User from '../../../types/User';

export default class ChargingStationService {
  static async handleAddChargingStationsToSiteArea(action, req, res, next) {
    // Filter
    const filteredRequest = ChargingStationSecurity.filterAddChargingStationsToSiteAreaRequest(req.body, req.user);
    // Check Mandatory fields
    if (!filteredRequest.siteAreaID) {
      // Not Found!
      throw new AppError(
        Constants.CENTRAL_SERVER,
        'The Site Area\'s ID must be provided', Constants.HTTP_GENERAL_ERROR,
        'ChargingStationService', 'handleAddChargingStationsToSiteArea', req.user);
    }
    if (!filteredRequest.chargingStationIDs || (filteredRequest.chargingStationIDs && filteredRequest.chargingStationIDs.length <= 0)) {
      // Not Found!
      throw new AppError(
        Constants.CENTRAL_SERVER,
        'The Charging Station\'s IDs must be provided', Constants.HTTP_GENERAL_ERROR,
        'ChargingStationService', 'handleAddChargingStationsToSiteArea', req.user);
    }
    // Check auth
    if (!Authorizations.canUpdateSiteArea(req.user)) {
      throw new AppAuthError(
        Constants.ACTION_UPDATE,
        Constants.ENTITY_SITE_AREA,
        filteredRequest.siteAreaID,
        Constants.HTTP_AUTH_ERROR,
        'ChargingStationService', 'handleAddChargingStationsToSiteArea',
        req.user);
    }
    // Get the Site Area
    const siteArea = await SiteAreaStorage.getSiteArea(req.user.tenantID, filteredRequest.siteAreaID);
    if (!siteArea) {
      throw new AppError(
        Constants.CENTRAL_SERVER,
        `The Site Area with ID '${filteredRequest.siteAreaID}' does not exist anymore`, Constants.HTTP_OBJECT_DOES_NOT_EXIST_ERROR,
        'ChargingStationService', 'handleAddChargingStationsToSiteArea', req.user);
    }
    // Get Charging Stations
    for (const chargingStationID of filteredRequest.chargingStationIDs) {
      // Check the charging station
      const chargingStation = await ChargingStation.getChargingStation(req.user.tenantID, chargingStationID);
      if (!chargingStation) {
=======
import User from '../../../entity/User';
import UtilsService from './UtilsService';

export default class ChargingStationService {
  static async handleAddChargingStationsToSiteArea(action, req, res, next) {
    try {
      // Check if component is active
      await UtilsService.assertComponentIsActive(
        req.user.tenantID, Constants.COMPONENTS.ORGANIZATION,
        Constants.ACTION_UPDATE, Constants.ENTITY_CHARGING_STATION,
        'ChargingStationService', 'handleAddChargingStationsToSiteArea');
      // Filter
      const filteredRequest = ChargingStationSecurity.filterAddChargingStationsToSiteAreaRequest(req.body, req.user);
      // Check Mandatory fields
      if (!filteredRequest.siteAreaID) {
        // Not Found!
        throw new AppError(
          Constants.CENTRAL_SERVER,
          'The Site Area\'s ID must be provided', Constants.HTTP_GENERAL_ERROR,
          'ChargingStationService', 'handleAddChargingStationsToSiteArea', req.user);
      }
      if (!filteredRequest.chargingStationIDs || (filteredRequest.chargingStationIDs && filteredRequest.chargingStationIDs.length <= 0)) {
        // Not Found!
>>>>>>> 73b359eb
        throw new AppError(
          Constants.CENTRAL_SERVER,
          `The Charging Station with ID '${chargingStationID}' does not exist anymore`, Constants.HTTP_OBJECT_DOES_NOT_EXIST_ERROR,
          'ChargingStationService', 'handleAddChargingStationsToSiteArea', req.user);
      }
      // Get the Site Area
      const siteArea = await SiteAreaStorage.getSiteArea(req.user.tenantID, filteredRequest.siteAreaID);
      if (!siteArea) {
        throw new AppError(
          Constants.CENTRAL_SERVER,
          `The Site Area with ID '${filteredRequest.siteAreaID}' does not exist anymore`, Constants.HTTP_OBJECT_DOES_NOT_EXIST_ERROR,
          'ChargingStationService', 'handleAddChargingStationsToSiteArea', req.user);
      }
      // Check auth
<<<<<<< HEAD
      if (!Authorizations.canUpdateChargingStation(req.user)) {
=======
      if (!Authorizations.canUpdateSiteArea(req.user, siteArea.siteID)) {
>>>>>>> 73b359eb
        throw new AppAuthError(
          Constants.ACTION_UPDATE,
          Constants.ENTITY_CHARGING_STATION,
          chargingStationID,
          Constants.HTTP_AUTH_ERROR,
          'ChargingStationService', 'handleAddChargingStationsToSiteArea',
          req.user);
      }
<<<<<<< HEAD
=======
      // Get Charging Stations
      for (const chargingStationID of filteredRequest.chargingStationIDs) {
        // Check the charging station
        const chargingStation = await ChargingStation.getChargingStation(req.user.tenantID, chargingStationID);
        if (!chargingStation) {
          throw new AppError(
            Constants.CENTRAL_SERVER,
            `The Charging Station with ID '${chargingStationID}' does not exist anymore`, Constants.HTTP_OBJECT_DOES_NOT_EXIST_ERROR,
            'ChargingStationService', 'handleAddChargingStationsToSiteArea', req.user);
        }
        // Check auth
        if (!Authorizations.canUpdateChargingStation(req.user, siteArea.siteID)) {
          throw new AppAuthError(
            Constants.ACTION_UPDATE,
            Constants.ENTITY_CHARGING_STATION,
            chargingStationID,
            Constants.HTTP_AUTH_ERROR,
            'ChargingStationService', 'handleAddChargingStationsToSiteArea',
            req.user);
        }
      }
      // Save
      await ChargingStation.addChargingStationsToSiteArea(req.user.tenantID, filteredRequest.siteAreaID, filteredRequest.chargingStationIDs);
      // Log
      Logging.logSecurityInfo({
        tenantID: req.user.tenantID,
        user: req.user, module: 'ChargingStationService', method: 'handleAddChargingStationsToSiteArea',
        message: 'Site Area\'s Charging Stations have been added successfully', action: action
      });
      // Ok
      res.json(Constants.REST_RESPONSE_SUCCESS);
      next();
    } catch (error) {
      // Log
      Logging.logActionExceptionMessageAndSendResponse(action, error, req, res, next);
>>>>>>> 73b359eb
    }
    // Save
    await ChargingStation.addChargingStationsToSiteArea(req.user.tenantID, filteredRequest.siteAreaID, filteredRequest.chargingStationIDs);
    // Log
    Logging.logSecurityInfo({
      tenantID: req.user.tenantID,
      user: req.user, module: 'ChargingStationService', method: 'handleAddChargingStationsToSiteArea',
      message: 'Site Area\'s Charging Stations have been added successfully', action: action
    });
    // Ok
    res.json(Constants.REST_RESPONSE_SUCCESS);
    next();
  }

  static async handleRemoveChargingStationsFromSiteArea(action, req, res, next) {
<<<<<<< HEAD
    // Filter
    const filteredRequest = ChargingStationSecurity.filterRemoveChargingStationsFromSiteAreaRequest(req.body, req.user);
    // Check Mandatory fields
    if (!filteredRequest.siteAreaID) {
      // Not Found!
      throw new AppError(
        Constants.CENTRAL_SERVER,
        'The Site Area\'s ID must be provided', Constants.HTTP_GENERAL_ERROR,
        'ChargingStationService', 'handleRemoveChargingStationsFromSiteArea', req.user);
    }
    if (!filteredRequest.chargingStationIDs || (filteredRequest.chargingStationIDs && filteredRequest.chargingStationIDs.length <= 0)) {
      // Not Found!
      throw new AppError(
        Constants.CENTRAL_SERVER,
        'The Site Area\'s IDs must be provided', Constants.HTTP_GENERAL_ERROR,
        'ChargingStationService', 'handleRemoveChargingStationsFromSiteArea', req.user);
    }
    // Check auth
    if (!Authorizations.canUpdateSiteArea(req.user)) {
      throw new AppAuthError(
        Constants.ACTION_UPDATE,
        Constants.ENTITY_SITE_AREA,
        filteredRequest.siteAreaID,
        Constants.HTTP_AUTH_ERROR,
        'ChargingStationService', 'handleRemoveChargingStationsFromSiteArea',
        req.user);
    }
    // Get the Site Area
    const siteArea = await SiteAreaStorage.getSiteArea(req.user.tenantID, filteredRequest.siteAreaID);
    if (!siteArea) {
      throw new AppError(
        Constants.CENTRAL_SERVER,
        `The Site Area with ID '${filteredRequest.siteAreaID}' does not exist anymore`, Constants.HTTP_OBJECT_DOES_NOT_EXIST_ERROR,
        'ChargingStationService', 'handleRemoveChargingStationsFromSiteArea', req.user);
    }
    // Get Charging Stations
    for (const chargingStationID of filteredRequest.chargingStationIDs) {
      // Check the Charging Station
      const chargingStation = await ChargingStation.getChargingStation(req.user.tenantID, chargingStationID);
      if (!chargingStation) {
=======
    try {
      // Check if component is active
      await UtilsService.assertComponentIsActive(
        req.user.tenantID, Constants.COMPONENTS.ORGANIZATION,
        Constants.ACTION_UPDATE, Constants.ENTITY_CHARGING_STATION,
        'ChargingStationService', 'handleRemoveChargingStationsFromSiteArea');
      // Filter
      const filteredRequest = ChargingStationSecurity.filterRemoveChargingStationsFromSiteAreaRequest(req.body, req.user);
      // Check Mandatory fields
      if (!filteredRequest.siteAreaID) {
        // Not Found!
        throw new AppError(
          Constants.CENTRAL_SERVER,
          'The Site Area\'s ID must be provided', Constants.HTTP_GENERAL_ERROR,
          'ChargingStationService', 'handleRemoveChargingStationsFromSiteArea', req.user);
      }
      if (!filteredRequest.chargingStationIDs || (filteredRequest.chargingStationIDs && filteredRequest.chargingStationIDs.length <= 0)) {
        // Not Found!
>>>>>>> 73b359eb
        throw new AppError(
          Constants.CENTRAL_SERVER,
          `The Charging Station with ID '${chargingStationID}' does not exist anymore`, Constants.HTTP_OBJECT_DOES_NOT_EXIST_ERROR,
          'ChargingStationService', 'handleRemoveChargingStationsFromSiteArea', req.user);
      }
      // Get the Site Area
      const siteArea = await SiteAreaStorage.getSiteArea(req.user.tenantID, filteredRequest.siteAreaID);
      if (!siteArea) {
        throw new AppError(
          Constants.CENTRAL_SERVER,
          `The Site Area with ID '${filteredRequest.siteAreaID}' does not exist anymore`, Constants.HTTP_OBJECT_DOES_NOT_EXIST_ERROR,
          'ChargingStationService', 'handleRemoveChargingStationsFromSiteArea', req.user);
      }
      // Check auth
<<<<<<< HEAD
      if (!Authorizations.canUpdateChargingStation(req.user)) {
=======
      if (!Authorizations.canUpdateSiteArea(req.user, siteArea.siteID)) {
>>>>>>> 73b359eb
        throw new AppAuthError(
          Constants.ACTION_UPDATE,
          Constants.ENTITY_CHARGING_STATION,
          chargingStationID,
          Constants.HTTP_AUTH_ERROR,
          'ChargingStationService', 'handleRemoveChargingStationsFromSiteArea',
          req.user);
      }
<<<<<<< HEAD
=======
      // Get Charging Stations
      for (const chargingStationID of filteredRequest.chargingStationIDs) {
        // Check the Charging Station
        const chargingStation = await ChargingStation.getChargingStation(req.user.tenantID, chargingStationID);
        if (!chargingStation) {
          throw new AppError(
            Constants.CENTRAL_SERVER,
            `The Charging Station with ID '${chargingStationID}' does not exist anymore`, Constants.HTTP_OBJECT_DOES_NOT_EXIST_ERROR,
            'ChargingStationService', 'handleRemoveChargingStationsFromSiteArea', req.user);
        }
        // Check auth
        const chargingStationSiteArea = await chargingStation.getSiteArea();
        if (!Authorizations.canUpdateChargingStation(req.user, chargingStationSiteArea.siteID)) {
          throw new AppAuthError(
            Constants.ACTION_UPDATE,
            Constants.ENTITY_CHARGING_STATION,
            chargingStationID,
            Constants.HTTP_AUTH_ERROR,
            'ChargingStationService', 'handleRemoveChargingStationsFromSiteArea',
            req.user);
        }
      }
      // Save
      await ChargingStation.removeChargingStationsFromSiteArea(req.user.tenantID, filteredRequest.siteAreaID, filteredRequest.chargingStationIDs);
      // Log
      Logging.logSecurityInfo({
        tenantID: req.user.tenantID,
        user: req.user, module: 'ChargingStationService', method: 'handleRemoveChargingStationsFromSiteArea',
        message: 'Site Area\'s Charging Stations have been removed successfully', action: action
      });
      // Ok
      res.json(Constants.REST_RESPONSE_SUCCESS);
      next();
    } catch (error) {
      // Log
      Logging.logActionExceptionMessageAndSendResponse(action, error, req, res, next);
>>>>>>> 73b359eb
    }
    // Save
    await ChargingStation.removeChargingStationsFromSiteArea(req.user.tenantID, filteredRequest.siteAreaID, filteredRequest.chargingStationIDs);
    // Log
    Logging.logSecurityInfo({
      tenantID: req.user.tenantID,
      user: req.user, module: 'ChargingStationService', method: 'handleRemoveChargingStationsFromSiteArea',
      message: 'Site Area\'s Charging Stations have been removed successfully', action: action
    });
    // Ok
    res.json(Constants.REST_RESPONSE_SUCCESS);
    next();
  }

  static async handleUpdateChargingStationParams(action, req, res, next) {
<<<<<<< HEAD
    // Filter
    const filteredRequest = ChargingStationSecurity.filterChargingStationParamsUpdateRequest(req.body, req.user);
    // Check email
    const chargingStation = await ChargingStation.getChargingStation(req.user.tenantID, filteredRequest.id);
    if (!chargingStation) {
      throw new AppError(
        Constants.CENTRAL_SERVER,
        `The Charging Station with ID '${filteredRequest.id}' does not exist`, Constants.HTTP_OBJECT_DOES_NOT_EXIST_ERROR,
        'ChargingStationService', 'handleUpdateChargingStationParams', req.user);
    }
    // Check Auth
    if (!Authorizations.canUpdateChargingStation(req.user)) {
      // Not Authorized!
      throw new AppAuthError(
        Constants.ACTION_UPDATE, Constants.ENTITY_CHARGING_STATION,
        chargingStation.getID(), Constants.HTTP_AUTH_ERROR,
        'ChargingStationService', 'handleUpdateChargingStationParams',
        req.user);
    }
    // Update URL
    if (filteredRequest.chargingStationURL) {
      chargingStation.setChargingStationURL(filteredRequest.chargingStationURL);
    }
    // Update Nb Phase
    if (filteredRequest.hasOwnProperty('numberOfConnectedPhase')) {
      chargingStation.setNumberOfConnectedPhase(filteredRequest.numberOfConnectedPhase);
    }
    // Update Power Max
    if (filteredRequest.hasOwnProperty('maximumPower')) {
      chargingStation.setMaximumPower(parseInt(filteredRequest.maximumPower));
    }
    // Update Cannot Charge in Parallel
    if (filteredRequest.hasOwnProperty('cannotChargeInParallel')) {
      chargingStation.setCannotChargeInParallel(filteredRequest.cannotChargeInParallel);
    }
    // Update Site Area
    if (filteredRequest.hasOwnProperty('siteArea')) {
      chargingStation.setSiteArea(await SiteAreaStorage.getSiteArea(req.user.tenantID, filteredRequest.siteArea.id));
    }
    // Update Site Area
    if (filteredRequest.hasOwnProperty('powerLimitUnit')) {
      chargingStation.setPowerLimitUnit(filteredRequest.powerLimitUnit);
    }
    // Update Latitude
    if (filteredRequest.hasOwnProperty('latitude')) {
      chargingStation.setLatitude(filteredRequest.latitude);
    }
    // Update Longitude
    if (filteredRequest.hasOwnProperty('longitude')) {
      chargingStation.setLongitude(filteredRequest.longitude);
    }
    // Update Connectors
    if (filteredRequest.connectors) {
      const chargerConnectors = chargingStation.getConnectors();
      // Assign to Charger's connector
      for (const connector of filteredRequest.connectors) {
        // Set
        chargerConnectors[connector.connectorId - 1].power = connector.power;
        chargerConnectors[connector.connectorId - 1].type = connector.type;
        chargerConnectors[connector.connectorId - 1].voltage = connector.voltage;
        chargerConnectors[connector.connectorId - 1].amperage = connector.amperage;
=======
    try {
      // Filter
      const filteredRequest = ChargingStationSecurity.filterChargingStationParamsUpdateRequest(req.body, req.user);
      // Check email
      const chargingStation = await ChargingStation.getChargingStation(req.user.tenantID, filteredRequest.id);
      if (!chargingStation) {
        throw new AppError(
          Constants.CENTRAL_SERVER,
          `The Charging Station with ID '${filteredRequest.id}' does not exist`, Constants.HTTP_OBJECT_DOES_NOT_EXIST_ERROR,
          'ChargingStationService', 'handleUpdateChargingStationParams', req.user);
      }
      const siteArea = await chargingStation.getSiteArea();
      // Check Auth
      if (!Authorizations.canUpdateChargingStation(req.user, siteArea ? siteArea.siteID : null)) {
        // Not Authorized!
        throw new AppAuthError(
          Constants.ACTION_UPDATE, Constants.ENTITY_CHARGING_STATION,
          chargingStation.getID(), Constants.HTTP_AUTH_ERROR,
          'ChargingStationService', 'handleUpdateChargingStationParams',
          req.user);
      }
      // Update URL
      if (filteredRequest.chargingStationURL) {
        chargingStation.setChargingStationURL(filteredRequest.chargingStationURL);
      }
      // Update Nb Phase
      if (filteredRequest.hasOwnProperty('numberOfConnectedPhase')) {
        chargingStation.setNumberOfConnectedPhase(filteredRequest.numberOfConnectedPhase);
      }
      // Update Power Max
      if (filteredRequest.hasOwnProperty('maximumPower')) {
        chargingStation.setMaximumPower(parseInt(filteredRequest.maximumPower));
      }
      // Update Cannot Charge in Parallel
      if (filteredRequest.hasOwnProperty('cannotChargeInParallel')) {
        chargingStation.setCannotChargeInParallel(filteredRequest.cannotChargeInParallel);
      }
      // Update Site Area
      if (filteredRequest.hasOwnProperty('siteArea')) {
        chargingStation.setSiteArea(await SiteAreaStorage.getSiteArea(req.user.tenantID, filteredRequest.siteArea.id));
      }
      // Update Site Area
      if (filteredRequest.hasOwnProperty('powerLimitUnit')) {
        chargingStation.setPowerLimitUnit(filteredRequest.powerLimitUnit);
      }
      // Update Latitude
      if (filteredRequest.hasOwnProperty('latitude')) {
        chargingStation.setLatitude(filteredRequest.latitude);
      }
      // Update Longitude
      if (filteredRequest.hasOwnProperty('longitude')) {
        chargingStation.setLongitude(filteredRequest.longitude);
      }
      // Update Connectors
      if (filteredRequest.connectors) {
        const chargerConnectors = chargingStation.getConnectors();
        // Assign to Charger's connector
        for (const connector of filteredRequest.connectors) {
          // Set
          chargerConnectors[connector.connectorId - 1].power = connector.power;
          chargerConnectors[connector.connectorId - 1].type = connector.type;
          chargerConnectors[connector.connectorId - 1].voltage = connector.voltage;
          chargerConnectors[connector.connectorId - 1].amperage = connector.amperage;
        }
>>>>>>> 73b359eb
      }
    }
    // Update timestamp
    chargingStation.setLastChangedBy({ 'id': req.user.id });
    chargingStation.setLastChangedOn(new Date());
    // Update
    const updatedChargingStation = await chargingStation.save();
    // Log
    Logging.logSecurityInfo({
      tenantID: req.user.tenantID,
      source: updatedChargingStation.getID(),
      user: req.user, module: 'ChargingStationService',
      method: 'handleUpdateChargingStationParams',
      message: 'Parameters have been updated successfully',
      action: action, detailedMessages: {
        'numberOfConnectedPhase': updatedChargingStation.getNumberOfConnectedPhase(),
        'chargingStationURL': updatedChargingStation.getChargingStationURL()
      }
    });
    // Ok
    res.json(Constants.REST_RESPONSE_SUCCESS);
    next();
  }

  static async handleGetChargingStationConfiguration(action, req, res, next) {
    // Filter
    const filteredRequest = ChargingStationSecurity.filterChargingStationConfigurationRequest(req.query, req.user);
    // Charge Box is mandatory
    if (!filteredRequest.ChargeBoxID) {
      // Not Found!
      throw new AppError(
        Constants.CENTRAL_SERVER,
        'The Charging Station ID is mandatory', Constants.HTTP_GENERAL_ERROR,
        'ChargingStationService', 'handleGetChargingStationConfiguration', req.user);
    }
    // Get the Charging Station`
    const chargingStation = await ChargingStation.getChargingStation(req.user.tenantID, filteredRequest.ChargeBoxID);
    // Found?
    if (!chargingStation) {
      // Not Found!
      throw new AppError(
        Constants.CENTRAL_SERVER,
        `Charging Station with ID '${filteredRequest.ChargeBoxID}' does not exist`, Constants.HTTP_OBJECT_DOES_NOT_EXIST_ERROR,
        'ChargingStationService', 'handleGetChargingStationConfiguration', req.user);
    }
    // Check auth
    if (!Authorizations.canReadChargingStation(req.user)) {
      // Not Authorized!
      throw new AppAuthError(
        Constants.ACTION_READ, Constants.ENTITY_CHARGING_STATION,
        chargingStation.getID(), Constants.HTTP_AUTH_ERROR,
        'ChargingStationService', 'handleGetChargingStationConfiguration',
        req.user);
    }
    // Get the Config
    const configuration = await chargingStation.getConfiguration();
    // Return the result
    res.json(configuration);
    next();
  }

  static async handleRequestChargingStationConfiguration(action, req, res, next) {
    // Filter
    const filteredRequest = ChargingStationSecurity.filterChargingStationConfigurationRequest(req.query, req.user);
    // Charge Box is mandatory
    if (!filteredRequest.ChargeBoxID) {
      // Not Found!
      throw new AppError(
        Constants.CENTRAL_SERVER,
        'The Charging Station ID is mandatory', Constants.HTTP_GENERAL_ERROR,
        'ChargingStationService', 'handleRequestChargingStationConfiguration', req.user);
    }
    // Get the Charging Station
    const chargingStation = await ChargingStation.getChargingStation(req.user.tenantID, filteredRequest.ChargeBoxID);
    // Found?
    if (!chargingStation) {
      // Not Found!
      throw new AppError(
        Constants.CENTRAL_SERVER,
        `Charging Station with ID '${filteredRequest.ChargeBoxID}' does not exist`, Constants.HTTP_OBJECT_DOES_NOT_EXIST_ERROR,
        'ChargingStationService', 'handleRequestChargingStationConfiguration', req.user);
    }
    // Check auth
    if (!Authorizations.canReadChargingStation(req.user)) {
      // Not Authorized!
      throw new AppAuthError(
        Constants.ACTION_READ,
        Constants.ENTITY_CHARGING_STATION,
        chargingStation.getID(), Constants.HTTP_AUTH_ERROR,
        'ChargingStationService', 'handleGetChargingStationConfiguration',
        req.user);
    }
    // Get the Config
    const result = await chargingStation.requestAndSaveConfiguration();
    // Return the result
    res.json(result);
    next();
  }

  static async handleDeleteChargingStation(action, req, res, next) {
    // Filter
    const filteredRequest = ChargingStationSecurity.filterChargingStationDeleteRequest(req.query, req.user);
    // Check Mandatory fields
    if (!filteredRequest.ID) {
      // Not Found!
      throw new AppError(
        Constants.CENTRAL_SERVER,
        'The Charging Station ID is mandatory', Constants.HTTP_GENERAL_ERROR,
        'ChargingStationService', 'handleDeleteChargingStation', req.user);
    }
    // Get
    const chargingStation = await ChargingStation.getChargingStation(req.user.tenantID, filteredRequest.ID);
    // Found?
    if (!chargingStation) {
      // Not Found!
      throw new AppError(
        Constants.CENTRAL_SERVER,
        `Charging Station with ID '${filteredRequest.ID}' does not exist`, Constants.HTTP_OBJECT_DOES_NOT_EXIST_ERROR,
        'ChargingStationService', 'handleDeleteChargingStation', req.user);
    }
    // Check auth
    if (!Authorizations.canDeleteChargingStation(req.user)) {
      // Not Authorized!
      throw new AppAuthError(
        Constants.ACTION_DELETE,
        Constants.ENTITY_CHARGING_STATION,
        chargingStation.getID(), Constants.HTTP_AUTH_ERROR,
        'ChargingStationService', 'handleDeleteChargingStation',
        req.user);
    }
    // Check no active transaction
    const foundIndex = chargingStation.getConnectors().findIndex((connector) => {
      return (connector ? connector.activeTransactionID > 0 : false);
    });
    if (foundIndex >= 0) {
      // Can' t be deleted
      throw new AppError(
        Constants.CENTRAL_SERVER,
        `Charging station '${chargingStation.getID()}' can't be deleted due to existing active transactions`,
        Constants.HTTP_EXISTING_TRANSACTION_ERROR,
        'ChargingStationService', 'handleDeleteChargingStation', req.user);
    }
    // Remove Site Area
    chargingStation.setSiteArea(null);
    // Delete
    await chargingStation.delete();
    // Log
    Logging.logSecurityInfo({
      tenantID: req.user.tenantID,
      user: req.user, module: 'ChargingStationService', method: 'handleDeleteChargingStation',
      message: `Charging Station '${chargingStation.getID()}' has been deleted successfully`,
      action: action, detailedMessages: chargingStation
    });
    // Ok
    res.json(Constants.REST_RESPONSE_SUCCESS);
    next();
  }

  static async handleGetChargingStation(action, req, res, next) {
    // Filter
    const filteredRequest = ChargingStationSecurity.filterChargingStationRequest(req.query, req.user);
    // Charge Box is mandatory
    if (!filteredRequest.ID) {
      // Not Found!
      throw new AppError(
        Constants.CENTRAL_SERVER,
        'The Charging Station ID is mandatory', Constants.HTTP_GENERAL_ERROR,
        'ChargingStationService', 'handleGetChargingStation', req.user);
    }
    // Get it
    const chargingStation = await ChargingStation.getChargingStation(req.user.tenantID, filteredRequest.ID);

    // Found?
    if (!chargingStation) {
      // Not Found!
      throw new AppError(
        Constants.CENTRAL_SERVER,
        `Charging Station '${filteredRequest.ID}' does not exist`, Constants.HTTP_OBJECT_DOES_NOT_EXIST_ERROR,
        'ChargingStationService', 'handleGetChargingStation', req.user);
    }
    // Return
    const tenant = await chargingStation.getTenant(); // pragma await TenantStorage.getTenant(chargingStation.getTenantID());
    res.json(
      // Filter

      ChargingStationSecurity.filterChargingStationResponse(
        chargingStation.getModel(), req.user, await tenant.isComponentActive(Constants.COMPONENTS.ORGANIZATION))
    );
    next();
  }

  static async handleGetChargingStations(action, req, res, next) {
    // Check auth
    if (!Authorizations.canListChargingStations(req.user)) {
      // Not Authorized!
      throw new AppAuthError(
        Constants.ACTION_LIST,
        Constants.ENTITY_CHARGING_STATIONS,
        null, Constants.HTTP_AUTH_ERROR,
        'ChargingStationService', 'handleGetChargingStations',
        req.user);
    }
    // Filter
    
    const filteredRequest = ChargingStationSecurity.filterChargingStationsRequest(req.query, req.user);
    // Get Charging Stations
    const chargingStations = await ChargingStation.getChargingStations(req.user.tenantID,
      {
        'search': filteredRequest.Search,
        'withNoSiteArea': filteredRequest.WithNoSiteArea,
        'withSite': filteredRequest.WithSite,
        'siteIDs': (filteredRequest.SiteID ? [filteredRequest.SiteID] : Authorizations.getAuthorizedEntityIDsFromLoggedUser(Constants.ENTITY_SITE, req.user)),
        'chargeBoxID': filteredRequest.ChargeBoxID,
        'siteAreaID': filteredRequest.SiteAreaID,
        'includeDeleted': filteredRequest.IncludeDeleted,
        'onlyRecordCount': filteredRequest.OnlyRecordCount
      },
      filteredRequest.Limit, filteredRequest.Skip, filteredRequest.Sort
    );
    // Build the result
    if (chargingStations.result && chargingStations.result.length > 0) {
      // Get the Tenant
      const tenant: Tenant = await chargingStations.result[0].getTenant();
      const organizationIsActive = tenant.isComponentActive(Constants.COMPONENTS.ORGANIZATION);
      // Convert to JSon
      chargingStations.result = chargingStations.result.map((chargingStation) => {
        return chargingStation.getModel();
      });
      // Filter
      ChargingStationSecurity.filterChargingStationsResponse(chargingStations, req.user, organizationIsActive);
    }
    // Return
    res.json(chargingStations);
    next();
  }

  static async handleGetChargingStationsExport(action, req, res, next) {
    // Check auth
    if (!Authorizations.canListChargingStations(req.user)) {
      // Not Authorized!
      throw new AppAuthError(
        Constants.ACTION_LIST,
        Constants.ENTITY_CHARGING_STATIONS,
        null, Constants.HTTP_AUTH_ERROR,
        'ChargingStationService', 'handleGetChargingStations',
        req.user);
    }
    // Filter
    const filteredRequest = ChargingStationSecurity.filterChargingStationsRequest(req.query, req.user);
    // Get the charging Charging Stations
    const chargingStations = await ChargingStation.getChargingStations(req.user.tenantID,
      {

        'search': filteredRequest.Search,
        'withNoSiteArea': filteredRequest.WithNoSiteArea,
        'withSite': filteredRequest.WithSite,
        'siteID': filteredRequest.SiteID,
        'chargeBoxID': filteredRequest.ChargeBoxID,
        'siteAreaID': filteredRequest.SiteAreaID,
        'onlyRecordCount': filteredRequest.OnlyRecordCount
      },
      filteredRequest.Limit, filteredRequest.Skip, filteredRequest.Sort
    );
    // Build the result
    if (chargingStations.result && chargingStations.result.length > 0) {
      // Get the Tenant
      const tenant: Tenant = await chargingStations.result[0].getTenant();
      const organizationIsActive = tenant.isComponentActive(Constants.COMPONENTS.ORGANIZATION);
      // Set
      chargingStations.result = chargingStations.result.map((chargingStation) => {
        return chargingStation.getModel();
      });
      // Filter
      ChargingStationSecurity.filterChargingStationsResponse(chargingStations, req.user, organizationIsActive);
    }

    const filename = 'chargingStations_export.csv';
    fs.writeFile(filename, ChargingStationService.convertToCSV(chargingStations.result), (err) => {
      if (err) {
        throw err;
      }
      res.download(filename, (err) => {
        if (err) {
          throw err;
        }
        fs.unlink(filename, (err) => {
          if (err) {
            throw err;
          }
        });
      });
    });
  }

  static async handleGetChargingStationsInError(action, req, res, next) {
    // Check auth
    if (!Authorizations.canListChargingStations(req.user)) {
      // Not Authorized!
      throw new AppAuthError(
        Constants.ACTION_LIST,
        Constants.ENTITY_CHARGING_STATIONS,
        null, Constants.HTTP_AUTH_ERROR,
        'ChargingStationService', 'handleGetChargingStationsInError',
        req.user);
    }
    // Filter
    const filteredRequest = ChargingStationSecurity.filterChargingStationsInErrorRequest(req.query, req.user);
    // Get Charging Stations in Error
    const chargingStations = await ChargingStation.getChargingStationsInError(req.user.tenantID,
      {
        'search': filteredRequest.Search,
        'withNoSiteArea': filteredRequest.WithNoSiteArea,
        'withSite': filteredRequest.WithSite,
        'siteID': filteredRequest.SiteID,
        'chargeBoxID': filteredRequest.ChargeBoxID,
        'siteAreaID': filteredRequest.SiteAreaID,
        'errorType': filteredRequest.ErrorType,
        'onlyRecordCount': filteredRequest.OnlyRecordCount
      },
      filteredRequest.Limit, filteredRequest.Skip, filteredRequest.Sort
    );
    // Build the result
    if (chargingStations.result && chargingStations.result.length > 0) {
      // Get the Tenant
      const tenant: Tenant = await chargingStations.result[0].getTenant();
      const organizationIsActive = tenant.isComponentActive(Constants.COMPONENTS.ORGANIZATION);
      // Set
      chargingStations.result = chargingStations.result.map((chargingStation) => {
        return chargingStation.getModel();
      });
      // Filter
      ChargingStationSecurity.filterChargingStationsResponse(chargingStations, req.user, organizationIsActive);
    }
    // Return
    res.json(chargingStations);
    next();
  }

  static async handleGetStatusNotifications(action, req, res, next) {
    // Check auth
    if (!Authorizations.canListChargingStations(req.user)) {
      // Not Authorized! - Use same authorization as the Charging Stations
      throw new AppAuthError(
        Constants.ACTION_LIST,
        Constants.ENTITY_CHARGING_STATIONS,
        null, Constants.HTTP_AUTH_ERROR,
        'ChargingStationService', 'handleGetStatusNotifications',
        req.user);
    }
    // Filter
    const filteredRequest = ChargingStationSecurity.filterStatusNotificationsRequest(req.query, req.user);
    // Get all Status Notifications
    const statusNotifications = await OCPPStorage.getStatusNotifications(req.user.tenantID, {},
      filteredRequest.Limit, filteredRequest.Skip, filteredRequest.Sort);
    // Set
    statusNotifications.result = ChargingStationSecurity.filterStatusNotificationsResponse(statusNotifications.result, req.user);
    // Return
    res.json(statusNotifications);
    next();
  }

  static async handleGetBootNotifications(action, req, res, next) {
    // Check auth
    if (!Authorizations.canListChargingStations(req.user)) {
      // Not Authorized! - Use same authorization as the Charging Stations
      throw new AppAuthError(
        Constants.ACTION_LIST,
        Constants.ENTITY_CHARGING_STATIONS,
        null, Constants.HTTP_AUTH_ERROR,
        'ChargingStationService', 'handleGetBootNotifications',
        req.user);
    }
    // Filter
    const filteredRequest = ChargingStationSecurity.filterBootNotificationsRequest(req.query, req.user);
    // Get all Status Notifications
    const bootNotifications = await OCPPStorage.getBootNotifications(req.user.tenantID, {},
      filteredRequest.Limit, filteredRequest.Skip, filteredRequest.Sort);
    // Set
    bootNotifications.result = ChargingStationSecurity.filterBootNotificationsResponse(bootNotifications.result, req.user);
    // Return
    res.json(bootNotifications);
    next();
  }

  static async handleAction(action, req, res, next) {
    // Filter
    const filteredRequest = ChargingStationSecurity.filterChargingStationActionRequest(req.body, action, req.user);
    // Charge Box is mandatory
    if (!filteredRequest.chargeBoxID) {
      throw new AppError(
        Constants.CENTRAL_SERVER,
        'Charging Station ID is mandatory', Constants.HTTP_GENERAL_ERROR,
        'ChargingStationService', 'handleAction', req.user, null, action);
    }
    // Get the Charging station
    const chargingStation = await ChargingStation.getChargingStation(req.user.tenantID, filteredRequest.chargeBoxID);
    // Found?
    if (!chargingStation) {
      // Not Found!
      throw new AppError(
        Constants.CENTRAL_SERVER,
        `Charging Station with ID '${filteredRequest.chargeBoxID}' does not exist`, Constants.HTTP_OBJECT_DOES_NOT_EXIST_ERROR,
        'ChargingStationService', 'handleAction', req.user);
    }
    let result;
    if (action === 'RemoteStopTransaction' || action === 'UnlockConnector') {
      // Check Transaction ID
      if (!filteredRequest.args || !filteredRequest.args.transactionId) {
        throw new AppError(
          Constants.CENTRAL_SERVER,
          'Transaction ID is mandatory', Constants.HTTP_AUTH_ERROR,
          'ChargingStationService', 'handleAction', req.user, null, action);
      }
      // Get Transaction
      const transaction = await TransactionStorage.getTransaction(req.user.tenantID, filteredRequest.args.transactionId);
      if (!transaction) {
        throw new AppError(
          Constants.CENTRAL_SERVER,
          `Transaction ID '${filteredRequest.args.transactionId}' does not exist`, Constants.HTTP_AUTH_ERROR,
          'ChargingStationService', 'handleAction', req.user, null, action);
      }
      // Add connector ID
      filteredRequest.args.connectorId = transaction.getConnectorId();
      // Check Tag ID
      if (!req.user.tagIDs || req.user.tagIDs.length === 0) {
        throw new AppError(
          Constants.CENTRAL_SERVER,
          'The user does not have any badge',
          Constants.HTTP_USER_NO_BADGE_ERROR,
          'ChargingStationService', 'handleAction', req.user, null, action);
      }
      // Check if user is authorized
      await Authorizations.isTagIDsAuthorizedOnChargingStation(chargingStation, req.user.tagIDs[0], transaction.getTagID(), action);
      // Set the tag ID to handle the Stop Transaction afterwards
      transaction.setRemoteStopDate(new Date().toISOString());
      transaction.setRemoteStopTagID(req.user.tagIDs[0]);
      // Save Transaction
      await TransactionStorage.saveTransaction(transaction.getTenantID(), transaction.getModel());
      // Ok: Execute it
      result = await chargingStation.handleAction(action, filteredRequest.args);
    } else if (action === 'RemoteStartTransaction') {
      // Check Tag ID
      if (!filteredRequest.args || !filteredRequest.args.tagID) {
        throw new AppError(
          Constants.CENTRAL_SERVER,
          'The user does not have any badge',
          Constants.HTTP_USER_NO_BADGE_ERROR,
          'ChargingStationService', 'handleAction', req.user, null, action);
      }
      // Check if user is authorized
      await Authorizations.isTagIDAuthorizedOnChargingStation(chargingStation, filteredRequest.args.tagID, action);
      // Ok: Execute it
      result = await chargingStation.handleAction(action, filteredRequest.args);
    } else if (action === 'GetCompositeSchedule') {
      // Check auth
      if (!Authorizations.canPerformActionOnChargingStation(req.user, chargingStation.getModel(), action)) {
        // Not Authorized!
        throw new AppAuthError(action,
          Constants.ENTITY_CHARGING_STATION,
          chargingStation.getID(),
          Constants.HTTP_AUTH_ERROR, 'ChargingStationService', 'handleAction',
          req.user);
      }
      // Check if we have to load all connectors in case connector 0 fails
      if (req.body.hasOwnProperty('loadAllConnectors')) {
        filteredRequest.loadAllConnectors = req.body.loadAllConnectors;
      }
      if (filteredRequest.loadAllConnectors && filteredRequest.args.connectorId === 0) {
        // Call for connector 0
        result = await chargingStation.handleAction(action, filteredRequest.args);
        if (result.status !== Constants.OCPP_RESPONSE_ACCEPTED) {
          result = [];
          // Call each connectors
          for (const connector of chargingStation.getConnectors()) {
            filteredRequest.args.connectorId = connector.connectorId;
            // Execute request
            const simpleResult = await chargingStation.handleAction(action, filteredRequest.args);
            // Fix central reference date
            const centralTime = new Date();
            simpleResult.centralSystemTime = centralTime;
            result.push(simpleResult);
          }
        }
      } else {
        // Execute it
        result = await chargingStation.handleAction(action, filteredRequest.args);
        // Fix central reference date
        const centralTime = new Date();
        result.centralSystemTime = centralTime;
      }
    } else {
      // Check auth
      if (!Authorizations.canPerformActionOnChargingStation(req.user, chargingStation.getModel(), action)) {
        // Not Authorized!
        throw new AppAuthError(action,
          Constants.ENTITY_CHARGING_STATION,
          chargingStation.getID(),
          Constants.HTTP_AUTH_ERROR, 'ChargingStationService', 'handleAction',
          req.user);
      }
      // Execute it
      result = await chargingStation.handleAction(action, filteredRequest.args);
    }
    // Ok
    Logging.logSecurityInfo({
      tenantID: req.user.tenantID,
      source: chargingStation.getID(), user: req.user, action: action,
      module: 'ChargingStationService', method: 'handleAction',
      message: `'${action}' has been executed successfully`,
      detailedMessages: result
    });
    // Return the result
    res.json(result);
    next();
  }

  static async handleActionSetMaxIntensitySocket(action, req, res, next) {
    // Filter
    const filteredRequest = ChargingStationSecurity.filterChargingStationSetMaxIntensitySocketRequest(req.body, req.user);
    // Charge Box is mandatory
    if (!filteredRequest.chargeBoxID) {
      // Not Found!
      throw new AppError(
        Constants.CENTRAL_SERVER,
        'The Charging Station ID is mandatory', Constants.HTTP_GENERAL_ERROR,
        'ChargingStationService', 'handleActionSetMaxIntensitySocket', req.user);
    }
    // Get the Charging station
    const chargingStation = await ChargingStation.getChargingStation(req.user.tenantID, filteredRequest.chargeBoxID);
    // Found?
    if (!chargingStation) {
      // Not Found!
      throw new AppError(
        Constants.CENTRAL_SERVER,
        `Charging Station with ID '${filteredRequest.chargeBoxID}' does not exist`, Constants.HTTP_OBJECT_DOES_NOT_EXIST_ERROR,
        'ChargingStationService', 'handleActionSetMaxIntensitySocket', req.user);
    }
    // Check auth
    if (!Authorizations.canPerformActionOnChargingStation(req.user, chargingStation.getModel(), 'ChangeConfiguration')) {
      // Not Authorized!
      throw new AppAuthError(action,
        Constants.ENTITY_CHARGING_STATION,
        chargingStation.getID(),
        Constants.HTTP_AUTH_ERROR, 'ChargingStationService', 'handleActionSetMaxIntensitySocket',
        req.user);
    }
    // Get the Config
    const chargerConfiguration = await chargingStation.getConfiguration();
    // Check
    if (!chargerConfiguration) {
      // Not Found!
      throw new AppError(
        chargingStation.getID(),
        'Cannot retrieve the configuration', Constants.HTTP_OBJECT_DOES_NOT_EXIST_ERROR,
        'ChargingStationService', 'handleActionSetMaxIntensitySocket', req.user);
    }
    let maxIntensitySocketMax = null;
    // Fill current params
    for (let i = 0; i < chargerConfiguration.configuration.length; i++) {
      // Max Intensity?
      if (chargerConfiguration.configuration[i].key.startsWith('currentpb')) {
        // Set
        maxIntensitySocketMax = Number(chargerConfiguration.configuration[i].value);
      }
    }
    if (!maxIntensitySocketMax) {
      // Not Found!
      throw new AppError(
        chargingStation.getID(),
        'Cannot retrieve the max intensity socket from the configuration', Constants.HTTP_OBJECT_DOES_NOT_EXIST_ERROR,
        'ChargingStationService', 'handleActionSetMaxIntensitySocket', req.user);
    }
    // Check
    let result;
    if (filteredRequest.maxIntensity && filteredRequest.maxIntensity >= 0 && filteredRequest.maxIntensity <= maxIntensitySocketMax) {
      // Log
      Logging.logSecurityInfo({
        tenantID: req.user.tenantID,
        user: req.user,
        module: 'ChargingStationService',
        method: 'handleActionSetMaxIntensitySocket',
        action: action,
        source: chargingStation.getID(),
        message: `Max Instensity Socket has been set to '${filteredRequest.maxIntensity}'`
      });
      // Change the config
      result = await chargingStation.requestChangeConfiguration({
        key: 'maxintensitysocket',
        value: filteredRequest.maxIntensity
      });
    } else {
      // Invalid value
      throw new AppError(
        chargingStation.getID(),
        `Invalid value for Max Intensity Socket: '${filteredRequest.maxIntensity}'`, Constants.HTTP_GENERAL_ERROR,
        'ChargingStationService', 'handleActionSetMaxIntensitySocket', req.user);
    }
    // Return the result
    res.json(result);
    next();
  }

  static convertToCSV(chargingStations) {
    let csv = 'id,createdOn,connectors,siteAreaID,latitude,longitude,chargePointSerialNumber,chargePointModel,chargeBoxSerialNumber,chargePointVendor,firmwareVersion,endpoint,ocppVersion,ocppProtocol,lastHeartBeat,deleted,inactive,lastReboot,numberOfConnectedPhase,maximumPower,cannotChargeInParallel,powerLimitUnit\r\n';
    for (const chargingStation of chargingStations) {
      csv += `${chargingStation.id},`;
      csv += `${chargingStation.createdOn},`;
      csv += `${chargingStation.connectors ? chargingStation.connectors.length : ''},`;
      csv += `${chargingStation.siteAreaID},`;
      csv += `${chargingStation.latitude ? chargingStation.latitude : ''},`;
      csv += `${chargingStation.longitude ? chargingStation.longitude : ''},`;
      csv += `${chargingStation.chargePointSerialNumber},`;
      csv += `${chargingStation.chargePointModel},`;
      csv += `${chargingStation.chargeBoxSerialNumber},`;
      csv += `${chargingStation.chargePointVendor},`;
      csv += `${chargingStation.firmwareVersion},`;
      csv += `${chargingStation.endpoint},`;
      csv += `${chargingStation.ocppVersion},`;
      csv += `${chargingStation.ocppProtocol},`;
      csv += `${chargingStation.lastHeartBeat},`;
      csv += `${chargingStation.deleted},`;
      csv += `${chargingStation.inactive},`;
      csv += `${chargingStation.lastReboot},`;
      csv += `${chargingStation.numberOfConnectedPhase},`;
      csv += `${chargingStation.maximumPower},`;
      csv += `${chargingStation.cannotChargeInParallel},`;
      csv += `${chargingStation.powerLimitUnit}\r\n`;
    }
    return csv;
  }
}
<|MERGE_RESOLUTION|>--- conflicted
+++ resolved
@@ -10,8 +10,8 @@
 import SiteAreaStorage from '../../../storage/mongodb/SiteAreaStorage';
 import Tenant from '../../../entity/Tenant';
 import TransactionStorage from '../../../storage/mongodb/TransactionStorage';
-<<<<<<< HEAD
 import User from '../../../types/User';
+import { filter } from 'bluebird';
 
 export default class ChargingStationService {
   static async handleAddChargingStationsToSiteArea(action, req, res, next) {
@@ -33,7 +33,7 @@
         'ChargingStationService', 'handleAddChargingStationsToSiteArea', req.user);
     }
     // Check auth
-    if (!Authorizations.canUpdateSiteArea(req.user)) {
+    if (!Authorizations.canUpdateSiteArea(req.user, filteredRequest.siteID)) {
       throw new AppAuthError(
         Constants.ACTION_UPDATE,
         Constants.ENTITY_SITE_AREA,
@@ -55,31 +55,6 @@
       // Check the charging station
       const chargingStation = await ChargingStation.getChargingStation(req.user.tenantID, chargingStationID);
       if (!chargingStation) {
-=======
-import User from '../../../entity/User';
-import UtilsService from './UtilsService';
-
-export default class ChargingStationService {
-  static async handleAddChargingStationsToSiteArea(action, req, res, next) {
-    try {
-      // Check if component is active
-      await UtilsService.assertComponentIsActive(
-        req.user.tenantID, Constants.COMPONENTS.ORGANIZATION,
-        Constants.ACTION_UPDATE, Constants.ENTITY_CHARGING_STATION,
-        'ChargingStationService', 'handleAddChargingStationsToSiteArea');
-      // Filter
-      const filteredRequest = ChargingStationSecurity.filterAddChargingStationsToSiteAreaRequest(req.body, req.user);
-      // Check Mandatory fields
-      if (!filteredRequest.siteAreaID) {
-        // Not Found!
-        throw new AppError(
-          Constants.CENTRAL_SERVER,
-          'The Site Area\'s ID must be provided', Constants.HTTP_GENERAL_ERROR,
-          'ChargingStationService', 'handleAddChargingStationsToSiteArea', req.user);
-      }
-      if (!filteredRequest.chargingStationIDs || (filteredRequest.chargingStationIDs && filteredRequest.chargingStationIDs.length <= 0)) {
-        // Not Found!
->>>>>>> 73b359eb
         throw new AppError(
           Constants.CENTRAL_SERVER,
           `The Charging Station with ID '${chargingStationID}' does not exist anymore`, Constants.HTTP_OBJECT_DOES_NOT_EXIST_ERROR,
@@ -94,11 +69,7 @@
           'ChargingStationService', 'handleAddChargingStationsToSiteArea', req.user);
       }
       // Check auth
-<<<<<<< HEAD
-      if (!Authorizations.canUpdateChargingStation(req.user)) {
-=======
       if (!Authorizations.canUpdateSiteArea(req.user, siteArea.siteID)) {
->>>>>>> 73b359eb
         throw new AppAuthError(
           Constants.ACTION_UPDATE,
           Constants.ENTITY_CHARGING_STATION,
@@ -107,44 +78,6 @@
           'ChargingStationService', 'handleAddChargingStationsToSiteArea',
           req.user);
       }
-<<<<<<< HEAD
-=======
-      // Get Charging Stations
-      for (const chargingStationID of filteredRequest.chargingStationIDs) {
-        // Check the charging station
-        const chargingStation = await ChargingStation.getChargingStation(req.user.tenantID, chargingStationID);
-        if (!chargingStation) {
-          throw new AppError(
-            Constants.CENTRAL_SERVER,
-            `The Charging Station with ID '${chargingStationID}' does not exist anymore`, Constants.HTTP_OBJECT_DOES_NOT_EXIST_ERROR,
-            'ChargingStationService', 'handleAddChargingStationsToSiteArea', req.user);
-        }
-        // Check auth
-        if (!Authorizations.canUpdateChargingStation(req.user, siteArea.siteID)) {
-          throw new AppAuthError(
-            Constants.ACTION_UPDATE,
-            Constants.ENTITY_CHARGING_STATION,
-            chargingStationID,
-            Constants.HTTP_AUTH_ERROR,
-            'ChargingStationService', 'handleAddChargingStationsToSiteArea',
-            req.user);
-        }
-      }
-      // Save
-      await ChargingStation.addChargingStationsToSiteArea(req.user.tenantID, filteredRequest.siteAreaID, filteredRequest.chargingStationIDs);
-      // Log
-      Logging.logSecurityInfo({
-        tenantID: req.user.tenantID,
-        user: req.user, module: 'ChargingStationService', method: 'handleAddChargingStationsToSiteArea',
-        message: 'Site Area\'s Charging Stations have been added successfully', action: action
-      });
-      // Ok
-      res.json(Constants.REST_RESPONSE_SUCCESS);
-      next();
-    } catch (error) {
-      // Log
-      Logging.logActionExceptionMessageAndSendResponse(action, error, req, res, next);
->>>>>>> 73b359eb
     }
     // Save
     await ChargingStation.addChargingStationsToSiteArea(req.user.tenantID, filteredRequest.siteAreaID, filteredRequest.chargingStationIDs);
@@ -160,7 +93,6 @@
   }
 
   static async handleRemoveChargingStationsFromSiteArea(action, req, res, next) {
-<<<<<<< HEAD
     // Filter
     const filteredRequest = ChargingStationSecurity.filterRemoveChargingStationsFromSiteAreaRequest(req.body, req.user);
     // Check Mandatory fields
@@ -178,8 +110,16 @@
         'The Site Area\'s IDs must be provided', Constants.HTTP_GENERAL_ERROR,
         'ChargingStationService', 'handleRemoveChargingStationsFromSiteArea', req.user);
     }
-    // Check auth
-    if (!Authorizations.canUpdateSiteArea(req.user)) {
+    // Get the Site Area
+    const siteArea = await SiteAreaStorage.getSiteArea(req.user.tenantID, filteredRequest.siteAreaID);
+    if (!siteArea) {
+      throw new AppError(
+        Constants.CENTRAL_SERVER,
+        `The Site Area with ID '${filteredRequest.siteAreaID}' does not exist anymore`, Constants.HTTP_OBJECT_DOES_NOT_EXIST_ERROR,
+        'ChargingStationService', 'handleRemoveChargingStationsFromSiteArea', req.user);
+    }
+    // Check auth
+    if (!Authorizations.canUpdateSiteArea(req.user, siteArea.siteID)) {
       throw new AppAuthError(
         Constants.ACTION_UPDATE,
         Constants.ENTITY_SITE_AREA,
@@ -188,39 +128,11 @@
         'ChargingStationService', 'handleRemoveChargingStationsFromSiteArea',
         req.user);
     }
-    // Get the Site Area
-    const siteArea = await SiteAreaStorage.getSiteArea(req.user.tenantID, filteredRequest.siteAreaID);
-    if (!siteArea) {
-      throw new AppError(
-        Constants.CENTRAL_SERVER,
-        `The Site Area with ID '${filteredRequest.siteAreaID}' does not exist anymore`, Constants.HTTP_OBJECT_DOES_NOT_EXIST_ERROR,
-        'ChargingStationService', 'handleRemoveChargingStationsFromSiteArea', req.user);
-    }
     // Get Charging Stations
     for (const chargingStationID of filteredRequest.chargingStationIDs) {
       // Check the Charging Station
       const chargingStation = await ChargingStation.getChargingStation(req.user.tenantID, chargingStationID);
       if (!chargingStation) {
-=======
-    try {
-      // Check if component is active
-      await UtilsService.assertComponentIsActive(
-        req.user.tenantID, Constants.COMPONENTS.ORGANIZATION,
-        Constants.ACTION_UPDATE, Constants.ENTITY_CHARGING_STATION,
-        'ChargingStationService', 'handleRemoveChargingStationsFromSiteArea');
-      // Filter
-      const filteredRequest = ChargingStationSecurity.filterRemoveChargingStationsFromSiteAreaRequest(req.body, req.user);
-      // Check Mandatory fields
-      if (!filteredRequest.siteAreaID) {
-        // Not Found!
-        throw new AppError(
-          Constants.CENTRAL_SERVER,
-          'The Site Area\'s ID must be provided', Constants.HTTP_GENERAL_ERROR,
-          'ChargingStationService', 'handleRemoveChargingStationsFromSiteArea', req.user);
-      }
-      if (!filteredRequest.chargingStationIDs || (filteredRequest.chargingStationIDs && filteredRequest.chargingStationIDs.length <= 0)) {
-        // Not Found!
->>>>>>> 73b359eb
         throw new AppError(
           Constants.CENTRAL_SERVER,
           `The Charging Station with ID '${chargingStationID}' does not exist anymore`, Constants.HTTP_OBJECT_DOES_NOT_EXIST_ERROR,
@@ -235,11 +147,7 @@
           'ChargingStationService', 'handleRemoveChargingStationsFromSiteArea', req.user);
       }
       // Check auth
-<<<<<<< HEAD
-      if (!Authorizations.canUpdateChargingStation(req.user)) {
-=======
-      if (!Authorizations.canUpdateSiteArea(req.user, siteArea.siteID)) {
->>>>>>> 73b359eb
+      if (!Authorizations.canUpdateChargingStation(req.user, siteArea.siteID)) {
         throw new AppAuthError(
           Constants.ACTION_UPDATE,
           Constants.ENTITY_CHARGING_STATION,
@@ -248,45 +156,6 @@
           'ChargingStationService', 'handleRemoveChargingStationsFromSiteArea',
           req.user);
       }
-<<<<<<< HEAD
-=======
-      // Get Charging Stations
-      for (const chargingStationID of filteredRequest.chargingStationIDs) {
-        // Check the Charging Station
-        const chargingStation = await ChargingStation.getChargingStation(req.user.tenantID, chargingStationID);
-        if (!chargingStation) {
-          throw new AppError(
-            Constants.CENTRAL_SERVER,
-            `The Charging Station with ID '${chargingStationID}' does not exist anymore`, Constants.HTTP_OBJECT_DOES_NOT_EXIST_ERROR,
-            'ChargingStationService', 'handleRemoveChargingStationsFromSiteArea', req.user);
-        }
-        // Check auth
-        const chargingStationSiteArea = await chargingStation.getSiteArea();
-        if (!Authorizations.canUpdateChargingStation(req.user, chargingStationSiteArea.siteID)) {
-          throw new AppAuthError(
-            Constants.ACTION_UPDATE,
-            Constants.ENTITY_CHARGING_STATION,
-            chargingStationID,
-            Constants.HTTP_AUTH_ERROR,
-            'ChargingStationService', 'handleRemoveChargingStationsFromSiteArea',
-            req.user);
-        }
-      }
-      // Save
-      await ChargingStation.removeChargingStationsFromSiteArea(req.user.tenantID, filteredRequest.siteAreaID, filteredRequest.chargingStationIDs);
-      // Log
-      Logging.logSecurityInfo({
-        tenantID: req.user.tenantID,
-        user: req.user, module: 'ChargingStationService', method: 'handleRemoveChargingStationsFromSiteArea',
-        message: 'Site Area\'s Charging Stations have been removed successfully', action: action
-      });
-      // Ok
-      res.json(Constants.REST_RESPONSE_SUCCESS);
-      next();
-    } catch (error) {
-      // Log
-      Logging.logActionExceptionMessageAndSendResponse(action, error, req, res, next);
->>>>>>> 73b359eb
     }
     // Save
     await ChargingStation.removeChargingStationsFromSiteArea(req.user.tenantID, filteredRequest.siteAreaID, filteredRequest.chargingStationIDs);
@@ -302,7 +171,6 @@
   }
 
   static async handleUpdateChargingStationParams(action, req, res, next) {
-<<<<<<< HEAD
     // Filter
     const filteredRequest = ChargingStationSecurity.filterChargingStationParamsUpdateRequest(req.body, req.user);
     // Check email
@@ -313,8 +181,9 @@
         `The Charging Station with ID '${filteredRequest.id}' does not exist`, Constants.HTTP_OBJECT_DOES_NOT_EXIST_ERROR,
         'ChargingStationService', 'handleUpdateChargingStationParams', req.user);
     }
+    const siteArea = await chargingStation.getSiteArea();
     // Check Auth
-    if (!Authorizations.canUpdateChargingStation(req.user)) {
+    if (!Authorizations.canUpdateChargingStation(req.user, siteArea ? siteArea.siteID : null)) {
       // Not Authorized!
       throw new AppAuthError(
         Constants.ACTION_UPDATE, Constants.ENTITY_CHARGING_STATION,
@@ -364,72 +233,6 @@
         chargerConnectors[connector.connectorId - 1].type = connector.type;
         chargerConnectors[connector.connectorId - 1].voltage = connector.voltage;
         chargerConnectors[connector.connectorId - 1].amperage = connector.amperage;
-=======
-    try {
-      // Filter
-      const filteredRequest = ChargingStationSecurity.filterChargingStationParamsUpdateRequest(req.body, req.user);
-      // Check email
-      const chargingStation = await ChargingStation.getChargingStation(req.user.tenantID, filteredRequest.id);
-      if (!chargingStation) {
-        throw new AppError(
-          Constants.CENTRAL_SERVER,
-          `The Charging Station with ID '${filteredRequest.id}' does not exist`, Constants.HTTP_OBJECT_DOES_NOT_EXIST_ERROR,
-          'ChargingStationService', 'handleUpdateChargingStationParams', req.user);
-      }
-      const siteArea = await chargingStation.getSiteArea();
-      // Check Auth
-      if (!Authorizations.canUpdateChargingStation(req.user, siteArea ? siteArea.siteID : null)) {
-        // Not Authorized!
-        throw new AppAuthError(
-          Constants.ACTION_UPDATE, Constants.ENTITY_CHARGING_STATION,
-          chargingStation.getID(), Constants.HTTP_AUTH_ERROR,
-          'ChargingStationService', 'handleUpdateChargingStationParams',
-          req.user);
-      }
-      // Update URL
-      if (filteredRequest.chargingStationURL) {
-        chargingStation.setChargingStationURL(filteredRequest.chargingStationURL);
-      }
-      // Update Nb Phase
-      if (filteredRequest.hasOwnProperty('numberOfConnectedPhase')) {
-        chargingStation.setNumberOfConnectedPhase(filteredRequest.numberOfConnectedPhase);
-      }
-      // Update Power Max
-      if (filteredRequest.hasOwnProperty('maximumPower')) {
-        chargingStation.setMaximumPower(parseInt(filteredRequest.maximumPower));
-      }
-      // Update Cannot Charge in Parallel
-      if (filteredRequest.hasOwnProperty('cannotChargeInParallel')) {
-        chargingStation.setCannotChargeInParallel(filteredRequest.cannotChargeInParallel);
-      }
-      // Update Site Area
-      if (filteredRequest.hasOwnProperty('siteArea')) {
-        chargingStation.setSiteArea(await SiteAreaStorage.getSiteArea(req.user.tenantID, filteredRequest.siteArea.id));
-      }
-      // Update Site Area
-      if (filteredRequest.hasOwnProperty('powerLimitUnit')) {
-        chargingStation.setPowerLimitUnit(filteredRequest.powerLimitUnit);
-      }
-      // Update Latitude
-      if (filteredRequest.hasOwnProperty('latitude')) {
-        chargingStation.setLatitude(filteredRequest.latitude);
-      }
-      // Update Longitude
-      if (filteredRequest.hasOwnProperty('longitude')) {
-        chargingStation.setLongitude(filteredRequest.longitude);
-      }
-      // Update Connectors
-      if (filteredRequest.connectors) {
-        const chargerConnectors = chargingStation.getConnectors();
-        // Assign to Charger's connector
-        for (const connector of filteredRequest.connectors) {
-          // Set
-          chargerConnectors[connector.connectorId - 1].power = connector.power;
-          chargerConnectors[connector.connectorId - 1].type = connector.type;
-          chargerConnectors[connector.connectorId - 1].voltage = connector.voltage;
-          chargerConnectors[connector.connectorId - 1].amperage = connector.amperage;
-        }
->>>>>>> 73b359eb
       }
     }
     // Update timestamp
