import { NextFunction, Request, Response } from 'express';
import fs from 'fs';
import sanitize from 'mongo-sanitize';
import Authorizations from '../../../authorization/Authorizations';
import ChargingStationClientFactory from '../../../client/ocpp/ChargingStationClientFactory';
import AppAuthError from '../../../exception/AppAuthError';
import AppError from '../../../exception/AppError';
import ChargingStationStorage from '../../../storage/mongodb/ChargingStationStorage';
import OCPPStorage from '../../../storage/mongodb/OCPPStorage';
import SiteAreaStorage from '../../../storage/mongodb/SiteAreaStorage';
import SiteStorage from '../../../storage/mongodb/SiteStorage';
import TransactionStorage from '../../../storage/mongodb/TransactionStorage';
import UserStorage from '../../../storage/mongodb/UserStorage';
import ChargingStation, { ChargingStationConfiguration } from '../../../types/ChargingStation';
import { DataResult } from '../../../types/DataResult';
import { OCPPChargingStationCommand } from '../../../types/ocpp/OCPPClient';
import { HttpChargingStationCommandRequest, HttpIsAuthorizedRequest } from '../../../types/requests/HttpChargingStationRequest';
import User from '../../../types/User';
import UserToken from '../../../types/UserToken';
import Constants from '../../../utils/Constants';
import I18nManager from '../../../utils/I18nManager';
import Logging from '../../../utils/Logging';
import Utils from '../../../utils/Utils';
import OCPPUtils from '../../ocpp/utils/OCPPUtils';
import ChargingStationSecurity from './security/ChargingStationSecurity';
import UtilsService from './UtilsService';

export default class ChargingStationService {

  public static async handleAssignChargingStationsToSiteArea(action: string, req: Request, res: Response, next: NextFunction): Promise<void> {
    // Check if component is active
    UtilsService.assertComponentIsActiveFromToken(
      req.user, Constants.COMPONENTS.ORGANIZATION,
      Constants.ACTION_UPDATE, Constants.ENTITY_CHARGING_STATION, 'ChargingStationService', 'handleAssignChargingStationsToSiteArea');
    // Filter
    const filteredRequest = ChargingStationSecurity.filterAssignChargingStationsToSiteAreaRequest(req.body);
    // Check mandatory fields
    UtilsService.assertIdIsProvided(filteredRequest.siteAreaID, 'ChargingStationService', 'handleAssignChargingSTationsToSiteArea', req.user);
    if (!filteredRequest.chargingStationIDs || (filteredRequest.chargingStationIDs && filteredRequest.chargingStationIDs.length <= 0)) {
      throw new AppError({
        source: Constants.CENTRAL_SERVER,
        errorCode: Constants.HTTP_GENERAL_ERROR,
        message: 'The Charging Station\'s IDs must be provided',
        module: 'ChargingStationService',
        method: 'handleAssignChargingStationsToSiteArea',
        user: req.user
      });
    }
    // Get the Site Area (before auth to get siteID)
    const siteArea = await SiteAreaStorage.getSiteArea(req.user.tenantID, filteredRequest.siteAreaID);
    UtilsService.assertObjectExists(siteArea, `SiteArea '${filteredRequest.siteAreaID}' doesn't exist anymore.`,
      'ChargingStationService', 'handleAssignChargingStationsToSiteArea', req.user);
    // Check auth
    if (!Authorizations.canUpdateSiteArea(req.user, siteArea.siteID)) {
      throw new AppAuthError({
        errorCode: Constants.HTTP_AUTH_ERROR,
        user: req.user,
        action: Constants.ACTION_UPDATE,
        entity: Constants.ENTITY_SITE_AREA,
        module: 'ChargingStationService',
        method: 'handleAssignChargingStationsToSiteArea',
        value: filteredRequest.siteAreaID
      });
    }
    // Get Charging Stations
    for (const chargingStationID of filteredRequest.chargingStationIDs) {
      // Check the charging station
      const chargingStation = await ChargingStationStorage.getChargingStation(req.user.tenantID, chargingStationID);
      UtilsService.assertObjectExists(chargingStation, `ChargingStation '${chargingStationID}' doesn't exist anymore.`,
        'ChargingStationService', 'handleAssignChargingStationsToSiteArea', req.user);
      // Check auth
      if (!Authorizations.canUpdateChargingStation(req.user, siteArea.siteID)) {
        throw new AppAuthError({
          errorCode: Constants.HTTP_AUTH_ERROR,
          user: req.user,
          action: Constants.ACTION_UPDATE,
          entity: Constants.ENTITY_CHARGING_STATION,
          module: 'ChargingStationService',
          method: 'handleAssignChargingStationsToSiteArea',
          value: chargingStationID
        });
      }
    }
    // Save
    if (action === 'AddChargingStationsToSiteArea') {
      await ChargingStationStorage.addChargingStationsToSiteArea(req.user.tenantID, filteredRequest.siteAreaID, filteredRequest.chargingStationIDs);
    } else {
      await ChargingStationStorage.removeChargingStationsFromSiteArea(req.user.tenantID, filteredRequest.siteAreaID, filteredRequest.chargingStationIDs);
    }
    // Log
    Logging.logSecurityInfo({
      tenantID: req.user.tenantID,
      user: req.user,
      module: 'ChargingStationService',
      method: 'handleAssignChargingStationsToSiteArea',
      message: 'Site Area\'s Charging Stations have been assigned successfully',
      action: action
    });
    // Ok
    res.json(Constants.REST_RESPONSE_SUCCESS);
    next();
  }

  public static async handleUpdateChargingStationParams(action: string, req: Request, res: Response, next: NextFunction): Promise<void> {
    // Filter
    const filteredRequest = ChargingStationSecurity.filterChargingStationParamsUpdateRequest(req.body);
    // Check existence
    const chargingStation = await ChargingStationStorage.getChargingStation(req.user.tenantID, filteredRequest.id);
    // Check
    UtilsService.assertObjectExists(chargingStation, `ChargingStation '${filteredRequest.id}' doesn't exist.`,
      'ChargingStationService', 'handleAssignChargingStationsToSiteArea', req.user);

    let siteID = null;
    if (Utils.isComponentActiveFromToken(req.user, Constants.COMPONENTS.ORGANIZATION)) {
      // Get the Site Area
      const siteArea = await SiteAreaStorage.getSiteArea(req.user.tenantID, chargingStation.siteAreaID);
      siteID = siteArea ? siteArea.siteID : null;
    }

    // Check Auth
    if (!Authorizations.canUpdateChargingStation(req.user, siteID)) {
      throw new AppAuthError({
        errorCode: Constants.HTTP_AUTH_ERROR,
        user: req.user,
        action: Constants.ACTION_UPDATE,
        entity: Constants.ENTITY_CHARGING_STATION,
        module: 'ChargingStationService',
        method: 'handleUpdateChargingStationParams',
        value: chargingStation.id
      });
    }
    // Update URL
    if (filteredRequest.chargingStationURL) {
      chargingStation.chargingStationURL = filteredRequest.chargingStationURL;
    }
    // Update Power Max
    if (filteredRequest.hasOwnProperty('maximumPower')) {
      chargingStation.maximumPower = filteredRequest.maximumPower;
    }
    // Update Current Type
    if (filteredRequest.hasOwnProperty('currentType')) {
      chargingStation.currentType = filteredRequest.currentType;
    }
    // Update Cannot Charge in Parallel
    if (filteredRequest.hasOwnProperty('cannotChargeInParallel')) {
      chargingStation.cannotChargeInParallel = filteredRequest.cannotChargeInParallel;
    }
    // Update Site Area
    if (filteredRequest.siteArea) {
      chargingStation.siteArea = await SiteAreaStorage.getSiteArea(req.user.tenantID, filteredRequest.siteArea.id);
      chargingStation.siteAreaID = chargingStation.siteArea.id;
    } else {
      chargingStation.siteAreaID = null;
    }
    // Update Site Area
    if (filteredRequest.hasOwnProperty('powerLimitUnit')) {
      chargingStation.powerLimitUnit = filteredRequest.powerLimitUnit;
    }
    if (filteredRequest.coordinates && filteredRequest.coordinates.length === 2) {
      chargingStation.coordinates = [
        sanitize(filteredRequest.coordinates[0]),
        sanitize(filteredRequest.coordinates[1])
      ];
    }
    // Update Connectors
    if (filteredRequest.connectors) {
      const chargerConnectors = chargingStation.connectors;
      // Assign to Charging Station's connector
      for (const connector of filteredRequest.connectors) {
        // Set
        chargerConnectors[connector.connectorId - 1].power = connector.power;
        chargerConnectors[connector.connectorId - 1].type = connector.type;
        chargerConnectors[connector.connectorId - 1].voltage = connector.voltage;
        chargerConnectors[connector.connectorId - 1].amperage = connector.amperage;
        chargerConnectors[connector.connectorId - 1].currentType = connector.currentType;
        chargerConnectors[connector.connectorId - 1].numberOfConnectedPhase = connector.numberOfConnectedPhase;
      }
    }
    // Update timestamp
    chargingStation.lastChangedBy = { 'id': req.user.id };
    chargingStation.lastChangedOn = new Date();
    // Update
    await ChargingStationStorage.saveChargingStation(req.user.tenantID, chargingStation);
    // Log
    Logging.logSecurityInfo({
      tenantID: req.user.tenantID,
      source: chargingStation.id, action: action,
      user: req.user, module: 'ChargingStationService',
      method: 'handleUpdateChargingStationParams',
      message: 'Parameters have been updated successfully',
      detailedMessages: {
        'chargingStationURL': chargingStation.chargingStationURL
      }
    });
    // Ok
    res.json(Constants.REST_RESPONSE_SUCCESS);
    next();
  }

  public static async handleGetChargingStationConfiguration(action: string, req: Request, res: Response, next: NextFunction): Promise<void> {
    // Filter
    const filteredRequest = ChargingStationSecurity.filterChargingStationConfigurationRequest(req.query);
    // Check
    UtilsService.assertIdIsProvided(filteredRequest.ChargeBoxID, 'ChargingStationService', 'handleGetChargingStationConfiguration', req.user);
    // Get the Charging Station`
    const chargingStation = await ChargingStationStorage.getChargingStation(req.user.tenantID, filteredRequest.ChargeBoxID);
    // Found?
    UtilsService.assertObjectExists(chargingStation, `ChargingStation '${filteredRequest.ChargeBoxID}' doesn't exist anymore.`,
      'ChargingStationService', 'handleAssignChargingStationsToSiteArea', req.user);
    // Check auth
    if (!Authorizations.canReadChargingStation(req.user)) {
      throw new AppAuthError({
        errorCode: Constants.HTTP_AUTH_ERROR,
        user: req.user,
        action: Constants.ACTION_READ,
        entity: Constants.ENTITY_CHARGING_STATION,
        module: 'ChargingStationService',
        method: 'handleGetChargingStationConfiguration',
        value: chargingStation.id
      });
    }
    // Get the Config
    const configuration = await ChargingStationStorage.getConfiguration(req.user.tenantID, chargingStation.id);
    // Return the result
    res.json(configuration);
    next();
  }

  public static async handleRequestChargingStationConfiguration(action: string, req: Request, res: Response, next: NextFunction): Promise<void> {
    // Filter
    const filteredRequest = ChargingStationSecurity.filterRequestChargingStationConfigurationRequest(req.body);
    UtilsService.assertIdIsProvided(filteredRequest.chargeBoxID, 'ChargingStationService', 'handleRequestChargingStationConfiguration', req.user);
    // Check auth
    if (!Authorizations.canReadChargingStation(req.user)) {
      throw new AppAuthError({
        errorCode: Constants.HTTP_AUTH_ERROR,
        user: req.user,
        action: Constants.ACTION_READ,
        entity: Constants.ENTITY_CHARGING_STATION,
        module: 'ChargingStationService',
        method: 'handleRequestChargingStationConfiguration',
        value: filteredRequest.chargeBoxID
      });
    }
    // Get the Charging Station
    const chargingStation = await ChargingStationStorage.getChargingStation(req.user.tenantID, filteredRequest.chargeBoxID);
    // Found?
    UtilsService.assertObjectExists(chargingStation, `ChargingStation '${filteredRequest.chargeBoxID}' doesn't exist anymore.`,
      'ChargingStationService', 'handleRequestChargingStationConfiguration', req.user);
    // Get the Config
    const result = await OCPPUtils.requestAndSaveChargingStationOcppConfiguration(
      req.user.tenantID, chargingStation, filteredRequest.forceUpdateOCPPParamsFromTemplate);
    // Ok
    res.json(result);
    next();
  }

  public static async handleDeleteChargingStation(action: string, req: Request, res: Response, next: NextFunction): Promise<void> {
    // Filter
    const chargingStationID = ChargingStationSecurity.filterChargingStationRequestByID(req.query);
    // Check Mandatory fields
    UtilsService.assertIdIsProvided(chargingStationID, 'ChargingStationService',
      'handleDeleteChargingStation', req.user);
    // Get
    const chargingStation = await ChargingStationStorage.getChargingStation(req.user.tenantID, chargingStationID);
    // Check
    UtilsService.assertObjectExists(chargingStation, `Charging Station with ID '${chargingStationID}' does not exist`,
      'ChargingStationService', 'handleDeleteChargingStation', req.user);

    let siteID = null;
    if (Utils.isComponentActiveFromToken(req.user, Constants.COMPONENTS.ORGANIZATION)) {
      // Get the Site Area
      const siteArea = await SiteAreaStorage.getSiteArea(req.user.tenantID, chargingStation.siteAreaID);
      siteID = siteArea ? siteArea.siteID : null;
    }
    // Check auth
    if (!Authorizations.canDeleteChargingStation(req.user, siteID)) {
      throw new AppAuthError({
        errorCode: Constants.HTTP_AUTH_ERROR,
        user: req.user,
        action: Constants.ACTION_DELETE,
        entity: Constants.ENTITY_CHARGING_STATION,
        module: 'ChargingStationService',
        method: 'handleDeleteChargingStation',
        value: chargingStationID
      });
    }

    // Deleted
    if (chargingStation.deleted) {
      throw new AppError({
        source: Constants.CENTRAL_SERVER,
        errorCode: Constants.HTTP_OBJECT_DOES_NOT_EXIST_ERROR,
        message: `ChargingStation with ID '${chargingStationID}' is already deleted`,
        module: 'ChargingStationService',
        method: 'handleDeleteChargingStation',
        user: req.user
      });
    }

    for (const connector of chargingStation.connectors) {
      if (connector && connector.activeTransactionID) {
        const transaction = await TransactionStorage.getTransaction(req.user.tenantID, connector.activeTransactionID);
        if (transaction && !transaction.stop) {
          throw new AppError({
            source: Constants.CENTRAL_SERVER,
            errorCode: Constants.HTTP_EXISTING_TRANSACTION_ERROR,
            message: `Charging station '${chargingStation.id}' can't be deleted due to existing active transactions`,
            module: 'ChargingStationService',
            method: 'handleDeleteChargingStation',
            user: req.user
          });
        } else {
          OCPPUtils.checkAndFreeChargingStationConnector(chargingStation, connector.connectorId);
        }
      }
    }

    // Remove Site Area
    chargingStation.siteArea = null;
    chargingStation.siteAreaID = null;
    // Set as deleted
    chargingStation.deleted = true;
    // Check if charging station has had transactions
    const transactions = await TransactionStorage.getTransactions(req.user.tenantID,
      { chargeBoxIDs: [chargingStation.id] }, Constants.DB_PARAMS_COUNT_ONLY);
    if (transactions.count > 0) {
      // Delete logically
      await ChargingStationStorage.saveChargingStation(req.user.tenantID, chargingStation);
    } else {
      // Delete physically
      await ChargingStationStorage.deleteChargingStation(req.user.tenantID, chargingStation.id);
    }
    // Log
    Logging.logSecurityInfo({
      tenantID: req.user.tenantID,
      user: req.user, module: 'ChargingStationService', method: 'handleDeleteChargingStation',
      message: `Charging Station '${chargingStation.id}' has been deleted successfully`,
      action: action, detailedMessages: chargingStation
    });
    // Ok
    res.json(Constants.REST_RESPONSE_SUCCESS);
    next();
  }

  public static async handleGetChargingStation(action: string, req: Request, res: Response, next: NextFunction): Promise<void> {
    // Filter
    const filteredRequest = ChargingStationSecurity.filterChargingStationRequest(req.query);
    // Check
    UtilsService.assertIdIsProvided(filteredRequest.ID, 'ChargingStationService', 'handleGetChargingStation', req.user);
    // Check auth
    if (!Authorizations.canReadChargingStation(req.user)) {
      throw new AppAuthError({
        errorCode: Constants.HTTP_AUTH_ERROR,
        user: req.user,
        action: Constants.ACTION_READ,
        entity: Constants.ENTITY_CHARGING_STATION,
        module: 'ChargingStationService',
        method: 'handleGetChargingStation',
        value: filteredRequest.ID
      });
    }
    // Query charging station
    const chargingStation = await ChargingStationStorage.getChargingStation(req.user.tenantID, filteredRequest.ID);
    // Check
    UtilsService.assertObjectExists(chargingStation, `Charging Station '${filteredRequest.ID}' does not exist`,
      'ChargingStationService', 'handleGetChargingStation', req.user);
    // Deleted?
    if (chargingStation.deleted) {
      throw new AppError({
        source: Constants.CENTRAL_SERVER,
        errorCode: Constants.HTTP_OBJECT_DOES_NOT_EXIST_ERROR,
        message: `ChargingStation with ID '${filteredRequest.ID}' is logically deleted`,
        module: 'ChargingStationService',
        method: 'handleGetChargingStation',
        user: req.user
      });
    }
    res.json(
      // Filter
      ChargingStationSecurity.filterChargingStationResponse(
        chargingStation, req.user, req.user.activeComponents.includes(Constants.COMPONENTS.ORGANIZATION))
    );
    next();
  }

  public static async handleGetChargingStations(action: string, req: Request, res: Response, next: NextFunction): Promise<void> {
    res.json(await ChargingStationService.getChargingStations(req));
    next();
  }

  public static async handleGetOCCPParamsExport(action: string, req: Request, res: Response, next: NextFunction): Promise<void> {
    // Get Charging Stations
    const chargingStations = await ChargingStationService.getChargingStations(req);
    const configurations: ChargingStationConfiguration[] = [];
    for (const chargingStation of chargingStations.result) {
      // Get Configuration
      configurations.push(await ChargingStationStorage.getConfiguration(req.user.tenantID, chargingStation.id));
    }
    // Build export
    const filename = 'exported-occp-params.csv';
    fs.writeFile(filename, ChargingStationService.convertOCCPParamsToCSV(configurations), (err) => {
      if (err) {
        throw err;
      }
      res.download(filename, (err2) => {
        if (err2) {
          throw err2;
        }
        fs.unlink(filename, (err3) => {
          if (err3) {
            throw err3;
          }
        });
      });
    });
  }


  public static async handleGetChargingStationsExport(action: string, req: Request, res: Response, next: NextFunction): Promise<void> {
    // Get Charging Stations
    const chargingStations = await ChargingStationService.getChargingStations(req);
    // Build export
    const filename = 'exported-charging-stations.csv';
    fs.writeFile(filename, ChargingStationService.convertToCSV(req.user, chargingStations.result), (err) => {
      if (err) {
        throw err;
      }
      res.download(filename, (err2) => {
        if (err2) {
          throw err2;
        }
        fs.unlink(filename, (err3) => {
          if (err3) {
            throw err3;
          }
        });
      });
    });
  }

  public static async handleGetChargingStationsInError(action: string, req: Request, res: Response, next: NextFunction): Promise<void> {
    // Check auth
    if (!Authorizations.canListChargingStations(req.user)) {
      throw new AppAuthError({
        errorCode: Constants.HTTP_AUTH_ERROR,
        user: req.user,
        action: Constants.ACTION_LIST,
        entity: Constants.ENTITY_CHARGING_STATIONS,
        module: 'ChargingStationService',
        method: 'handleGetChargingStations'
      });
    }
    // Filter
    const filteredRequest = ChargingStationSecurity.filterChargingStationsRequest(req.query);
    // Check component
    if (filteredRequest.SiteID) {
      UtilsService.assertComponentIsActiveFromToken(req.user,
        Constants.COMPONENTS.ORGANIZATION, Constants.ACTION_READ, Constants.ENTITY_CHARGING_STATIONS, 'ChargingStationService', 'handleGetChargingStations');
    }
    let _errorType = [];
    if (Utils.isComponentActiveFromToken(req.user, Constants.COMPONENTS.ORGANIZATION)) {
      // Get the Site Area
      _errorType = (filteredRequest.ErrorType ? filteredRequest.ErrorType.split('|') : ['missingSettings', 'connectionBroken', 'connectorError', 'missingSiteArea']);
    } else {
      _errorType = (filteredRequest.ErrorType ? filteredRequest.ErrorType.split('|') : ['missingSettings', 'connectionBroken', 'connectorError']);
    }
    // Get Charging Stations
    const chargingStations = await ChargingStationStorage.getChargingStationsInError(req.user.tenantID,
      {
        search: filteredRequest.Search,
        siteIDs: Authorizations.getAuthorizedSiteIDs(req.user, filteredRequest.SiteID ? filteredRequest.SiteID.split('|') : null),
        siteAreaID: (filteredRequest.SiteAreaID ? filteredRequest.SiteAreaID.split('|') : null),
        errorType: _errorType
      },
      {
        limit: filteredRequest.Limit,
        skip: filteredRequest.Skip,
        sort: filteredRequest.Sort,
        onlyRecordCount: filteredRequest.OnlyRecordCount
      }
    );
    // Build the result
    ChargingStationSecurity.filterChargingStationsResponse(chargingStations, req.user, req.user.activeComponents.includes(Constants.COMPONENTS.ORGANIZATION));
    // Return
    res.json(chargingStations);
    next();
  }

  public static async handleGetStatusNotifications(action: string, req: Request, res: Response, next: NextFunction) {
    // Check auth
    if (!Authorizations.canListChargingStations(req.user)) {
      throw new AppAuthError({
        errorCode: Constants.HTTP_AUTH_ERROR,
        user: req.user,
        action: Constants.ACTION_LIST,
        entity: Constants.ENTITY_CHARGING_STATIONS,
        module: 'ChargingStationService',
        method: 'handleGetStatusNotifications'
      });
    }
    // Filter
    const filteredRequest = ChargingStationSecurity.filterNotificationsRequest(req.query);
    // Get all Status Notifications
    const statusNotifications = await OCPPStorage.getStatusNotifications(req.user.tenantID, {},
      { limit: filteredRequest.Limit, skip: filteredRequest.Skip, sort: filteredRequest.Sort });
    // Set
    statusNotifications.result = ChargingStationSecurity.filterStatusNotificationsResponse(statusNotifications.result, req.user);
    // Return
    res.json(statusNotifications);
    next();
  }

  public static async handleGetBootNotifications(action: string, req: Request, res: Response, next: NextFunction) {
    // Check auth
    if (!Authorizations.canListChargingStations(req.user)) {
      throw new AppAuthError({
        errorCode: Constants.HTTP_AUTH_ERROR,
        user: req.user,
        action: Constants.ACTION_LIST,
        entity: Constants.ENTITY_CHARGING_STATIONS,
        module: 'ChargingStationService',
        method: 'handleGetBootNotifications'
      });
    }
    // Filter
    const filteredRequest = ChargingStationSecurity.filterNotificationsRequest(req.query);
    // Get all Status Notifications
    const bootNotifications = await OCPPStorage.getBootNotifications(req.user.tenantID, {},
      { limit: filteredRequest.Limit, skip: filteredRequest.Skip, sort: filteredRequest.Sort });
    // Set
    bootNotifications.result = ChargingStationSecurity.filterBootNotificationsResponse(bootNotifications.result, req.user);
    // Return
    res.json(bootNotifications);
    next();
  }

  public static async handleAction(command: OCPPChargingStationCommand, req: Request, res: Response, next: NextFunction) {
    // Filter - Type is hacked because code below is. Would need approval to change code structure.
    const filteredRequest: HttpChargingStationCommandRequest & { loadAllConnectors?: boolean } =
      ChargingStationSecurity.filterChargingStationActionRequest(req.body);
    UtilsService.assertIdIsProvided(filteredRequest.chargeBoxID, 'ChargingSTationService', 'handleAction', req.user);
    // Get the Charging station
    const chargingStation = await ChargingStationStorage.getChargingStation(req.user.tenantID, filteredRequest.chargeBoxID);
    UtilsService.assertObjectExists(chargingStation, `Charging Station with ID '${filteredRequest.chargeBoxID}' does not exist`,
      'ChargingStationService', 'handleAction', req.user);
    let result;
    // Remote Stop Transaction / Unlock Connector
    if (command === OCPPChargingStationCommand.REMOTE_STOP_TRANSACTION ||
      command === OCPPChargingStationCommand.UNLOCK_CONNECTOR) {
      // Check Transaction ID
      if (!filteredRequest.args || !filteredRequest.args.transactionId) {
        throw new AppError({
          source: Constants.CENTRAL_SERVER,
          errorCode: Constants.HTTP_AUTH_ERROR,
          message: 'Transaction ID is mandatory',
          module: 'ChargingStationService',
          method: 'handleAction',
          user: req.user,
          action: command
        });
      }
      // Get Transaction
      const transaction = await TransactionStorage.getTransaction(req.user.tenantID, filteredRequest.args.transactionId);
      UtilsService.assertObjectExists(transaction, `Transaction ID '${filteredRequest.args.transactionId}' does not exist`,
        'ChargingStationService', 'handleAction', req.user);
      // Add connector ID
      filteredRequest.args.connectorId = transaction.connectorId;
      // Check Tag ID
      if (!req.user.tagIDs || req.user.tagIDs.length === 0) {
        throw new AppError({
          source: Constants.CENTRAL_SERVER,
          errorCode: Constants.HTTP_USER_NO_BADGE_ERROR,
          message: 'The user does not have any badge',
          module: 'ChargingStationService',
          method: 'handleAction',
          user: req.user,
          action: command
        });
      }
      // Check if user is authorized
      await Authorizations.isAuthorizedToStopTransaction(
        req.user.tenantID, chargingStation, transaction, req.user.tagIDs[0]);
      // Set the tag ID to handle the Stop Transaction afterwards
      transaction.remotestop = {
        timestamp: new Date(),
        tagID: req.user.tagIDs[0],
        userID: req.user.id
      };
      // Save Transaction
      await TransactionStorage.saveTransaction(req.user.tenantID, transaction);
      // Ok: Execute it
      result = await this.handleChargingStationCommand(req.user.tenantID, req.user, chargingStation, command, filteredRequest.args);
      // Remote Start Transaction
    } else if (command === OCPPChargingStationCommand.REMOTE_START_TRANSACTION) {
      // Check Tag ID
      if (!filteredRequest.args || !filteredRequest.args.tagID) {
        throw new AppError({
          source: Constants.CENTRAL_SERVER,
          errorCode: Constants.HTTP_USER_NO_BADGE_ERROR,
          message: 'The user does not have any badge',
          module: 'ChargingStationService',
          method: 'handleAction',
          user: req.user,
          action: command
        });
      }
      // Check if user is authorized
      await Authorizations.isAuthorizedToStartTransaction(
        req.user.tenantID, chargingStation, filteredRequest.args.tagID);
      // Ok: Execute it
      result = await this.handleChargingStationCommand(req.user.tenantID, req.user, chargingStation, command, filteredRequest.args);
    } else if (command === OCPPChargingStationCommand.GET_COMPOSITE_SCHEDULE) {
      // Check auth
      if (!Authorizations.canPerformActionOnChargingStation(req.user, command, chargingStation)) {
        throw new AppAuthError({
          errorCode: Constants.HTTP_AUTH_ERROR,
          user: req.user,
          action: command,
          entity: Constants.ENTITY_CHARGING_STATION,
          module: 'ChargingStationService',
          method: 'handleAction',
          value: chargingStation.id
        });
      }
      // Check if we have to load all connectors in case connector 0 fails
      if (req.body.hasOwnProperty('loadAllConnectors')) {
        filteredRequest.loadAllConnectors = req.body.loadAllConnectors;
      }
      if (filteredRequest.loadAllConnectors && filteredRequest.args.connectorId === 0) {
        // Call for connector 0
        result = await this.handleChargingStationCommand(req.user.tenantID, req.user, chargingStation, command, filteredRequest.args);
        if (result.status !== Constants.OCPP_RESPONSE_ACCEPTED) {
          result = [];
          // Call each connectors
          for (const connector of chargingStation.connectors) {
            filteredRequest.args.connectorId = connector.connectorId;
            // Execute request
            const simpleResult = await this.handleChargingStationCommand(req.user.tenantID, req.user, chargingStation, command, filteredRequest.args);
            // Fix central reference date
            const centralTime = new Date();
            simpleResult['centralSystemTime'] = centralTime;
            result.push(simpleResult);
          }
        }
      } else {
        // Execute it
        result = await this.handleChargingStationCommand(req.user.tenantID, req.user, chargingStation, command, filteredRequest.args);
        // Fix central reference date
        const centralTime = new Date();
        result.centralSystemTime = centralTime;
      }
    } else {
      // Check auth
      if (!Authorizations.canPerformActionOnChargingStation(req.user, command, chargingStation)) {
        throw new AppAuthError({
          errorCode: Constants.HTTP_AUTH_ERROR,
          user: req.user,
          action: command,
          entity: Constants.ENTITY_CHARGING_STATION,
          module: 'ChargingStationService',
          method: 'handleAction',
          value: chargingStation.id
        });
      }
      // Execute it
      result = await this.handleChargingStationCommand(req.user.tenantID, req.user, chargingStation, command, filteredRequest.args);
    }
    // Log
    Logging.logSecurityInfo({
      tenantID: req.user.tenantID,
      source: chargingStation.id, user: req.user, action: command,
      module: 'ChargingStationService', method: 'handleAction',
      message: `'${command}' has been executed successfully`,
      detailedMessages: result
    });
    // Return
    res.json(result);
    next();
  }

  public static async handleActionSetMaxIntensitySocket(action: string, req: Request, res: Response, next: NextFunction): Promise<void> {
    // Filter
    const filteredRequest = ChargingStationSecurity.filterChargingStationSetMaxIntensitySocketRequest(req.body);
    // Charge Box is mandatory
    UtilsService.assertIdIsProvided(filteredRequest.chargeBoxID, 'ChargingStationService', 'handleActionSetMaxIntensitySocket', req.user);
    // Check auth
    // Get the Charging station
    const chargingStation = await ChargingStationStorage.getChargingStation(req.user.tenantID, filteredRequest.chargeBoxID);
    UtilsService.assertObjectExists(chargingStation, `Charging Station with ID '${filteredRequest.chargeBoxID}' does not exist`,
      'ChargingStationService', 'handleActionSetMaxIntensitySocket', req.user);
    // Get the Config
    if (!Authorizations.canPerformActionOnChargingStation(req.user, 'ChangeConfiguration', chargingStation)) {
      throw new AppAuthError({
        errorCode: Constants.HTTP_AUTH_ERROR,
        user: req.user,
        action: action,
        entity: Constants.ENTITY_CHARGING_STATION,
        module: 'ChargingStationService',
        method: 'handleActionSetMaxIntensitySocket',
        value: filteredRequest.chargeBoxID
      });
    }
    const chargerConfiguration = await ChargingStationStorage.getConfiguration(req.user.tenantID, chargingStation.id);
    UtilsService.assertObjectExists(chargerConfiguration, 'Cannot retrieve the configuration',
      'ChargingStationService', 'handleActionSetMaxIntensitySocket', req.user);
    let maxIntensitySocketMax = null;
    // Fill current params
    for (let i = 0; i < chargerConfiguration.configuration.length; i++) {
      // Max Intensity?
      if (chargerConfiguration.configuration[i].key.startsWith('currentpb')) {
        maxIntensitySocketMax = Number(chargerConfiguration.configuration[i].value);
      }
    }
    UtilsService.assertObjectExists(maxIntensitySocketMax, 'Cannot retrieve the max intensity socket from the configuration',
      'ChargingStationService', 'handleActionSetMaxIntensitySocket', req.user);
    // Check
    let result;
    if (filteredRequest.maxIntensity && filteredRequest.maxIntensity >= 0 && filteredRequest.maxIntensity <= maxIntensitySocketMax) {
      // Log
      Logging.logSecurityInfo({
        tenantID: req.user.tenantID,
        user: req.user,
        module: 'ChargingStationService',
        method: 'handleActionSetMaxIntensitySocket',
        action: action,
        source: chargingStation.id,
        message: `Max Instensity Socket has been set to '${filteredRequest.maxIntensity}'`
      });
      // Change the config
      result = await OCPPUtils.requestChangeChargingStationConfiguration(req.user.tenantID, chargingStation,
        { key: 'maxintensitysocket', value: filteredRequest.maxIntensity + '' });
    } else {
      // Invalid value
      throw new AppError({
        source: chargingStation.id,
        errorCode: Constants.HTTP_GENERAL_ERROR,
        message: `Invalid value for Max Intensity Socket: '${filteredRequest.maxIntensity}'`,
        module: 'ChargingStationService',
        method: 'handleActionSetMaxIntensitySocket',
        user: req.user,
        action: action
      });
    }
    // Return the result
    res.json(result);
    next();
  }

  public static async handleIsAuthorized(action: string, req: Request, res: Response, next: NextFunction) {
    let user: User;
    // Default
    let result = [{ 'IsAuthorized': false }];
    // Filter
    const filteredRequest = ChargingStationSecurity.filterIsAuthorizedRequest(req.query);
    // Check
    if (!filteredRequest.Action) {
      throw new AppError({
        source: Constants.CENTRAL_SERVER,
        errorCode: Constants.HTTP_OBJECT_DOES_NOT_EXIST_ERROR,
        message: 'The Action is mandatory',
        module: 'ChargingStationService',
        method: 'handleIsAuthorized',
        user: req.user,
        action: action
      });
    }
    let chargingStation: ChargingStation = null;
    // Action
    switch (filteredRequest.Action) {
      // Hack for mobile app not sending the RemoteStopTransaction yet
      case 'StopTransaction':
      case 'RemoteStopTransaction':
        // Check
        if (!filteredRequest.Arg1) {
          throw new AppError({
            source: Constants.CENTRAL_SERVER,
            errorCode: Constants.HTTP_OBJECT_DOES_NOT_EXIST_ERROR,
            message: 'The Charging Station ID is mandatory',
            module: 'ChargingStationService',
            method: 'handleIsAuthorized',
            user: req.user,
            action: action
          });
        }
        // Get the Charging station
        chargingStation = await ChargingStationStorage.getChargingStation(req.user.tenantID, filteredRequest.Arg1);
        // Found?
        if (!chargingStation) {
          // Not Found!
          throw new AppError({
            source: Constants.CENTRAL_SERVER,
            errorCode: Constants.HTTP_OBJECT_DOES_NOT_EXIST_ERROR,
            message: `Charging Station with ID '${filteredRequest.Arg1}' does not exist`,
            module: 'ChargingStationService',
            method: 'handleIsAuthorized',
            user: req.user,
            action: action
          });
        }
        // Check
        if (!filteredRequest.Arg2) {
          const results = [];
          // Check authorization for each connectors
          for (let index = 0; index < chargingStation.connectors.length; index++) {
            const foundConnector = chargingStation.connectors.find((connector) => connector.connectorId === index + 1);
            const tempResult = { 'IsAuthorized': false };
            if (foundConnector && foundConnector.activeTransactionID) {
              tempResult.IsAuthorized = await ChargingStationService.isStopTransactionAuthorized(
                filteredRequest, chargingStation, foundConnector.activeTransactionID, req.user);
            }
            results.push(tempResult);
          }
          // Return table of result (will be in the connector order)
          result = results;
        } else {
          result[0].IsAuthorized = await ChargingStationService.isStopTransactionAuthorized(
            filteredRequest, chargingStation, Utils.convertToInt(filteredRequest.Arg2), req.user);
        }
        break;
      // Action on connectors of a Charging Station
      case 'ConnectorsAction':
        // Arg1 contains the Charging Station ID
        // Check
        if (!filteredRequest.Arg1) {
          throw new AppError({
            source: Constants.CENTRAL_SERVER,
            errorCode: Constants.HTTP_OBJECT_DOES_NOT_EXIST_ERROR,
            message: 'The Charging Station ID is mandatory',
            module: 'ChargingStationService',
            method: 'handleIsAuthorized',
            user: req.user,
            action: action
          });
        }
        // Get the Charging station
        chargingStation = await ChargingStationStorage.getChargingStation(req.user.tenantID, filteredRequest.Arg1);
        // Found?
        if (!chargingStation) {
          // Not Found!
          throw new AppError({
            source: Constants.CENTRAL_SERVER,
            errorCode: Constants.HTTP_OBJECT_DOES_NOT_EXIST_ERROR,
            message: `Charging Station with ID '${filteredRequest.Arg1}' does not exist`,
            module: 'ChargingStationService',
            method: 'handleIsAuthorized',
            user: req.user,
            action: action
          });
        }

        user = await UserStorage.getUser(req.user.tenantID, req.user.id);
        // Found?
        if (!user) {
          // Not Found!
          throw new AppError({
            source: Constants.CENTRAL_SERVER,
            errorCode: Constants.HTTP_OBJECT_DOES_NOT_EXIST_ERROR,
            message: `User with ID '${filteredRequest.Arg1}' does not exist`,
            module: 'ChargingStationService',
            method: 'handleIsAuthorized',
            user: req.user,
            action: action
          });
        }
        result = await ChargingStationService.checkConnectorsActionAuthorizations(req.user.tenantID, req.user, chargingStation);
        break;
    }
    // Return the result
    res.json(result.length === 1 ? result[0] : result);
    next();
  }

  private static async checkConnectorsActionAuthorizations(tenantID: string, user: UserToken, chargingStation: ChargingStation) {
    const results = [];
    if (Utils.isComponentActiveFromToken(user, Constants.COMPONENTS.ORGANIZATION)) {
      try {
        // Site is mandatory
        if (!chargingStation.siteArea) {
          throw new AppError({
            source: chargingStation.id,
            errorCode: Constants.HTTP_AUTH_CHARGER_WITH_NO_SITE_AREA_ERROR,
            message: `Charging Station '${chargingStation.id}' is not assigned to a Site Area!`,
            module: 'ChargingStationService',
            method: 'checkConnectorsActionAuthorizations',
            user: user
          });
        }

        // Site -----------------------------------------------------
        chargingStation.siteArea.site = await SiteStorage.getSite(tenantID, chargingStation.siteArea.siteID);
        if (!chargingStation.siteArea.site) {
          throw new AppError({
            source: chargingStation.id,
            errorCode: Constants.HTTP_AUTH_SITE_AREA_WITH_NO_SITE_ERROR,
            message: `Site Area '${chargingStation.siteArea.name}' is not assigned to a Site!`,
            module: 'ChargingStationService',
            method: 'checkConnectorsActionAuthorizations',
            user: user
          });
        }
      } catch (error) {
        // Problem with site assignment so do not allow any action
        for (let index = 0; index < chargingStation.connectors.length; index++) {
          results.push(
            {
              'isStartAuthorized': false,
              'isStopAuthorized': false,
              'isTransactionDisplayAuthorized': false
            }
          );
        }
        return results;
      }
    }
    // Check authorization for each connectors
    for (let index = 0; index < chargingStation.connectors.length; index++) {
      const foundConnector = chargingStation.connectors.find(
        (connector) => connector.connectorId === index + 1);
      if (foundConnector.activeTransactionID > 0) {
        const transaction = await TransactionStorage.getTransaction(user.tenantID, foundConnector.activeTransactionID);
        results.push({
          'isStartAuthorized': false,
          'isStopAuthorized': Authorizations.canStopTransaction(user, transaction),
          'isTransactionDisplayAuthorized': Authorizations.canReadTransaction(user, transaction),
        });
      } else {
        results.push({
          'isStartAuthorized': Authorizations.canStartTransaction(user, chargingStation),
          'isStopAuthorized': false,
          'isTransactionDisplayAuthorized': false,
        });
      }
    }
    return results;
  }

  private static async isStopTransactionAuthorized(filteredRequest: HttpIsAuthorizedRequest, chargingStation: ChargingStation, transactionId: number, user: UserToken) {
    // Get Transaction
    const transaction = await TransactionStorage.getTransaction(user.tenantID, transactionId);
    if (!transaction) {
      throw new AppError({
        source: Constants.CENTRAL_SERVER,
        errorCode: Constants.HTTP_AUTH_ERROR,
        message: `Transaction ID '${filteredRequest.Arg2}' does not exist`,
        module: 'ChargingStationService',
        method: 'isStopTransactionAuthorized',
        user: user
      });
    }
    // Check Charging Station
    if (transaction.chargeBoxID !== chargingStation.id) {
      throw new AppError({
        source: Constants.CENTRAL_SERVER,
        errorCode: 565,
        message: `Transaction ID '${filteredRequest.Arg2}' has a Charging Station '${transaction.chargeBoxID}' that differs from '${chargingStation.id}'`,
        module: 'ChargingStationService',
        method: 'isStopTransactionAuthorized',
        user: user
      });
    }
    return Authorizations.canStopTransaction(user, transaction);
  }

  private static async getChargingStations(req: Request): Promise<DataResult<ChargingStation>> {
    // Check auth
    if (!Authorizations.canListChargingStations(req.user)) {
      throw new AppAuthError({
        errorCode: Constants.HTTP_AUTH_ERROR,
        user: req.user,
        action: Constants.ACTION_LIST,
        entity: Constants.ENTITY_CHARGING_STATIONS,
        module: 'ChargingStationService',
        method: 'handleGetChargingStations',
      });
    }
    // Filter
    const filteredRequest = ChargingStationSecurity.filterChargingStationsRequest(req.query);
    // Get Charging Stations
    const chargingStations = await ChargingStationStorage.getChargingStations(req.user.tenantID,
      {
        search: filteredRequest.Search,
        withNoSiteArea: filteredRequest.WithNoSiteArea,
        withSite: filteredRequest.WithSite,
        issuer: filteredRequest.Issuer,
        siteIDs: Authorizations.getAuthorizedSiteIDs(req.user, filteredRequest.SiteID ? filteredRequest.SiteID.split('|') : null),
        siteAreaID: (filteredRequest.SiteAreaID ? filteredRequest.SiteAreaID.split('|') : null),
        includeDeleted: filteredRequest.IncludeDeleted
      },
      {
        limit: filteredRequest.Limit,
        skip: filteredRequest.Skip,
        sort: filteredRequest.Sort,
        onlyRecordCount: filteredRequest.OnlyRecordCount
      }
    );
    chargingStations.result.forEach((chargingStation) => {
      chargingStation.inactive = OCPPUtils.getIfChargingStationIsInactive(chargingStation);
    });
    // Build the result
    if (chargingStations.result && chargingStations.result.length > 0) {
      // Filter
      ChargingStationSecurity.filterChargingStationsResponse(
        chargingStations, req.user, req.user.activeComponents.includes(Constants.COMPONENTS.ORGANIZATION));
    }
    return chargingStations;
  }

  private static convertOCCPParamsToCSV(configurations: ChargingStationConfiguration[]): string {
    let csv = `Charging Station${Constants.CSV_SEPARATOR}Parameter Name${Constants.CSV_SEPARATOR}Parameter Value\r\n`;
    for (const config of configurations) {
      for (const params of config.configuration) {
        csv += `${config.id}` + Constants.CSV_SEPARATOR;
        csv += `${params.key}` + Constants.CSV_SEPARATOR;
        csv += `${params.value}\r\n`;
      }
    }
    return csv;
  }

  private static convertToCSV(loggedUser: UserToken, chargingStations: ChargingStation[]): string {
    I18nManager.switchLanguage(loggedUser.language);
    let csv = `Name${Constants.CSV_SEPARATOR}Created On${Constants.CSV_SEPARATOR}Number of Connectors${Constants.CSV_SEPARATOR}Site Area${Constants.CSV_SEPARATOR}Latitude${Constants.CSV_SEPARATOR}Logitude${Constants.CSV_SEPARATOR}Charge Point S/N${Constants.CSV_SEPARATOR}Model${Constants.CSV_SEPARATOR}Charge Box S/N${Constants.CSV_SEPARATOR}Vendor${Constants.CSV_SEPARATOR}Firmware Version${Constants.CSV_SEPARATOR}OCPP Version${Constants.CSV_SEPARATOR}OCPP Protocol${Constants.CSV_SEPARATOR}Last Heartbeat${Constants.CSV_SEPARATOR}Last Reboot${Constants.CSV_SEPARATOR}Maximum Power (Watt)${Constants.CSV_SEPARATOR}Can Charge In Parallel${Constants.CSV_SEPARATOR}Power Limit Unit\r\n`;
    for (const chargingStation of chargingStations) {
      csv += `${chargingStation.id}` + Constants.CSV_SEPARATOR;
      csv += `${I18nManager.formatDateTime(chargingStation.createdOn, 'L')} ${I18nManager.formatDateTime(chargingStation.createdOn, 'LT')}` + Constants.CSV_SEPARATOR;
      csv += `${chargingStation.connectors ? chargingStation.connectors.length : '0'}` + Constants.CSV_SEPARATOR;
      csv += `${chargingStation.siteArea.name}` + Constants.CSV_SEPARATOR;
      if (chargingStation.coordinates && chargingStation.coordinates.length === 2) {
        csv += `${chargingStation.coordinates[1]}` + Constants.CSV_SEPARATOR;
        csv += `${chargingStation.coordinates[0]}` + Constants.CSV_SEPARATOR;
      } else {
        csv += `''${Constants.CSV_SEPARATOR}''`;
      }
      csv += `${chargingStation.chargePointSerialNumber}` + Constants.CSV_SEPARATOR;
      csv += `${chargingStation.chargePointModel}` + Constants.CSV_SEPARATOR;
      csv += `${chargingStation.chargeBoxSerialNumber}` + Constants.CSV_SEPARATOR;
      csv += `${chargingStation.chargePointVendor}` + Constants.CSV_SEPARATOR;
      csv += `${chargingStation.firmwareVersion}` + Constants.CSV_SEPARATOR;
      csv += `${chargingStation.ocppVersion}` + Constants.CSV_SEPARATOR;
      csv += `${chargingStation.ocppProtocol}` + Constants.CSV_SEPARATOR;
      csv += `${I18nManager.formatDateTime(chargingStation.lastHeartBeat, 'L')} ${I18nManager.formatDateTime(chargingStation.lastHeartBeat, 'LT')}` + Constants.CSV_SEPARATOR;
      csv += `${I18nManager.formatDateTime(chargingStation.lastReboot, 'L')} ${I18nManager.formatDateTime(chargingStation.lastReboot, 'LT')}` + Constants.CSV_SEPARATOR;
      csv += `${chargingStation.maximumPower}` + Constants.CSV_SEPARATOR;
      csv += (!chargingStation.cannotChargeInParallel ? 'yes' : 'no') + Constants.CSV_SEPARATOR;
      csv += `${chargingStation.powerLimitUnit}\r\n`;
    }
    return csv;
  }

  private static async handleChargingStationCommand(tenantID: string, user: UserToken, chargingStation: ChargingStation,
    command: OCPPChargingStationCommand, params: any): Promise<any> {
    let result: any;
    // Get the OCPP Client
    const chargingStationClient = await ChargingStationClientFactory.getChargingStationClient(tenantID, chargingStation);
    try {
      // Handle Requests
      switch (command) {
        // Reset
        case OCPPChargingStationCommand.RESET:
          result = await chargingStationClient.reset({ type: params.type });
          break;
        // Clear cache
        case OCPPChargingStationCommand.CLEAR_CACHE:
          result = await chargingStationClient.clearCache();
          break;
        // Get Configuration
        case OCPPChargingStationCommand.GET_CONFIGURATION:
          result = await chargingStationClient.getConfiguration({ key: params.key });
          break;
        // Set Configuration
        case OCPPChargingStationCommand.CHANGE_CONFIGURATION:
          // Change the config
          result = await chargingStationClient.changeConfiguration({
            key: params.key,
            value: params.value
          });
          // Refresh Configuration
          await OCPPUtils.requestAndSaveChargingStationOcppConfiguration(tenantID, chargingStation);
          break;
        // Unlock Connector
        case OCPPChargingStationCommand.UNLOCK_CONNECTOR:
          result = await chargingStationClient.unlockConnector({ connectorId: params.connectorId });
          break;
        // Start Transaction
        case OCPPChargingStationCommand.REMOTE_START_TRANSACTION:
          result = await chargingStationClient.remoteStartTransaction({
            connectorId: params.connectorId,
            idTag: params.tagID
          });
          break;
        // Stop Transaction
        case OCPPChargingStationCommand.REMOTE_STOP_TRANSACTION:
          result = await chargingStationClient.remoteStopTransaction({
            transactionId: params.transactionId
          });
          break;
        // Set Charging Profile
        case OCPPChargingStationCommand.SET_CHARGING_PROFILE:
          result = await chargingStationClient.setChargingProfile({
            connectorId: params.connectorId,
            csChargingProfiles: params.csChargingProfiles
          });
          break;
        // Get Composite Schedule (power limits)
        case OCPPChargingStationCommand.GET_COMPOSITE_SCHEDULE:
          result = await chargingStationClient.getCompositeSchedule({
            connectorId: params.connectorId,
            duration: params.duration,
            chargingRateUnit: params.chargingRateUnit
          });
          break;
        // Clear charging profiles
        case OCPPChargingStationCommand.CLEAR_CHARGING_PROFILE:
          result = await chargingStationClient.clearChargingProfile({
            id: params.id,
            connectorId: params.connectorId,
            chargingProfilePurpose: params.chargingProfilePurpose,
            stackLevel: params.stackLevel
          });
          break;
        // Change availability
        case OCPPChargingStationCommand.CHANGE_AVAILABILITY:
          result = await chargingStationClient.changeAvailability({
            connectorId: params.connectorId,
            type: params.type
          });
          break;
        // Get diagnostic
        case OCPPChargingStationCommand.GET_DIAGNOSTICS:
          result = await chargingStationClient.getDiagnostics({
            location: params.location,
            retries: params.retries,
            retryInterval: params.retryInterval,
            startTime: params.startTime,
            stopTime: params.stopTime
          });
          break;
        // Update Firmware
        case OCPPChargingStationCommand.UPDATE_FIRMWARE:
          result = await chargingStationClient.updateFirmware({
            location: params.location,
            retries: params.retries,
            retrieveDate: params.retrieveDate,
            retryInterval: params.retryInterval
          });
          break;
      }
      // Ok?
      if (result) {
        Logging.logInfo({
          tenantID: tenantID, source: chargingStation.id, user: user,
          module: 'ChargingStationService', method: 'handleChargingStationCommand',
          action: command,
          message: `OCPP Command '${command}' has been executed`,
          detailedMessages: { params, result }
        });
        return result;
<<<<<<< HEAD
      } else {
        // Throw error
        throw new AppError({
          source: Constants.CENTRAL_SERVER,
          action: command,
          errorCode: Constants.HTTP_GENERAL_ERROR,
          message: `Unknown OCPP command '${command}'`,
          module: 'ChargingStationService',
          method: 'handleChargingStationCommand',
          user: user,
        });
=======
>>>>>>> 72457dde
      }
      // Throw error
      throw new AppError({
        source: Constants.CENTRAL_SERVER,
        action: command,
        errorCode: Constants.HTTP_GENERAL_ERROR,
        message: `Unknown OCPP command '${command}'`,
        module: 'ChargingStationService',
        method: 'handleChargingStationCommand',
        user: user,
      });

    } catch (error) {
      throw new AppError({
        source: Constants.CENTRAL_SERVER,
        action: command,
        errorCode: Constants.HTTP_GENERAL_ERROR,
        message: `OCPP Command '${command}' error ${JSON.stringify(error, null, ' ')}`,
        module: 'ChargingStationService',
        method: 'handleChargingStationCommand',
        user: user,
        detailedMessages: { params, error }
      });
    }
  }
}<|MERGE_RESOLUTION|>--- conflicted
+++ resolved
@@ -1156,20 +1156,6 @@
           detailedMessages: { params, result }
         });
         return result;
-<<<<<<< HEAD
-      } else {
-        // Throw error
-        throw new AppError({
-          source: Constants.CENTRAL_SERVER,
-          action: command,
-          errorCode: Constants.HTTP_GENERAL_ERROR,
-          message: `Unknown OCPP command '${command}'`,
-          module: 'ChargingStationService',
-          method: 'handleChargingStationCommand',
-          user: user,
-        });
-=======
->>>>>>> 72457dde
       }
       // Throw error
       throw new AppError({
