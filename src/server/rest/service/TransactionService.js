--- conflicted
+++ resolved
@@ -520,17 +520,12 @@
         filter.siteAreaID = filteredRequest.SiteAreaID;
       }
       const transactions = await TransactionStorage.getTransactions(req.user.tenantID,
-<<<<<<< HEAD
         {
           ...filter,
           'search': filteredRequest.Search,
           'siteID': filteredRequest.SiteID,
           'onlyRecordCount': filteredRequest.OnlyRecordCount
         },
-=======
-        {...filter, 'search': filteredRequest.Search, 'siteID': filteredRequest.SiteID,
-          'onlyRecordCount': filteredRequest.OnlyRecordCount},
->>>>>>> 77572234
         filteredRequest.Limit, filteredRequest.Skip, filteredRequest.Sort);
       // Filter
       TransactionSecurity.filterTransactionsResponse(transactions, req.user);
