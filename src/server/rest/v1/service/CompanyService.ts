import { Action, Entity } from '../../../../types/Authorization';
import { HTTPAuthError, HTTPError } from '../../../../types/HTTPError';
import { NextFunction, Request, Response } from 'express';

import AppAuthError from '../../../../exception/AppAuthError';
import AppError from '../../../../exception/AppError';
import AuthorizationService from './AuthorizationService';
import Authorizations from '../../../../authorization/Authorizations';
import Company from '../../../../types/Company';
import { CompanyDataResult } from '../../../../types/DataResult';
import CompanySecurity from './security/CompanySecurity';
import CompanyStorage from '../../../../storage/mongodb/CompanyStorage';
import Constants from '../../../../utils/Constants';
import Logging from '../../../../utils/Logging';
import { ServerAction } from '../../../../types/Server';
import TenantComponents from '../../../../types/TenantComponents';
import { UserRole } from '../../../../types/User';
import Utils from '../../../../utils/Utils';
import UtilsService from './UtilsService';

const MODULE_NAME = 'CompanyService';

export default class CompanyService {

  public static async handleDeleteCompany(action: ServerAction, req: Request, res: Response, next: NextFunction): Promise<void> {
    // Check if component is active
    UtilsService.assertComponentIsActiveFromToken(req.user, TenantComponents.ORGANIZATION,
      Action.DELETE, Entity.COMPANY, MODULE_NAME, 'handleDeleteCompany');
    // Check static auth
    if (!await Authorizations.canDeleteCompany(req.user)) {
      throw new AppAuthError({
        errorCode: HTTPAuthError.FORBIDDEN,
        user: req.user,
        action: Action.DELETE, entity: Entity.COMPANY,
        module: MODULE_NAME, method: 'handleDeleteCompany',
      });
    }
    // Filter
    const companyID = CompanySecurity.filterCompanyRequestByID(req.query);
    UtilsService.assertIdIsProvided(action, companyID, MODULE_NAME, 'handleDeleteCompany', req.user);
    // Check and Get Company
    const company = await UtilsService.checkAndGetCompanyAuthorization(
      req.tenant, req.user, companyID, 'handleDeleteCompany', action, {});
    // Delete
    await CompanyStorage.deleteCompany(req.user.tenantID, company.id);
    // Log
    await Logging.logSecurityInfo({
      tenantID: req.user.tenantID,
      user: req.user, module: MODULE_NAME, method: 'handleDeleteCompany',
      message: `Company '${company.name}' has been deleted successfully`,
      action: action,
      detailedMessages: { company }
    });
    // Ok
    res.json(Constants.REST_RESPONSE_SUCCESS);
    next();
  }

  public static async handleGetCompany(action: ServerAction, req: Request, res: Response, next: NextFunction): Promise<void> {
    // Check if component is active
    UtilsService.assertComponentIsActiveFromToken(req.user, TenantComponents.ORGANIZATION,
      Action.READ, Entity.COMPANY, MODULE_NAME, 'handleGetCompany');
    // Filter
    const filteredRequest = CompanySecurity.filterCompanyRequest(req.query);
    UtilsService.assertIdIsProvided(action, filteredRequest.ID, MODULE_NAME, 'handleGetCompany', req.user);
<<<<<<< HEAD
    // Check dynamic auth
    const authorizationCompanyFilters =
      await AuthorizationService.checkAndGetCompanyAuthorizationFilters(req.tenant, req.user, filteredRequest);
    // Get company
    const company = await CompanyStorage.getCompany(req.user.tenantID, filteredRequest.ID,
      {
        withLogo: true,
        ...authorizationCompanyFilters.filters
      },
      authorizationCompanyFilters.projectFields
    );
    // Check Company exists
    UtilsService.assertObjectExists(action, company, `Company with ID '${filteredRequest.ID}' does not exist`,
      MODULE_NAME, 'handleGetCompany', req.user);
    // Add authorization
    const assignedCompanies = await AuthorizationService.getAssignedSitesCompanyIDs(req.tenant.id, req.user);
    company.canUpdate = company.issuer && (req.user.role === UserRole.ADMIN || (Authorizations.canUpdateCompany(req.user) && assignedCompanies.includes(company.id)));
=======
    // Check and Get Company
    const company = await UtilsService.checkAndGetCompanyAuthorization(
      req.tenant, req.user, filteredRequest.ID, 'handleGetCompany', action, {
        withLogo: true
      }, true);
    // Add authorizations
    AuthorizationService.addCompanyAuthorizations(req.tenant, req.user, company);
>>>>>>> 654a855a
    // Return
    res.json(company);
    next();
  }

  public static async handleGetCompanyLogo(action: ServerAction, req: Request, res: Response, next: NextFunction): Promise<void> {
    // Filter
    const filteredRequest = CompanySecurity.filterCompanyLogoRequest(req.query);
    UtilsService.assertIdIsProvided(action, filteredRequest.ID, MODULE_NAME, 'handleGetCompanyLogo', req.user);
    // Get the Logo
    const companyLogo = await CompanyStorage.getCompanyLogo(filteredRequest.TenantID, filteredRequest.ID);
    // Return
    if (companyLogo?.logo) {
      let header = 'image';
      let encoding: BufferEncoding = 'base64';
      // Remove encoding header
      if (companyLogo.logo.startsWith('data:image/')) {
        header = companyLogo.logo.substring(5, companyLogo.logo.indexOf(';'));
        encoding = companyLogo.logo.substring(companyLogo.logo.indexOf(';') + 1, companyLogo.logo.indexOf(',')) as BufferEncoding;
        companyLogo.logo = companyLogo.logo.substring(companyLogo.logo.indexOf(',') + 1);
      }
      res.setHeader('content-type', header);
      res.send(companyLogo.logo ? Buffer.from(companyLogo.logo, encoding) : null);
    } else {
      res.send(null);
    }
    next();
  }

  public static async handleGetCompanies(action: ServerAction, req: Request, res: Response, next: NextFunction): Promise<void> {
    // Check if component is active
    UtilsService.assertComponentIsActiveFromToken(req.user, TenantComponents.ORGANIZATION,
      Action.LIST, Entity.COMPANIES, MODULE_NAME, 'handleGetCompanies');
    // Filter
    const filteredRequest = CompanySecurity.filterCompaniesRequest(req.query);
    // Check dynamic auth
    const authorizationCompaniesFilter = await AuthorizationService.checkAndGetCompaniesAuthorizationFilters(
      req.tenant, req.user, filteredRequest);
    if (!authorizationCompaniesFilter.authorized) {
      UtilsService.sendEmptyDataResult(res, next);
      return;
    }
    // Get the companies
    const companies = await CompanyStorage.getCompanies(req.user.tenantID,
      {
        search: filteredRequest.Search,
        issuer: filteredRequest.Issuer,
        withSites: filteredRequest.WithSites,
        withLogo: filteredRequest.WithLogo,
        locCoordinates: filteredRequest.LocCoordinates,
        locMaxDistanceMeters: filteredRequest.LocMaxDistanceMeters,
        ...authorizationCompaniesFilter.filters
      },
      {
        limit: filteredRequest.Limit,
        skip: filteredRequest.Skip,
        sort: filteredRequest.SortFields,
        onlyRecordCount: filteredRequest.OnlyRecordCount
      },
      authorizationCompaniesFilter.projectFields
    );
    // Add Auth flags
    await AuthorizationService.addCompaniesAuthorizations(req.tenant, req.user, companies as CompanyDataResult);
    // Return
    res.json(companies);
    next();
  }

  public static async handleCreateCompany(action: ServerAction, req: Request, res: Response, next: NextFunction): Promise<void> {
    // Check if component is active
    UtilsService.assertComponentIsActiveFromToken(req.user, TenantComponents.ORGANIZATION,
      Action.CREATE, Entity.COMPANY, MODULE_NAME, 'handleCreateCompany');
    // Check auth
    if (!await Authorizations.canCreateCompany(req.user)) {
      throw new AppAuthError({
        errorCode: HTTPAuthError.FORBIDDEN,
        user: req.user,
        action: Action.CREATE, entity: Entity.COMPANY,
        module: MODULE_NAME, method: 'handleCreateCompany'
      });
    }
    // Filter
    const filteredRequest = CompanySecurity.filterCompanyCreateRequest(req.body);
    // Check
    UtilsService.checkIfCompanyValid(filteredRequest, req);
    // Create company
    const newCompany: Company = {
      ...filteredRequest,
      issuer: true,
      createdBy: { id: req.user.id },
      createdOn: new Date()
    } as Company;
    // Save
    newCompany.id = await CompanyStorage.saveCompany(req.user.tenantID, newCompany);
    // Log
    await Logging.logSecurityInfo({
      tenantID: req.user.tenantID,
      user: req.user, module: MODULE_NAME, method: 'handleCreateCompany',
      message: `Company '${newCompany.id}' has been created successfully`,
      action: action,
      detailedMessages: { company: newCompany }
    });
    // Ok
    res.json(Object.assign({ id: newCompany.id }, Constants.REST_RESPONSE_SUCCESS));
    next();
  }

  public static async handleUpdateCompany(action: ServerAction, req: Request, res: Response, next: NextFunction): Promise<void> {
    // Check if component is active
    UtilsService.assertComponentIsActiveFromToken(req.user, TenantComponents.ORGANIZATION,
      Action.UPDATE, Entity.COMPANY, MODULE_NAME, 'handleUpdateCompany');
    // Check static auth
    if (!await Authorizations.canUpdateCompany(req.user)) {
      throw new AppAuthError({
        errorCode: HTTPAuthError.FORBIDDEN,
        user: req.user,
        action: Action.UPDATE, entity: Entity.COMPANY,
        module: MODULE_NAME, method: 'handleUpdateCompany',
      });
    }
    // Filter
    const filteredRequest = CompanySecurity.filterCompanyUpdateRequest(req.body);
    UtilsService.assertIdIsProvided(action, filteredRequest.id, MODULE_NAME, 'handleUpdateCompany', req.user);
    // Check Mandatory fields
    UtilsService.checkIfCompanyValid(filteredRequest, req);
    // Check and Get Company
    const company = await UtilsService.checkAndGetCompanyAuthorization(
      req.tenant, req.user, filteredRequest.id, 'handleUpdateCompany', action, {});
    // Update
    company.name = filteredRequest.name;
    company.address = filteredRequest.address;
    if (Utils.objectHasProperty(filteredRequest, 'logo')) {
      company.logo = filteredRequest.logo;
    }
    company.lastChangedBy = { 'id': req.user.id };
    company.lastChangedOn = new Date();
    // Update Company
    await CompanyStorage.saveCompany(req.user.tenantID, company, Utils.objectHasProperty(filteredRequest, 'logo') ? true : false);
    // Log
    await Logging.logSecurityInfo({
      tenantID: req.user.tenantID,
      user: req.user, module: MODULE_NAME, method: 'handleUpdateCompany',
      message: `Company '${company.name}' has been updated successfully`,
      action: action,
      detailedMessages: { company }
    });
    // Ok
    res.json(Constants.REST_RESPONSE_SUCCESS);
    next();
  }
}<|MERGE_RESOLUTION|>--- conflicted
+++ resolved
@@ -63,25 +63,6 @@
     // Filter
     const filteredRequest = CompanySecurity.filterCompanyRequest(req.query);
     UtilsService.assertIdIsProvided(action, filteredRequest.ID, MODULE_NAME, 'handleGetCompany', req.user);
-<<<<<<< HEAD
-    // Check dynamic auth
-    const authorizationCompanyFilters =
-      await AuthorizationService.checkAndGetCompanyAuthorizationFilters(req.tenant, req.user, filteredRequest);
-    // Get company
-    const company = await CompanyStorage.getCompany(req.user.tenantID, filteredRequest.ID,
-      {
-        withLogo: true,
-        ...authorizationCompanyFilters.filters
-      },
-      authorizationCompanyFilters.projectFields
-    );
-    // Check Company exists
-    UtilsService.assertObjectExists(action, company, `Company with ID '${filteredRequest.ID}' does not exist`,
-      MODULE_NAME, 'handleGetCompany', req.user);
-    // Add authorization
-    const assignedCompanies = await AuthorizationService.getAssignedSitesCompanyIDs(req.tenant.id, req.user);
-    company.canUpdate = company.issuer && (req.user.role === UserRole.ADMIN || (Authorizations.canUpdateCompany(req.user) && assignedCompanies.includes(company.id)));
-=======
     // Check and Get Company
     const company = await UtilsService.checkAndGetCompanyAuthorization(
       req.tenant, req.user, filteredRequest.ID, 'handleGetCompany', action, {
@@ -89,7 +70,6 @@
       }, true);
     // Add authorizations
     AuthorizationService.addCompanyAuthorizations(req.tenant, req.user, company);
->>>>>>> 654a855a
     // Return
     res.json(company);
     next();
