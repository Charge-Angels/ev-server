--- conflicted
+++ resolved
@@ -327,7 +327,6 @@
     return authorizationFilters;
   }
 
-<<<<<<< HEAD
   public static async checkAndGetTagsAuthorizationFilters(
     tenant: Tenant, userToken: UserToken, filteredRequest: HttpTagsRequest): Promise<AuthorizationFilter> {
     const authorizationFilters: AuthorizationFilter = {
@@ -360,7 +359,17 @@
         'id', 'userID', 'issuer', 'active', 'description', 'default', 'deleted', 'user.id', 'user.name', 'user.firstName', 'user.email'
       ],
       authorized: userToken.role === UserRole.ADMIN || userToken.role === UserRole.SUPER_ADMIN,
-=======
+    };
+    // Check projection
+    if (!Utils.isEmptyArray(filteredRequest.ProjectFields)) {
+      authorizationFilters.projectFields = authorizationFilters.projectFields.filter((projectField) => filteredRequest.ProjectFields.includes(projectField));
+    }
+    // Handle Sites
+    await AuthorizationService.checkAssignedSiteAdmins(
+      tenant, userToken, filteredRequest, authorizationFilters);
+    return authorizationFilters;
+  }
+
   public static async addCompaniesAuthorizations(tenant: Tenant, userToken: UserToken, companies: Company[]): Promise<void> {
     // Get Site Admins - needed?
     const { siteAdminIDs, siteOwnerIDs } = await AuthorizationService.getSiteAdminOwnerIDs(tenant, userToken);
@@ -425,20 +434,11 @@
         'id', 'name', 'issuer', 'logo', 'address'
       ],
       authorized: userToken.role === UserRole.ADMIN,
->>>>>>> 3148b7a2
-    };
-    // Check projection
-    if (!Utils.isEmptyArray(filteredRequest.ProjectFields)) {
-      authorizationFilters.projectFields = authorizationFilters.projectFields.filter((projectField) => filteredRequest.ProjectFields.includes(projectField));
-    }
-<<<<<<< HEAD
-    // Handle Sites
-    await AuthorizationService.checkAssignedSiteAdmins(
-      tenant, userToken, filteredRequest, authorizationFilters);
-    return authorizationFilters;
-  }
-
-=======
+    };
+    // Check projection
+    if (!Utils.isEmptyArray(filteredRequest.ProjectFields)) {
+      authorizationFilters.projectFields = authorizationFilters.projectFields.filter((projectField) => filteredRequest.ProjectFields.includes(projectField));
+    }
     // Not an Admin?
     if (userToken.role !== UserRole.ADMIN) {
       if (Utils.isTenantComponentActive(tenant, TenantComponents.ORGANIZATION)) {
@@ -482,7 +482,6 @@
     return _.uniq(_.map(sites.result, 'companyID'));
   }
 
->>>>>>> 3148b7a2
   private static async getSiteAdminSiteIDs(tenantID: string, userToken: UserToken): Promise<string[]> {
     // Get the Sites where the user is Site Admin
     const userSites = await UserStorage.getUserSites(tenantID,
