import { Action, AuthorizationActions, AuthorizationContext, AuthorizationFilter, Entity, SiteAreaAuthorizationActions } from '../../../../types/Authorization';
import { CompanyDataResult, SiteAreaDataResult, SiteDataResult } from '../../../../types/DataResult';
import { HttpAssignAssetsToSiteAreaRequest, HttpSiteAreaRequest, HttpSiteAreasRequest } from '../../../../types/requests/HttpSiteAreaRequest';
import { HttpChargingStationRequest, HttpChargingStationsRequest } from '../../../../types/requests/HttpChargingStationRequest';
import { HttpCompaniesRequest, HttpCompanyRequest } from '../../../../types/requests/HttpCompanyRequest';
<<<<<<< HEAD
import { HttpSiteAssignUsersRequest, HttpSitesRequest, HttpSiteUsersRequest } from '../../../../types/requests/HttpSiteRequest';
=======
import { HttpSiteAssignUsersRequest, HttpSiteRequest, HttpSiteUsersRequest, HttpSitesRequest } from '../../../../types/requests/HttpSiteRequest';
>>>>>>> b67f7668
import { HttpTagsRequest, HttpUserAssignSitesRequest, HttpUserRequest, HttpUserSitesRequest, HttpUsersRequest } from '../../../../types/requests/HttpUserRequest';
import User, { UserRole } from '../../../../types/User';

import AppAuthError from '../../../../exception/AppAuthError';
import AssetStorage from '../../../../storage/mongodb/AssetStorage';
import Authorizations from '../../../../authorization/Authorizations';
import ChargingStationStorage from '../../../../storage/mongodb/ChargingStationStorage';
import Company from '../../../../types/Company';
import Constants from '../../../../utils/Constants';
import DynamicAuthorizationFactory from '../../../../authorization/DynamicAuthorizationFactory';
import { HTTPAuthError } from '../../../../types/HTTPError';
import { HttpAssetsRequest } from '../../../../types/requests/HttpAssetRequest';
import HttpByIDRequest from '../../../../types/requests/HttpByIDRequest';
import { ServerAction } from '../../../../types/Server';
import Site from '../../../../types/Site';
import SiteArea from '../../../../types/SiteArea';
import SiteAreaStorage from '../../../../storage/mongodb/SiteAreaStorage';
import SiteStorage from '../../../../storage/mongodb/SiteStorage';
import Tenant from '../../../../types/Tenant';
import TenantComponents from '../../../../types/TenantComponents';
import UserStorage from '../../../../storage/mongodb/UserStorage';
import UserToken from '../../../../types/UserToken';
import Utils from '../../../../utils/Utils';
import UtilsService from './UtilsService';
import _ from 'lodash';

const MODULE_NAME = 'AuthorizationService';

export default class AuthorizationService {
  public static canPerformAction(authActions: AuthorizationActions | SiteAreaAuthorizationActions, action: Action): boolean {
    switch (action) {
      case Action.READ:
        return authActions.canRead;
      case Action.UPDATE:
        return authActions.canUpdate;
      case Action.CREATE:
        return authActions.canCreate;
      case Action.DELETE:
        return authActions.canDelete;
      case Action.ASSIGN_CHARGING_STATIONS:
        return (authActions as SiteAreaAuthorizationActions).canAssignChargingStations;
      case Action.UNASSIGN_CHARGING_STATIONS:
        return (authActions as SiteAreaAuthorizationActions).canUnassignChargingStations;
      case Action.ASSIGN_ASSETS:
        return (authActions as SiteAreaAuthorizationActions).canAssignAssets;
      case Action.UNASSIGN_ASSETS:
        return (authActions as SiteAreaAuthorizationActions).canUnassignAssets;
      default:
        return false;
    }
  }

  public static async checkAndGetSiteAuthorizationFilters(tenant: Tenant, userToken: UserToken,
      filteredRequest: Partial<Site>, authAction: Action): Promise<AuthorizationFilter> {
    const authorizationFilters: AuthorizationFilter = {
      filters: {},
      dataSources: new Map(),
      projectFields: [],
      authorized: false,
    };

    await this.canPerformAuthorizationAction(tenant, userToken, Entity.SITE, authAction,
      authorizationFilters, filteredRequest);
    return authorizationFilters;
  }

  public static async addSitesAuthorizations(tenant: Tenant, userToken: UserToken, sites: SiteDataResult, authorizationFilter: AuthorizationFilter,
      filteredRequest: HttpSitesRequest): Promise<void> {
    // Add canCreate flag to root
    sites.canCreate = await AuthorizationService.canPerformAuthorizationAction(tenant, userToken, Entity.SITE, Action.CREATE,
      authorizationFilter);
    // Enrich
    for (const site of sites.result) {
      await AuthorizationService.addSiteAuthorizations(tenant, userToken, site, authorizationFilter, filteredRequest);
    }
  }

  public static async addSiteAuthorizations(tenant: Tenant, userToken: UserToken, site: Site, authorizationFilter: AuthorizationFilter,
      filteredRequest: Partial<HttpSitesRequest>): Promise<void> {
    // Enrich
    if (!site.issuer) {
      site.canRead = true;
      site.canUpdate = false;
      site.canDelete = false;
      site.canAssignUsers = false;
      site.canUnassignUsers = false;
    } else {
      filteredRequest.SiteID = site.id;
      site.canRead = await AuthorizationService.canPerformAuthorizationAction(tenant, userToken, Entity.SITE, Action.READ,
        authorizationFilter, filteredRequest);
      site.canDelete = await AuthorizationService.canPerformAuthorizationAction(tenant, userToken, Entity.SITE, Action.DELETE,
        authorizationFilter, filteredRequest);
      site.canUpdate = await AuthorizationService.canPerformAuthorizationAction(tenant, userToken, Entity.SITE, Action.UPDATE,
        authorizationFilter, filteredRequest);
<<<<<<< HEAD
      site.canGenerateQrCode = await AuthorizationService.canPerformAuthorizationAction(tenant, userToken, Entity.SITE, Action.GENERATE_QR,
        authorizationFilter, filteredRequest);
      site.canExportOCPPParams = await AuthorizationService.canPerformAuthorizationAction(tenant, userToken, Entity.SITE, Action.EXPORT_OCPP_PARAMS,
=======
      site.canExportOCPPParams = await AuthorizationService.canPerformAuthorizationAction(tenant, userToken, Entity.SITE_AREA, Action.EXPORT_OCPP_PARAMS,
        authorizationFilter, filteredRequest);
      site.canGenerateQrCode = await AuthorizationService.canPerformAuthorizationAction(tenant, userToken, Entity.SITE_AREA, Action.GENERATE_QR,
>>>>>>> b67f7668
        authorizationFilter, filteredRequest);
      site.canAssignUsers = await AuthorizationService.canPerformAuthorizationAction(tenant, userToken, Entity.USERS_SITES, Action.ASSIGN,
        authorizationFilter, filteredRequest);
      site.canUnassignUsers = await AuthorizationService.canPerformAuthorizationAction(tenant, userToken, Entity.USERS_SITES, Action.UNASSIGN,
        authorizationFilter, filteredRequest);
    }
  }

  public static async checkAndGetSitesAuthorizationFilters(tenant: Tenant, userToken: UserToken,
      filteredRequest: HttpSiteUsersRequest): Promise<AuthorizationFilter> {
    const authorizationFilters: AuthorizationFilter = {
      filters: {},
      dataSources: new Map(),
      projectFields: [],
      authorized: false,
    };
    // Check static & dynamic authorization
    await this.canPerformAuthorizationAction(tenant, userToken, Entity.SITES, Action.LIST,
      authorizationFilters, filteredRequest);
    return authorizationFilters;
  }

  public static async checkAndGetSiteUsersAuthorizationFilters(tenant: Tenant, userToken: UserToken,
      filteredRequest: HttpSiteUsersRequest): Promise<AuthorizationFilter> {
    const authorizationFilters: AuthorizationFilter = {
      filters: {},
      dataSources: new Map(),
      projectFields: [ ],
      authorized: false,
    };
    // Check static & dynamic authorization
    await this.canPerformAuthorizationAction(tenant, userToken, Entity.USERS_SITES, Action.LIST,
      authorizationFilters, filteredRequest);
    return authorizationFilters;
  }

  public static async checkAndGetUserSitesAuthorizationFilters(tenant: Tenant, userToken: UserToken,
      filteredRequest: HttpUserSitesRequest): Promise<AuthorizationFilter> {
    const authorizationFilters: AuthorizationFilter = {
      filters: {},
      dataSources: new Map(),
      projectFields: [
        'site.id', 'site.name', 'site.address.city', 'site.address.country', 'siteAdmin', 'siteOwner', 'userID'
      ],
      authorized: userToken.role === UserRole.ADMIN,
    };
    // Filter projected fields
    authorizationFilters.projectFields = AuthorizationService.filterProjectFields(authorizationFilters.projectFields, filteredRequest.ProjectFields);
    // Handle Sites
    await AuthorizationService.checkAssignedSiteAdminsAndOwners(tenant, userToken, null, authorizationFilters);
    return authorizationFilters;
  }

  public static async checkAssignSiteUsersAuthorizationFilters(tenant: Tenant, action: ServerAction, userToken: UserToken,
      filteredRequest: HttpSiteAssignUsersRequest): Promise<AuthorizationFilter> {
    const authorizationFilters: AuthorizationFilter = {
      filters: {},
      dataSources: new Map(),
      projectFields: [],
      authorized: false,
    };
    // Check static & dynamic authorization
    const authAction = action === ServerAction.ADD_USERS_TO_SITE ? Action.ASSIGN : Action.UNASSIGN;
    await this.canPerformAuthorizationAction(tenant, userToken, Entity.USERS_SITES, authAction,
      authorizationFilters, filteredRequest);
    return authorizationFilters;
  }

  public static async checkAssignSiteAreaAssetsAuthorizationFilters(tenant: Tenant, action: ServerAction, userToken: UserToken,
      siteArea: SiteArea, filteredRequest: HttpAssignAssetsToSiteAreaRequest): Promise<AuthorizationFilter> {
    const authorizationFilters: AuthorizationFilter = {
      filters: {},
      dataSources: new Map(),
      projectFields: [],
      authorized: userToken.role === UserRole.ADMIN,
    };
    // Not an Admin?
    if (userToken.role !== UserRole.ADMIN) {
      // Get Site IDs for which user is admin from db
      const siteAdminSiteIDs = await AuthorizationService.getSiteAdminSiteIDs(tenant.id, userToken);
      // Check Site
      if (!Utils.isEmptyArray(siteAdminSiteIDs) && siteAdminSiteIDs.includes(siteArea.siteID)) {
        // Site Authorized, now check Assets
        if (!Utils.isEmptyArray(filteredRequest.assetIDs)) {
          let foundInvalidAssetID = false;
          // Get Asset IDs already assigned to the site
          const assetIDs = await AuthorizationService.getAssignedAssetIDs(tenant.id, siteArea.siteID);
          // Check if any of the Assets we want to unassign are missing
          for (const assetID of filteredRequest.assetIDs) {
            switch (action) {
              case ServerAction.ADD_CHARGING_STATIONS_TO_SITE_AREA:
                if (assetIDs.includes(assetID)) {
                  foundInvalidAssetID = true;
                }
                break;
              case ServerAction.REMOVE_CHARGING_STATIONS_FROM_SITE_AREA:
                if (!assetIDs.includes(assetID)) {
                  foundInvalidAssetID = true;
                }
                break;
            }
          }
          if (!foundInvalidAssetID) {
            authorizationFilters.authorized = true;
          }
        }
      }
    }
    return authorizationFilters;
  }

<<<<<<< HEAD
  public static async checkAssignSiteAreaChargingStationsAuthorizationFilters(tenant: Tenant, action: ServerAction, userToken: UserToken,
      siteArea: SiteArea, filteredRequest: HttpAssignChargingStationToSiteAreaRequest): Promise<AuthorizationFilter> {
    const authorizationFilters: AuthorizationFilter = {
      filters: {},
      dataSources: new Map(),
      projectFields: [],
      authorized: userToken.role === UserRole.ADMIN,
    };
    // Not an Admin?
    if (userToken.role !== UserRole.ADMIN) {
      // Get Site IDs for which user is admin from db
      const siteAdminSiteIDs = await AuthorizationService.getSiteAdminSiteIDs(tenant.id, userToken);
      // Check Site
      if (!Utils.isEmptyArray(siteAdminSiteIDs) && siteAdminSiteIDs.includes(siteArea.siteID)) {
        // Site Authorized, now check Assets
        if (!Utils.isEmptyArray(filteredRequest.chargingStationIDs)) {
          let foundInvalidChargingStationID = false;
          // Get Charging Station IDs already assigned to the Site
          const chargingStationIDs = await AuthorizationService.getAssignedChargingStationIDs(tenant.id, siteArea.siteID);
          // Check if any of the Charging Stations we want to unassign are missing
          for (const chargingStationID of filteredRequest.chargingStationIDs) {
            switch (action) {
              case ServerAction.ADD_CHARGING_STATIONS_TO_SITE_AREA:
                if (chargingStationIDs.includes(chargingStationID)) {
                  foundInvalidChargingStationID = true;
                }
                break;
              case ServerAction.REMOVE_CHARGING_STATIONS_FROM_SITE_AREA:
                if (!chargingStationIDs.includes(chargingStationID)) {
                  foundInvalidChargingStationID = true;
                }
                break;
            }
          }
          if (!foundInvalidChargingStationID) {
            authorizationFilters.authorized = true;
          }
        }
      }
    }
    return authorizationFilters;
  }

  public static async checkAndAssignUserSitesAuthorizationFilters(tenant: Tenant, action: ServerAction, userToken: UserToken,
      filteredRequest: HttpUserAssignSitesRequest): Promise<AuthorizationFilter> {
=======
  public static async checkAndAssignUserSitesAuthorizationFilters(
      tenant: Tenant, action: ServerAction, userToken: UserToken, filteredRequest: HttpUserAssignSitesRequest): Promise<AuthorizationFilter> {
>>>>>>> b67f7668
    const authorizationFilters: AuthorizationFilter = {
      filters: {},
      dataSources: new Map(),
      projectFields: [],
      authorized: userToken.role === UserRole.ADMIN,
    };
    // Not an Admin?
    if (userToken.role !== UserRole.ADMIN) {
      if (Utils.isTenantComponentActive(tenant, TenantComponents.ORGANIZATION)) {
        // Get Site IDs from Site Admin flag
        const siteAdminSiteIDs = await AuthorizationService.getSiteAdminSiteIDs(tenant.id, userToken);
        // Get User IDs from Site Admin flag
        if (!Utils.isEmptyArray(siteAdminSiteIDs)) {
          // Check Sites
          if (!Utils.isEmptyArray(filteredRequest.siteIDs)) {
            let foundInvalidUserID = false;
            // Check
            for (const siteID of filteredRequest.siteIDs) {
              if (!siteAdminSiteIDs.includes(siteID)) {
                foundInvalidUserID = true;
                break;
              }
            }
            if (!foundInvalidUserID) {
              authorizationFilters.authorized = true;
            }
          }
        }
      } else {
        authorizationFilters.authorized = true;
      }
    }
    return authorizationFilters;
  }

  public static async checkAndGetUsersInErrorAuthorizationFilters(tenant: Tenant, userToken: UserToken,
      filteredRequest: HttpUsersRequest): Promise<AuthorizationFilter> {
    const authorizationFilters: AuthorizationFilter = {
      filters: {},
      dataSources: new Map(),
      projectFields: [
        'id', 'name', 'firstName', 'email', 'role', 'status', 'issuer',
        'createdOn', 'lastChangedOn', 'errorCodeDetails', 'errorCode'
      ],
      authorized: userToken.role === UserRole.ADMIN,
    };
    // Filter projected fields
    authorizationFilters.projectFields = AuthorizationService.filterProjectFields(authorizationFilters.projectFields,
      filteredRequest.ProjectFields);
    // Get authorization filters from users
    const usersAuthorizationFilters = await AuthorizationService.checkAndGetUsersAuthorizationFilters(tenant,
      userToken, filteredRequest);
    // Override
    authorizationFilters.authorized = usersAuthorizationFilters.authorized;
    authorizationFilters.filters = usersAuthorizationFilters.filters;
    return authorizationFilters;
  }

  public static async addUsersAuthorizations(tenant: Tenant, userToken: UserToken, users: User[],
      authorizationFilter: AuthorizationFilter): Promise<void> {
    // Enrich
    for (const user of users) {
      await AuthorizationService.addUserAuthorizations(tenant, userToken, user, authorizationFilter);
    }
  }

  public static async addUserAuthorizations(tenant: Tenant, userToken: UserToken, user: User,
      authorizationFilter: AuthorizationFilter): Promise<void> {
    // Enrich
    if (!user.issuer) {
      user.canRead = true;
      user.canUpdate = false;
      user.canDelete = false;
    } else {
      user.canRead = await AuthorizationService.canPerformAuthorizationAction(tenant, userToken, Entity.USER, Action.READ,
        authorizationFilter);
      user.canUpdate = await Authorizations.canUpdateUser(userToken, user.id);
      user.canDelete = await Authorizations.canDeleteUser(userToken, user.id);
    }
  }

  public static async checkAndGetUsersAuthorizationFilters(tenant: Tenant, userToken: UserToken,
<<<<<<< HEAD
      filteredRequest?: HttpUsersRequest): Promise<AuthorizationFilter> {
=======
      filteredRequest: HttpUsersRequest): Promise<AuthorizationFilter> {
>>>>>>> b67f7668
    const authorizationFilters: AuthorizationFilter = {
      filters: {},
      dataSources: new Map(),
      projectFields: [
        'id', 'name', 'firstName', 'email', 'role', 'status', 'issuer', 'createdOn', 'createdBy',
        'lastChangedOn', 'lastChangedBy', 'eulaAcceptedOn', 'eulaAcceptedVersion', 'locale',
        'billingData.customerID', 'billingData.lastChangedOn'
      ],
      authorized: userToken.role === UserRole.ADMIN || userToken.role === UserRole.SUPER_ADMIN,
    };
    // Filter projected fields
    authorizationFilters.projectFields = AuthorizationService.filterProjectFields(
      authorizationFilters.projectFields, filteredRequest.ProjectFields);
    // Handle Sites
    await AuthorizationService.checkAssignedSiteAdminsAndOwners(tenant, userToken, filteredRequest,
      authorizationFilters);
    return authorizationFilters;
  }

  public static async checkAndGetAssetsAuthorizationFilters(tenant: Tenant, userToken: UserToken,
<<<<<<< HEAD
      filteredRequest: HttpAssetsRequest): Promise<AuthorizationFilter> {
=======
      filteredRequest?: HttpAssetsRequest): Promise<AuthorizationFilter> {
>>>>>>> b67f7668
    const authorizationFilters: AuthorizationFilter = {
      filters: {},
      dataSources: new Map(),
      projectFields: [ ],
      authorized: false,
    };
<<<<<<< HEAD
    // Filter projected fields
    authorizationFilters.projectFields = AuthorizationService.filterProjectFields(authorizationFilters.projectFields,
      filteredRequest.ProjectFields);
    // Handle Sites
    await AuthorizationService.checkAssignedSites(tenant, userToken, filteredRequest, authorizationFilters);
=======
    // Check static & dynamic authorization
    await this.canPerformAuthorizationAction(
      tenant, userToken, Entity.ASSETS, Action.LIST, authorizationFilters, filteredRequest);
>>>>>>> b67f7668
    return authorizationFilters;
  }

  public static async checkAndGetUserAuthorizationFilters(tenant: Tenant, userToken: UserToken,
      filteredRequest: HttpUserRequest): Promise<AuthorizationFilter> {
    const authorizationFilters: AuthorizationFilter = {
      filters: {},
      dataSources: new Map(),
      projectFields: [],
      authorized: false,
    };
    // Check static auth
    const authorizationContext: AuthorizationContext = {};
    const authResult = await Authorizations.canReadUser(userToken, authorizationContext);
    authorizationFilters.authorized = authResult.authorized;
    // Check
    if (!authorizationFilters.authorized) {
      throw new AppAuthError({
        errorCode: HTTPAuthError.FORBIDDEN,
        user: userToken,
        action: Action.READ, entity: Entity.USER,
        module: MODULE_NAME, method: 'checkAndGetUserAuthorizationFilters',
      });
    }
    // Process dynamic filters
    await AuthorizationService.processDynamicFilters(tenant, userToken, Action.READ, Entity.USER,
      authorizationFilters, authorizationContext, { UserID: filteredRequest.ID });
    // Filter projected fields
    authorizationFilters.projectFields = AuthorizationService.filterProjectFields(authResult.fields,
      filteredRequest.ProjectFields);
    return authorizationFilters;
  }

  public static async checkAndGetTagsAuthorizationFilters(tenant: Tenant, userToken: UserToken,
      filteredRequest: HttpTagsRequest): Promise<AuthorizationFilter> {
    const authorizationFilters: AuthorizationFilter = {
      filters: {},
      dataSources: new Map(),
      projectFields: [
        'id', 'userID', 'active', 'ocpiToken', 'description', 'issuer', 'default',
        'createdOn', 'lastChangedOn'
      ],
      authorized: userToken.role === UserRole.ADMIN || userToken.role === UserRole.SUPER_ADMIN,
    };
    if (await Authorizations.canListUsers(userToken)) {
      authorizationFilters.projectFields.push('userID', 'user.id', 'user.name', 'user.firstName', 'user.email',
        'createdBy.name', 'createdBy.firstName', 'lastChangedBy.name', 'lastChangedBy.firstName');
    }
    // Filter projected fields
    authorizationFilters.projectFields = AuthorizationService.filterProjectFields(authorizationFilters.projectFields,
      filteredRequest.ProjectFields);
    // Handle Sites
    await AuthorizationService.checkAssignedSiteAdminsAndOwners(tenant, userToken, null, authorizationFilters);
    return authorizationFilters;
  }

  public static async checkAndGetTagAuthorizationFilters(tenant: Tenant, userToken: UserToken,
      filteredRequest: HttpByIDRequest): Promise<AuthorizationFilter> {
    const authorizationFilters: AuthorizationFilter = {
      filters: {},
      dataSources: new Map(),
      projectFields: ['id', 'userID', 'issuer', 'active', 'description', 'default', 'user.id', 'user.name', 'user.firstName', 'user.email'],
      authorized: userToken.role === UserRole.ADMIN || userToken.role === UserRole.SUPER_ADMIN,
    };
    // Filter projected fields
    authorizationFilters.projectFields = AuthorizationService.filterProjectFields(authorizationFilters.projectFields,
      filteredRequest.ProjectFields);
    // Handle Sites
    await AuthorizationService.checkAssignedSiteAdminsAndOwners(tenant, userToken, null, authorizationFilters);
    return authorizationFilters;
  }

  public static async checkAndGetCompaniesAuthorizationFilters(tenant: Tenant, userToken: UserToken,
      filteredRequest: HttpCompaniesRequest): Promise<AuthorizationFilter> {
    const authorizationFilters: AuthorizationFilter = {
      filters: {},
      dataSources: new Map(),
      projectFields: [],
      authorized: false,
    };
    // Check static & dynamic authorization
    await this.canPerformAuthorizationAction(tenant, userToken, Entity.COMPANIES, Action.LIST,
      authorizationFilters, filteredRequest);
    return authorizationFilters;
  }

  public static async addCompaniesAuthorizations(tenant: Tenant, userToken: UserToken,
      companies: CompanyDataResult, authorizationFilter: AuthorizationFilter): Promise<void> {
    // Add canCreate flag to root
    companies.canCreate = await AuthorizationService.canPerformAuthorizationAction(tenant, userToken, Entity.COMPANY, Action.CREATE, ]
      authorizationFilter);
    // Enrich
    for (const company of companies.result) {
      await AuthorizationService.addCompanyAuthorizations(tenant, userToken, company, authorizationFilter);
    }
  }

  public static async addCompanyAuthorizations(tenant: Tenant, userToken: UserToken, company: Company, authorizationFilter: AuthorizationFilter): Promise<void> {
    // Enrich
    if (!company.issuer) {
      company.canRead = true;
      company.canUpdate = false;
      company.canDelete = false;
    } else {
      company.canRead = await AuthorizationService.canPerformAuthorizationAction(tenant, userToken, Entity.COMPANY, Action.READ, authorizationFilter);
      company.canDelete = await AuthorizationService.canPerformAuthorizationAction(tenant, userToken, Entity.COMPANY, Action.DELETE, authorizationFilter);
      company.canUpdate = await AuthorizationService.canPerformAuthorizationAction(tenant, userToken, Entity.COMPANY, Action.UPDATE, authorizationFilter);
    }
  }

  public static async checkAndGetCompanyAuthorizationFilters(tenant: Tenant, userToken: UserToken,
      filteredRequest: HttpCompanyRequest): Promise<AuthorizationFilter> {
    const authorizationFilters: AuthorizationFilter = {
      filters: {},
      dataSources: new Map(),
      projectFields: [],
      authorized: false,
    };
    // Check static auth
    const authorizationContext: AuthorizationContext = {};
    const authResult = await Authorizations.canReadCompany(userToken, authorizationContext);
    authorizationFilters.authorized = authResult.authorized;
    // Check
    if (!authorizationFilters.authorized) {
      throw new AppAuthError({
        errorCode: HTTPAuthError.FORBIDDEN,
        user: userToken,
        action: Action.READ, entity: Entity.COMPANY,
        module: MODULE_NAME, method: 'checkAndGetCompanyAuthorizationFilters',
      });
    }
    // Process dynamic filters
    await AuthorizationService.processDynamicFilters(tenant, userToken, Action.READ, Entity.COMPANY,
      authorizationFilters, authorizationContext, { CompanyID: filteredRequest.ID });
    // Filter projected fields
    authorizationFilters.projectFields = AuthorizationService.filterProjectFields(authResult.fields,
      filteredRequest.ProjectFields);
    return authorizationFilters;
  }

  public static async checkAndGetSiteAreaAuthorizationFilters(tenant: Tenant, userToken: UserToken, filteredRequest: Partial<SiteArea>,
      action: Action): Promise<AuthorizationFilter> {
    const authorizationFilters: AuthorizationFilter = {
      filters: {},
      dataSources: new Map(),
      projectFields: [],
      authorized: false,
    };
<<<<<<< HEAD
    // Filter projected fields
    authorizationFilters.projectFields = AuthorizationService.filterProjectFields(authorizationFilters.projectFields,
      filteredRequest.ProjectFields);
    // Not an Admin?
    if (userToken.role !== UserRole.ADMIN) {
      const siteAreaIDs = await AuthorizationService.getAssignedSiteAreaIDs(tenant.id, userToken);
      if (!Utils.isEmptyArray(siteAreaIDs) && siteAreaIDs.includes(filteredRequest.ID)) {
        authorizationFilters.authorized = true;
      }
    }
=======
    await this.canPerformAuthorizationAction(tenant, userToken, Entity.SITE_AREA, action,
      authorizationFilters, filteredRequest);
>>>>>>> b67f7668
    return authorizationFilters;
  }

  public static async checkAndGetSiteAreasAuthorizationFilters(tenant: Tenant, userToken: UserToken,
      filteredRequest: HttpSiteAreasRequest): Promise<AuthorizationFilter> {
    const authorizationFilters: AuthorizationFilter = {
      filters: {},
      dataSources: new Map(),
      projectFields: [],
      authorized: false,
    };
<<<<<<< HEAD
    // Filter projected fields
    authorizationFilters.projectFields = AuthorizationService.filterProjectFields(authorizationFilters.projectFields,
      filteredRequest.ProjectFields);
    // Not an Admin?
    if (userToken.role !== UserRole.ADMIN) {
      // Get assigned SiteArea IDs
      const siteAreaIDs = await AuthorizationService.getAssignedSiteAreaIDs(tenant.id, userToken);
      if (!Utils.isEmptyArray(siteAreaIDs)) {
        // Force the filter
        authorizationFilters.filters.siteAreaIDs = siteAreaIDs;
        // Check if filter is provided
        if (Utils.objectHasProperty(filteredRequest, 'SiteAreaID') &&
              !Utils.isNullOrUndefined(filteredRequest['SiteAreaID'])) {
          const filteredSiteAreaIDs: string[] = filteredRequest['SiteAreaID'].split('|');
          // Override
          authorizationFilters.filters.siteAreaIDs = filteredSiteAreaIDs.filter(
            (siteAreaID) => authorizationFilters.filters.siteAreaIDs.includes(siteAreaID));
        }
      }
      if (!Utils.isEmptyArray(authorizationFilters.filters.siteAreaIDs)) {
        authorizationFilters.authorized = true;
      }
    }

=======
    // Check static & dynamic authorization
    await this.canPerformAuthorizationAction(tenant, userToken, Entity.SITE_AREAS, Action.LIST,
      authorizationFilters, filteredRequest);
>>>>>>> b67f7668
    return authorizationFilters;
  }

  public static async addSiteAreasAuthorizations(tenant: Tenant, userToken: UserToken, siteAreas: SiteAreaDataResult,
      authorizationFilter: AuthorizationFilter, filteredRequest: HttpSiteAreasRequest): Promise<void> {
    // Add canCreate flag to root
    siteAreas.canCreate = await AuthorizationService.canPerformAuthorizationAction(tenant, userToken, Entity.SITE_AREA, Action.CREATE, authorizationFilter);

    // Enrich
    for (const siteArea of siteAreas.result) {
      await AuthorizationService.addSiteAreaAuthorizations(tenant, userToken, siteArea, authorizationFilter, filteredRequest);
    }
  }

  public static async addSiteAreaAuthorizations(tenant: Tenant, userToken: UserToken, siteArea: SiteArea, authorizationFilter: AuthorizationFilter,
      filteredRequest: HttpSiteAreasRequest | HttpSiteAreaRequest): Promise<void> {
    // Enrich
    if (!siteArea.issuer) {
      siteArea.canRead = true;
      siteArea.canUpdate = false;
      siteArea.canDelete = false;
      siteArea.canAssignAssets = false;
      siteArea.canUnassignAssets = false;
      siteArea.canAssignChargingStations = false;
      siteArea.canUnassignChargingStations = false;
    } else {
      // Downcast & enhance filters with values needed in dynamic filters
      const enhancedFilters: Record<string, any> = filteredRequest;
      enhancedFilters.SiteAreaID = siteArea.id;
      enhancedFilters.SiteID = siteArea.siteID;
      siteArea.canRead = await AuthorizationService.canPerformAuthorizationAction(tenant, userToken, Entity.SITE_AREA, Action.READ,
        authorizationFilter, enhancedFilters);
      siteArea.canUpdate = await AuthorizationService.canPerformAuthorizationAction(tenant, userToken, Entity.SITE_AREA, Action.DELETE,
        authorizationFilter, enhancedFilters);
      siteArea.canDelete = await AuthorizationService.canPerformAuthorizationAction(tenant, userToken, Entity.SITE_AREA, Action.UPDATE,
        authorizationFilter, enhancedFilters);
      siteArea.canAssignAssets = await AuthorizationService.canPerformAuthorizationAction(tenant, userToken, Entity.SITE_AREA,
        Action.ASSIGN_ASSETS, authorizationFilter, enhancedFilters);
      siteArea.canUnassignAssets = await AuthorizationService.canPerformAuthorizationAction(tenant, userToken, Entity.SITE_AREA,
        Action.UNASSIGN_ASSETS, authorizationFilter, enhancedFilters);
      siteArea.canAssignChargingStations = await AuthorizationService.canPerformAuthorizationAction(tenant, userToken, Entity.SITE_AREA,
        Action.ASSIGN_CHARGING_STATIONS, authorizationFilter, enhancedFilters);
      siteArea.canUnassignChargingStations = await AuthorizationService.canPerformAuthorizationAction(tenant, userToken, Entity.SITE_AREA,
        Action.UNASSIGN_CHARGING_STATIONS, authorizationFilter, enhancedFilters);
      siteArea.canExportOCPPParams = await AuthorizationService.canPerformAuthorizationAction(tenant, userToken, Entity.SITE_AREA,
        Action.EXPORT_OCPP_PARAMS, authorizationFilter, enhancedFilters);
      siteArea.canGenerateQrCode = await AuthorizationService.canPerformAuthorizationAction(tenant, userToken, Entity.SITE_AREA,
        Action.GENERATE_QR, authorizationFilter, enhancedFilters);
    }
  }

  public static async checkAndGetChargingStationAuthorizationFilters(tenant: Tenant, userToken: UserToken,
      filteredRequest: HttpChargingStationRequest):Promise<AuthorizationFilter> {
    const authorizationFilters: AuthorizationFilter = {
      filters: {},
      dataSources: new Map(),
      projectFields: [
        'id', 'inactive', 'public', 'chargingStationURL', 'issuer', 'maximumPower', 'excludeFromSmartCharging', 'lastReboot',
        'siteAreaID', 'siteArea.id', 'siteArea.name', 'siteArea.smartCharging', 'siteArea.siteID',
        'siteArea.site.id', 'siteArea.site.name', 'siteID', 'voltage', 'coordinates', 'forceInactive', 'manualConfiguration', 'firmwareUpdateStatus',
        'capabilities', 'endpoint', 'chargePointVendor', 'chargePointModel', 'ocppVersion', 'ocppProtocol', 'lastSeen',
        'firmwareVersion', 'currentIPAddress', 'ocppStandardParameters', 'ocppVendorParameters', 'connectors', 'chargePoints',
        'createdOn', 'chargeBoxSerialNumber', 'chargePointSerialNumber', 'powerLimitUnit'
      ],
      authorized: userToken.role === UserRole.ADMIN,
    };
    // Filter projected fields
    authorizationFilters.projectFields = AuthorizationService.filterProjectFields(
      authorizationFilters.projectFields, filteredRequest.ProjectFields);
    // Not an Admin?
    if (userToken.role !== UserRole.ADMIN) {
      // Check assigned Sites
      await AuthorizationService.checkAssignedSites(
        tenant, userToken, null, authorizationFilters);
    }
    return authorizationFilters;
  }

  public static async checkAndGetChargingStationsAuthorizationFilters(tenant: Tenant, userToken: UserToken,
      filteredRequest?: HttpChargingStationsRequest):Promise<AuthorizationFilter> {
    const authorizationFilters: AuthorizationFilter = {
      filters: {},
      dataSources: new Map(),
      projectFields: [],
      authorized: false,
    };
    // Check static & dynamic authorization
    await this.canPerformAuthorizationAction(
      tenant, userToken, Entity.CHARGING_STATIONS, Action.LIST, authorizationFilters, filteredRequest);
    return authorizationFilters;
  }

  public static async getSiteAdminSiteIDs(tenantID: string, userToken: UserToken): Promise<string[]> {
    // Get the Sites where the user is Site Admin
    const userSites = await UserStorage.getUserSites(tenantID,
      {
        userID: userToken.id,
        siteAdmin: true
      }, Constants.DB_PARAMS_MAX_LIMIT,
      ['siteID']
    );
    return userSites.result.map((userSite) => userSite.siteID);
  }

  private static async getSiteOwnerSiteIDs(tenantID: string, userToken: UserToken): Promise<string[]> {
    // Get the Sites where the user is Site Owner
    const userSites = await UserStorage.getUserSites(tenantID,
      {
        userID: userToken.id,
        siteOwner: true
      }, Constants.DB_PARAMS_MAX_LIMIT,
      ['siteID']
    );
    return userSites.result.map((userSite) => userSite.siteID);
  }

  private static async getAssignedSiteIDs(tenantID: string, userToken: UserToken): Promise<string[]> {
    // Get the Sites assigned to the User
    const sites = await SiteStorage.getSites(tenantID,
      {
        userID: userToken.id,
        issuer: true,
      }, Constants.DB_PARAMS_MAX_LIMIT,
      ['id']
    );
    return sites.result.map((site) => site.id);
  }

  private static async getAssignedAssetIDs(tenantID: string, siteID: string): Promise<string[]> {
    // Get the Assets assigned to the Site
    const assets = await AssetStorage.getAssets(tenantID,
      {
        siteIDs: [siteID],
        // TODO: Uncomment when the bug will be fixed: https://github.com/sap-labs-france/ev-dashboard/issues/2266
        // issuer: true,
      }, Constants.DB_PARAMS_MAX_LIMIT,
      ['id']
    );
    return assets.result.map((asset) => asset.id);
  }

  private static async getAssignedChargingStationIDs(tenantID: string, siteID: string): Promise<string[]> {
    // Get the Charging Stations assigned to the Site
    const chargingStations = await ChargingStationStorage.getChargingStations(tenantID,
      {
        siteIDs: [siteID],
        issuer: true,
      }, Constants.DB_PARAMS_MAX_LIMIT,
      ['id']
    );
    return chargingStations.result.map(
      (chargingStation) => chargingStation.id);
  }

  private static async checkAssignedSites(tenant: Tenant, userToken: UserToken,
      filteredRequest: { SiteID?: string }, authorizationFilters: AuthorizationFilter): Promise<void> {
    if (userToken.role !== UserRole.ADMIN && userToken.role !== UserRole.SUPER_ADMIN) {
      if (Utils.isTenantComponentActive(tenant, TenantComponents.ORGANIZATION)) {
        // Get assigned Site IDs assigned to user from DB
        const siteIDs = await AuthorizationService.getAssignedSiteIDs(tenant.id, userToken);
        if (!Utils.isEmptyArray(siteIDs)) {
          // Force the filter
          authorizationFilters.filters.siteIDs = siteIDs;
          // Check if filter is provided
          if (filteredRequest?.SiteID) {
            const filteredSiteIDs = filteredRequest.SiteID.split('|');
            // Override
            authorizationFilters.filters.siteIDs = filteredSiteIDs.filter(
              (siteID) => authorizationFilters.filters.siteIDs.includes(siteID));
          }
        }
        if (!Utils.isEmptyArray(authorizationFilters.filters.siteIDs)) {
          authorizationFilters.authorized = true;
        }
      } else {
        authorizationFilters.authorized = true;
      }
    }
  }

  private static async checkAssignedSiteAdminsAndOwners(tenant: Tenant, userToken: UserToken,
      filteredRequest: { SiteID?: string }, authorizationFilters: AuthorizationFilter): Promise<void> {
    if (userToken.role !== UserRole.ADMIN && userToken.role !== UserRole.SUPER_ADMIN) {
      if (Utils.isTenantComponentActive(tenant, TenantComponents.ORGANIZATION)) {
        // Get Site IDs from Site Admin & Site Owner flag
        const siteAdminSiteIDs = await AuthorizationService.getSiteAdminSiteIDs(tenant.id, userToken);
        const siteOwnerSiteIDs = await AuthorizationService.getSiteOwnerSiteIDs(tenant.id, userToken);
        const allSites = _.uniq([...siteAdminSiteIDs, ...siteOwnerSiteIDs]);
        if (!Utils.isEmptyArray(allSites)) {
          // Force the filterß
          authorizationFilters.filters.siteIDs = allSites;
          // Check if filter is provided
          if (filteredRequest?.SiteID) {
            const filteredSiteIDs: string[] = filteredRequest.SiteID.split('|');
            // Override
            authorizationFilters.filters.siteIDs = filteredSiteIDs.filter(
              (filteredSiteID) => authorizationFilters.filters.siteIDs.includes(filteredSiteID));
          }
        }
        if (!Utils.isEmptyArray(authorizationFilters.filters.siteIDs)) {
          authorizationFilters.authorized = true;
        }
      } else {
        authorizationFilters.authorized = true;
      }
    }
  }

  private static async getAssignedSiteAreaIDs(tenantID: string, userToken: UserToken, siteID?: string) {
    // Get the SiteArea IDs from sites assigned to the user
    const siteAreas = await SiteAreaStorage.getSiteAreas(tenantID,
      {
        siteIDs: Authorizations.getAuthorizedSiteIDs(userToken, siteID ? [siteID] : null),
        issuer: true,
      }, Constants.DB_PARAMS_MAX_LIMIT,
      ['id']
    );
    return _.uniq(_.map(siteAreas.result, 'id'));
  }

  private static filterProjectFields(authFields: string[], httpProjectField: string): string[] {
    let fields = authFields;
    const httpProjectFields = UtilsService.httpFilterProjectToArray(httpProjectField);
    if (!Utils.isEmptyArray(httpProjectFields)) {
      fields = authFields.filter(
        (authField) => httpProjectFields.includes(authField));
    }
    return fields;
  }

  private static async processDynamicFilters(tenant: Tenant, userToken: UserToken, action: Action, entity: Entity,
      authorizationFilters: AuthorizationFilter, authorizationContext: AuthorizationContext, extraFilters?: Record<string, any>): Promise<void> {
    if (!Utils.isEmptyArray(authorizationContext.filters)) {
      for (const filter of authorizationContext.filters) {
        // Reset to false
        authorizationFilters.authorized = false;
        // Get the filter
        const dynamicFilter = await DynamicAuthorizationFactory.getDynamicFilter(tenant, userToken, filter, authorizationFilters.dataSources);
        if (!dynamicFilter) {
          // Filter not found -> Not authorized (all auth filter MUST work)
          throw new AppAuthError({
            errorCode: HTTPAuthError.FORBIDDEN,
            user: userToken,
            action, entity,
            module: MODULE_NAME, method: 'processDynamicFilters'
          });
        }
        // Process the filter
        dynamicFilter.processFilter(authorizationFilters, extraFilters);
        // Check
        if (!authorizationFilters.authorized) {
          break;
        }
      }
    }
  }

  private static async canPerformAuthorizationAction(tenant: Tenant, userToken: UserToken,
      entity: Entity, action: Action, authorizationFilters: AuthorizationFilter, filteredRequest?: Record<string, any>): Promise<boolean> {
    // Check static auth
    const authorizationContext: AuthorizationContext = {};
    const authResult = await Authorizations.can(userToken, entity, action, authorizationContext);
    authorizationFilters.authorized = authResult.authorized;
    if (!authorizationFilters.authorized) {
      return false;
    }
    // Check Dynamic Auth
    await AuthorizationService.processDynamicFilters(tenant, userToken, action, entity,
      authorizationFilters, authorizationContext, filteredRequest);
    // Filter projected fields
    authorizationFilters.projectFields = AuthorizationService.filterProjectFields(
      authResult.fields, filteredRequest?.ProjectFields);
    return authorizationFilters.authorized;
  }
}<|MERGE_RESOLUTION|>--- conflicted
+++ resolved
@@ -3,11 +3,7 @@
 import { HttpAssignAssetsToSiteAreaRequest, HttpSiteAreaRequest, HttpSiteAreasRequest } from '../../../../types/requests/HttpSiteAreaRequest';
 import { HttpChargingStationRequest, HttpChargingStationsRequest } from '../../../../types/requests/HttpChargingStationRequest';
 import { HttpCompaniesRequest, HttpCompanyRequest } from '../../../../types/requests/HttpCompanyRequest';
-<<<<<<< HEAD
-import { HttpSiteAssignUsersRequest, HttpSitesRequest, HttpSiteUsersRequest } from '../../../../types/requests/HttpSiteRequest';
-=======
 import { HttpSiteAssignUsersRequest, HttpSiteRequest, HttpSiteUsersRequest, HttpSitesRequest } from '../../../../types/requests/HttpSiteRequest';
->>>>>>> b67f7668
 import { HttpTagsRequest, HttpUserAssignSitesRequest, HttpUserRequest, HttpUserSitesRequest, HttpUsersRequest } from '../../../../types/requests/HttpUserRequest';
 import User, { UserRole } from '../../../../types/User';
 
@@ -102,15 +98,9 @@
         authorizationFilter, filteredRequest);
       site.canUpdate = await AuthorizationService.canPerformAuthorizationAction(tenant, userToken, Entity.SITE, Action.UPDATE,
         authorizationFilter, filteredRequest);
-<<<<<<< HEAD
-      site.canGenerateQrCode = await AuthorizationService.canPerformAuthorizationAction(tenant, userToken, Entity.SITE, Action.GENERATE_QR,
-        authorizationFilter, filteredRequest);
-      site.canExportOCPPParams = await AuthorizationService.canPerformAuthorizationAction(tenant, userToken, Entity.SITE, Action.EXPORT_OCPP_PARAMS,
-=======
       site.canExportOCPPParams = await AuthorizationService.canPerformAuthorizationAction(tenant, userToken, Entity.SITE_AREA, Action.EXPORT_OCPP_PARAMS,
         authorizationFilter, filteredRequest);
       site.canGenerateQrCode = await AuthorizationService.canPerformAuthorizationAction(tenant, userToken, Entity.SITE_AREA, Action.GENERATE_QR,
->>>>>>> b67f7668
         authorizationFilter, filteredRequest);
       site.canAssignUsers = await AuthorizationService.canPerformAuthorizationAction(tenant, userToken, Entity.USERS_SITES, Action.ASSIGN,
         authorizationFilter, filteredRequest);
@@ -222,56 +212,8 @@
     return authorizationFilters;
   }
 
-<<<<<<< HEAD
-  public static async checkAssignSiteAreaChargingStationsAuthorizationFilters(tenant: Tenant, action: ServerAction, userToken: UserToken,
-      siteArea: SiteArea, filteredRequest: HttpAssignChargingStationToSiteAreaRequest): Promise<AuthorizationFilter> {
-    const authorizationFilters: AuthorizationFilter = {
-      filters: {},
-      dataSources: new Map(),
-      projectFields: [],
-      authorized: userToken.role === UserRole.ADMIN,
-    };
-    // Not an Admin?
-    if (userToken.role !== UserRole.ADMIN) {
-      // Get Site IDs for which user is admin from db
-      const siteAdminSiteIDs = await AuthorizationService.getSiteAdminSiteIDs(tenant.id, userToken);
-      // Check Site
-      if (!Utils.isEmptyArray(siteAdminSiteIDs) && siteAdminSiteIDs.includes(siteArea.siteID)) {
-        // Site Authorized, now check Assets
-        if (!Utils.isEmptyArray(filteredRequest.chargingStationIDs)) {
-          let foundInvalidChargingStationID = false;
-          // Get Charging Station IDs already assigned to the Site
-          const chargingStationIDs = await AuthorizationService.getAssignedChargingStationIDs(tenant.id, siteArea.siteID);
-          // Check if any of the Charging Stations we want to unassign are missing
-          for (const chargingStationID of filteredRequest.chargingStationIDs) {
-            switch (action) {
-              case ServerAction.ADD_CHARGING_STATIONS_TO_SITE_AREA:
-                if (chargingStationIDs.includes(chargingStationID)) {
-                  foundInvalidChargingStationID = true;
-                }
-                break;
-              case ServerAction.REMOVE_CHARGING_STATIONS_FROM_SITE_AREA:
-                if (!chargingStationIDs.includes(chargingStationID)) {
-                  foundInvalidChargingStationID = true;
-                }
-                break;
-            }
-          }
-          if (!foundInvalidChargingStationID) {
-            authorizationFilters.authorized = true;
-          }
-        }
-      }
-    }
-    return authorizationFilters;
-  }
-
-  public static async checkAndAssignUserSitesAuthorizationFilters(tenant: Tenant, action: ServerAction, userToken: UserToken,
-      filteredRequest: HttpUserAssignSitesRequest): Promise<AuthorizationFilter> {
-=======
   public static async checkAndAssignUserSitesAuthorizationFilters(
       tenant: Tenant, action: ServerAction, userToken: UserToken, filteredRequest: HttpUserAssignSitesRequest): Promise<AuthorizationFilter> {
->>>>>>> b67f7668
     const authorizationFilters: AuthorizationFilter = {
       filters: {},
       dataSources: new Map(),
@@ -354,11 +296,7 @@
   }
 
   public static async checkAndGetUsersAuthorizationFilters(tenant: Tenant, userToken: UserToken,
-<<<<<<< HEAD
       filteredRequest?: HttpUsersRequest): Promise<AuthorizationFilter> {
-=======
-      filteredRequest: HttpUsersRequest): Promise<AuthorizationFilter> {
->>>>>>> b67f7668
     const authorizationFilters: AuthorizationFilter = {
       filters: {},
       dataSources: new Map(),
@@ -379,28 +317,16 @@
   }
 
   public static async checkAndGetAssetsAuthorizationFilters(tenant: Tenant, userToken: UserToken,
-<<<<<<< HEAD
-      filteredRequest: HttpAssetsRequest): Promise<AuthorizationFilter> {
-=======
       filteredRequest?: HttpAssetsRequest): Promise<AuthorizationFilter> {
->>>>>>> b67f7668
     const authorizationFilters: AuthorizationFilter = {
       filters: {},
       dataSources: new Map(),
       projectFields: [ ],
       authorized: false,
     };
-<<<<<<< HEAD
-    // Filter projected fields
-    authorizationFilters.projectFields = AuthorizationService.filterProjectFields(authorizationFilters.projectFields,
-      filteredRequest.ProjectFields);
-    // Handle Sites
-    await AuthorizationService.checkAssignedSites(tenant, userToken, filteredRequest, authorizationFilters);
-=======
     // Check static & dynamic authorization
     await this.canPerformAuthorizationAction(
       tenant, userToken, Entity.ASSETS, Action.LIST, authorizationFilters, filteredRequest);
->>>>>>> b67f7668
     return authorizationFilters;
   }
 
@@ -549,21 +475,8 @@
       projectFields: [],
       authorized: false,
     };
-<<<<<<< HEAD
-    // Filter projected fields
-    authorizationFilters.projectFields = AuthorizationService.filterProjectFields(authorizationFilters.projectFields,
-      filteredRequest.ProjectFields);
-    // Not an Admin?
-    if (userToken.role !== UserRole.ADMIN) {
-      const siteAreaIDs = await AuthorizationService.getAssignedSiteAreaIDs(tenant.id, userToken);
-      if (!Utils.isEmptyArray(siteAreaIDs) && siteAreaIDs.includes(filteredRequest.ID)) {
-        authorizationFilters.authorized = true;
-      }
-    }
-=======
     await this.canPerformAuthorizationAction(tenant, userToken, Entity.SITE_AREA, action,
       authorizationFilters, filteredRequest);
->>>>>>> b67f7668
     return authorizationFilters;
   }
 
@@ -575,36 +488,9 @@
       projectFields: [],
       authorized: false,
     };
-<<<<<<< HEAD
-    // Filter projected fields
-    authorizationFilters.projectFields = AuthorizationService.filterProjectFields(authorizationFilters.projectFields,
-      filteredRequest.ProjectFields);
-    // Not an Admin?
-    if (userToken.role !== UserRole.ADMIN) {
-      // Get assigned SiteArea IDs
-      const siteAreaIDs = await AuthorizationService.getAssignedSiteAreaIDs(tenant.id, userToken);
-      if (!Utils.isEmptyArray(siteAreaIDs)) {
-        // Force the filter
-        authorizationFilters.filters.siteAreaIDs = siteAreaIDs;
-        // Check if filter is provided
-        if (Utils.objectHasProperty(filteredRequest, 'SiteAreaID') &&
-              !Utils.isNullOrUndefined(filteredRequest['SiteAreaID'])) {
-          const filteredSiteAreaIDs: string[] = filteredRequest['SiteAreaID'].split('|');
-          // Override
-          authorizationFilters.filters.siteAreaIDs = filteredSiteAreaIDs.filter(
-            (siteAreaID) => authorizationFilters.filters.siteAreaIDs.includes(siteAreaID));
-        }
-      }
-      if (!Utils.isEmptyArray(authorizationFilters.filters.siteAreaIDs)) {
-        authorizationFilters.authorized = true;
-      }
-    }
-
-=======
     // Check static & dynamic authorization
     await this.canPerformAuthorizationAction(tenant, userToken, Entity.SITE_AREAS, Action.LIST,
       authorizationFilters, filteredRequest);
->>>>>>> b67f7668
     return authorizationFilters;
   }
 
