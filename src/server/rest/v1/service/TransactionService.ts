--- conflicted
+++ resolved
@@ -1013,12 +1013,7 @@
     return result;
   }
 
-<<<<<<< HEAD
-  private static async getTransactions(req: Request, action: ServerAction,
-    params: { completedTransactions?: boolean, withTag?: boolean } = {}, projectFields): Promise<DataResult<Transaction>> {
-=======
   private static async getTransactions(req: Request, action: ServerAction, params: { withTag?: boolean } = {}, projectFields): Promise<DataResult<Transaction>> {
->>>>>>> be33eec3
     // Check Transactions
     if (!Authorizations.canListTransactions(req.user)) {
       throw new AppAuthError({
