import { Action, Entity } from '../../../../types/Authorization';
import { HTTPAuthError, HTTPError } from '../../../../types/HTTPError';
import { NextFunction, Request, Response } from 'express';
import Transaction, { TransactionAction } from '../../../../types/Transaction';

import { ActionsResponse } from '../../../../types/GlobalType';
import AppAuthError from '../../../../exception/AppAuthError';
import AppError from '../../../../exception/AppError';
import Authorizations from '../../../../authorization/Authorizations';
import BillingFactory from '../../../../integration/billing/BillingFactory';
import ChargingStationStorage from '../../../../storage/mongodb/ChargingStationStorage';
import Configuration from '../../../../utils/Configuration';
import Constants from '../../../../utils/Constants';
import Consumption from '../../../../types/Consumption';
import ConsumptionStorage from '../../../../storage/mongodb/ConsumptionStorage';
import Cypher from '../../../../utils/Cypher';
import { DataResult } from '../../../../types/DataResult';
import LockingHelper from '../../../../locking/LockingHelper';
import LockingManager from '../../../../locking/LockingManager';
import Logging from '../../../../utils/Logging';
import OCPPService from '../../../../server/ocpp/services/OCPPService';
import OCPPUtils from '../../../ocpp/utils/OCPPUtils';
import RefundFactory from '../../../../integration/refund/RefundFactory';
import { RefundStatus } from '../../../../types/Refund';
import { ServerAction } from '../../../../types/Server';
import SynchronizeRefundTransactionsTask from '../../../../scheduler/tasks/SynchronizeRefundTransactionsTask';
import TagStorage from '../../../../storage/mongodb/TagStorage';
import TenantComponents from '../../../../types/TenantComponents';
import TenantStorage from '../../../../storage/mongodb/TenantStorage';
import { TransactionInErrorType } from '../../../../types/InError';
import TransactionSecurity from './security/TransactionSecurity';
import TransactionStorage from '../../../../storage/mongodb/TransactionStorage';
import User from '../../../../types/User';
import UserStorage from '../../../../storage/mongodb/UserStorage';
import UserToken from '../../../../types/UserToken';
import Utils from '../../../../utils/Utils';
import UtilsService from './UtilsService';
import moment from 'moment';

const MODULE_NAME = 'TransactionService';

export default class TransactionService {
  static async handleSynchronizeRefundedTransactions(action: ServerAction, req: Request, res: Response, next: NextFunction): Promise<void> {
    try {
      if (!Authorizations.isAdmin(req.user)) {
        throw new AppAuthError({
          errorCode: HTTPAuthError.ERROR,
          user: req.user,
          action: Action.UPDATE, entity: Entity.TRANSACTION,
          module: MODULE_NAME, method: 'handleSynchronizeRefundedTransactions'
        });
      }

      const tenant = await TenantStorage.getTenant(req.user.tenantID);
      const task = new SynchronizeRefundTransactionsTask();
      await task.processTenant(tenant, null);

      const response: any = {
        ...Constants.REST_RESPONSE_SUCCESS,
      };
      res.json(response);
      next();
    } catch (error) {
      Logging.logActionExceptionMessageAndSendResponse(action, error, req, res, next);
    }
  }

  public static async handleRefundTransactions(action: ServerAction, req: Request, res: Response, next: NextFunction): Promise<void> {
    // Filter
    const filteredRequest = TransactionSecurity.filterTransactionsRefund(req.body);
    if (!filteredRequest.transactionIds) {
      // Not Found!
      throw new AppError({
        source: Constants.CENTRAL_SERVER,
        errorCode: HTTPError.GENERAL_ERROR,
        message: 'Transaction IDs must be provided',
        module: MODULE_NAME, method: 'handleRefundTransactions',
        user: req.user,
        action: action
      });
    }
    const transactionsToRefund: Transaction[] = [];
    for (const transactionId of filteredRequest.transactionIds) {
      const transaction = await TransactionStorage.getTransaction(req.user.tenantID, transactionId);
      if (!transaction) {
        Logging.logError({
          tenantID: req.user.tenantID,
          user: req.user, actionOnUser: (transaction.user ? transaction.user : null),
          module: MODULE_NAME, method: 'handleRefundTransactions',
          message: `Transaction '${transaction.id}' does not exist`,
          action: action,
          detailedMessages: { transaction }
        });
        continue;
      }
      if (transaction.refundData && !!transaction.refundData.refundId && transaction.refundData.status !== RefundStatus.CANCELLED) {
        Logging.logError({
          tenantID: req.user.tenantID,
          user: req.user, actionOnUser: (transaction.user ? transaction.user : null),
          module: MODULE_NAME, method: 'handleRefundTransactions',
          message: `Transaction '${transaction.id}' is already refunded`,
          action: action,
          detailedMessages: { transaction }
        });
        continue;
      }
      // Check auth
      if (!Authorizations.canRefundTransaction(req.user, transaction)) {
        throw new AppAuthError({
          errorCode: HTTPAuthError.ERROR,
          user: req.user,
          action: Action.REFUND_TRANSACTION, entity: Entity.TRANSACTION,
          module: MODULE_NAME, method: 'handleRefundTransactions',
          value: transaction.id.toString()
        });
      }
      transactionsToRefund.push(transaction);
    }
    // Get Transaction User
    const user: User = await UserStorage.getUser(req.user.tenantID, req.user.id);
    UtilsService.assertObjectExists(action, user, `User with ID '${req.user.id}' does not exist`,
      MODULE_NAME, 'handleRefundTransactions', req.user);
    const refundConnector = await RefundFactory.getRefundImpl(req.user.tenantID);
    if (!refundConnector) {
      throw new AppError({
        source: Constants.CENTRAL_SERVER,
        errorCode: HTTPError.GENERAL_ERROR,
        message: 'No Refund Implementation Found',
        module: MODULE_NAME, method: 'handleRefundTransactions',
        user: req.user, action: action
      });
    }
    const refundedTransactions = await refundConnector.refund(req.user.tenantID, user.id, transactionsToRefund);
    const response: any = {
      ...Constants.REST_RESPONSE_SUCCESS,
      inSuccess: refundedTransactions.length
    };
    // Send result
    const notRefundedTransactions = transactionsToRefund.length - refundedTransactions.length;
    if (notRefundedTransactions > 0) {
      response.inError = notRefundedTransactions;
    }
    res.json(response);
    next();
  }

  public static async handlePushTransactionCdr(action: ServerAction, req: Request, res: Response, next: NextFunction): Promise<void> {
    // Filter
    const filteredRequest = TransactionSecurity.filterPushTransactionCdrRequest(req.body);
    // Check Mandatory fields
    UtilsService.assertIdIsProvided(action, filteredRequest.transactionId, MODULE_NAME, 'handlePushTransactionCdr', req.user);
    // Check auth
    if (!Authorizations.canUpdateTransaction(req.user)) {
      throw new AppAuthError({
        errorCode: HTTPAuthError.ERROR,
        user: req.user,
        action: Action.UPDATE, entity: Entity.TRANSACTION,
        module: MODULE_NAME, method: 'handlePushTransactionCdr',
        value: filteredRequest.transactionId.toString()
      });
    }
    // Check Transaction
    const transaction = await TransactionStorage.getTransaction(req.user.tenantID, filteredRequest.transactionId);
    UtilsService.assertObjectExists(action, transaction, `Transaction ID '${filteredRequest.transactionId}' does not exist`,
      MODULE_NAME, 'handlePushTransactionCdr', req.user);
    // Check Charging Station
    const chargingStation = await ChargingStationStorage.getChargingStation(req.user.tenantID, transaction.chargeBoxID);
    UtilsService.assertObjectExists(action, chargingStation, `Charging Station ID '${transaction.chargeBoxID}' does not exist`,
      MODULE_NAME, 'handlePushTransactionCdr', req.user);
    // Check Issuer
    if (!transaction.issuer) {
      throw new AppError({
        source: Constants.CENTRAL_SERVER,
        errorCode: HTTPError.TRANSACTION_NOT_FROM_TENANT,
        message: `The transaction ID '${transaction.id}' belongs to an external organization`,
        module: MODULE_NAME, method: 'handlePushTransactionCdr',
        user: req.user, action: action
      });
    }
    // Check if transaction was handled with Gireve or Hubject
    if (transaction.ocpiData.session) { // Check OCPI
      // CDR already pushed
      if (transaction.ocpiData.cdr?.id) {
        throw new AppError({
          source: Constants.CENTRAL_SERVER,
          errorCode: HTTPError.TRANSACTION_CDR_ALREADY_PUSHED,
          message: `The CDR of the transaction ID '${transaction.id}' has already been pushed`,
          module: MODULE_NAME, method: 'handlePushTransactionCdr',
          user: req.user,
          action: action
        });
      }
      // Post CDR
      await OCPPUtils.processOCPITransaction(req.user.tenantID, transaction, chargingStation, TransactionAction.END);
    } else if (transaction.oicpData.session) { // Check OICP
      // CDR already pushed
      if (transaction.oicpData.cdr?.SessionID) {
        throw new AppError({
          source: Constants.CENTRAL_SERVER,
          errorCode: HTTPError.TRANSACTION_CDR_ALREADY_PUSHED,
          message: `The CDR of the transaction ID '${transaction.id}' has already been pushed`,
          module: MODULE_NAME, method: 'handlePushTransactionCdr',
          user: req.user,
          action: action
        });
      }
      // Post CDR
      await OCPPUtils.processOICPTransaction(req.user.tenantID, transaction, chargingStation, TransactionAction.END);
    } else {
      throw new AppError({
        source: Constants.CENTRAL_SERVER,
        errorCode: HTTPError.TRANSACTION_WITH_NO_OCPI_DATA,
<<<<<<< HEAD
        message: `The transaction ID '${transaction.id}' has no OCPI or OICP session data`,
=======
        message: `The transaction ID '${transaction.id}' has no OCPI data`,
        module: MODULE_NAME, method: 'handlePushTransactionCdr',
        user: req.user, action: action
      });
    }
    // CDR already pushed
    if (transaction.ocpiData.cdr?.id) {
      throw new AppError({
        source: Constants.CENTRAL_SERVER,
        errorCode: HTTPError.TRANSACTION_CDR_ALREADY_PUSHED,
        message: `The CDR of the transaction ID '${transaction.id}' has already been pushed`,
>>>>>>> 2f77545a
        module: MODULE_NAME, method: 'handlePushTransactionCdr',
        user: req.user, action: action
      });
    }
<<<<<<< HEAD
    // Save
    await TransactionStorage.saveTransaction(req.user.tenantID, transaction);
    // Ok
    Logging.logInfo({
      tenantID: req.user.tenantID,
      action: action,
      user: req.user, actionOnUser: (transaction.user ? transaction.user : null),
      module: MODULE_NAME, method: 'handlePushTransactionCdr',
      message: `CDR of Transaction ID '${transaction.id}' has been pushed successfully`,
      detailedMessages: { cdr: transaction.ocpiData.cdr || transaction.oicpData.cdr }
    });
=======
    // Get the lock
    const ocpiLock = await LockingHelper.createOCPIPushCpoCdrLock(req.user.tenantID, transaction.id);
    if (ocpiLock) {
      try {
        // Post CDR
        await OCPPUtils.processOCPITransaction(req.user.tenantID, transaction, chargingStation, TransactionAction.END);
        // Save
        await TransactionStorage.saveTransaction(req.user.tenantID, transaction);
        // Ok
        Logging.logInfo({
          tenantID: req.user.tenantID,
          action: action,
          user: req.user, actionOnUser: (transaction.user ? transaction.user : null),
          module: MODULE_NAME, method: 'handlePushTransactionCdr',
          message: `CDR of Transaction ID '${transaction.id}' has been pushed successfully`,
          detailedMessages: { cdr: transaction.ocpiData.cdr }
        });
      } finally {
        // Release the lock
        await LockingManager.release(ocpiLock);
      }
    }
>>>>>>> 2f77545a
    res.json(Constants.REST_RESPONSE_SUCCESS);
    next();
  }

  public static async handleGetUnassignedTransactionsCount(action: ServerAction, req: Request, res: Response, next: NextFunction): Promise<void> {
    // Check Auth
    if (!Authorizations.canUpdateTransaction(req.user)) {
      throw new AppAuthError({
        errorCode: HTTPAuthError.ERROR,
        user: req.user,
        action: Action.UPDATE, entity: Entity.TRANSACTION,
        module: MODULE_NAME, method: 'handleGetUnassignedTransactionsCount'
      });
    }
    // Filter
    const filteredRequest = TransactionSecurity.filterUnassignedTransactionsCountRequest(req.query);
    if (!filteredRequest.TagID) {
      throw new AppError({
        source: Constants.CENTRAL_SERVER,
        errorCode: HTTPError.GENERAL_ERROR,
        message: 'Tag ID must be provided',
        module: MODULE_NAME, method: 'handleGetUnassignedTransactionsCount',
        user: req.user, action: action
      });
    }
    // Get the user
    const tag = await TagStorage.getTag(req.user.tenantID, filteredRequest.TagID);
    UtilsService.assertObjectExists(action, tag, `Tag with ID '${filteredRequest.TagID}' does not exist`,
      MODULE_NAME, 'handleAssignTransactionsToUser', req.user);
    // Get unassigned transactions
    const count = await TransactionStorage.getUnassignedTransactionsCount(req.user.tenantID, tag.id);
    // Return
    res.json(count);
    next();
  }

  public static async handleRebuildTransactionConsumptions(action: ServerAction, req: Request, res: Response, next: NextFunction): Promise<void> {
    // Check Auth
    if (!Authorizations.canUpdateTransaction(req.user)) {
      throw new AppAuthError({
        errorCode: HTTPAuthError.ERROR,
        user: req.user,
        action: Action.UPDATE, entity: Entity.TRANSACTION,
        module: MODULE_NAME, method: 'handleRebuildTransactionConsumptions'
      });
    }
    // Filter
    const filteredRequest = TransactionSecurity.filterTransactionRequest(req.query);
    UtilsService.assertIdIsProvided(action, filteredRequest.ID.toString(), MODULE_NAME, 'handleRebuildTransactionConsumptions', req.user);
    // Get Transaction
    const transaction = await TransactionStorage.getTransaction(req.user.tenantID, filteredRequest.ID);
    UtilsService.assertObjectExists(action, transaction, `Transaction with ID '${filteredRequest.ID}' does not exist`,
      MODULE_NAME, 'handleRebuildTransactionConsumptions', req.user);
    // Get unassigned transactions
    const nbrOfConsumptions = await OCPPUtils.rebuildTransactionConsumptions(req.user.tenantID, filteredRequest.ID);
    // Return
    res.json({ nbrOfConsumptions, ...Constants.REST_RESPONSE_SUCCESS });
    next();
  }

  public static async handleAssignTransactionsToUser(action: ServerAction, req: Request, res: Response, next: NextFunction): Promise<void> {
    // Check auths
    if (!Authorizations.canUpdateTransaction(req.user)) {
      throw new AppAuthError({
        errorCode: HTTPAuthError.ERROR,
        user: req.user,
        action: Action.UPDATE, entity: Entity.TRANSACTION,
        module: MODULE_NAME, method: 'handleAssignTransactionsToUser'
      });
    }
    // Filter
    const filteredRequest = TransactionSecurity.filterAssignTransactionsToUser(req.query);
    // Check
    if (!filteredRequest.TagID) {
      throw new AppError({
        source: Constants.CENTRAL_SERVER,
        errorCode: HTTPError.GENERAL_ERROR,
        message: 'Tag ID must be provided',
        module: MODULE_NAME, method: 'handleAssignTransactionsToUser',
        user: req.user, action: action
      });
    }
    if (!filteredRequest.UserID) {
      throw new AppError({
        source: Constants.CENTRAL_SERVER,
        errorCode: HTTPError.GENERAL_ERROR,
        message: 'User ID must be provided',
        module: MODULE_NAME, method: 'handleAssignTransactionsToUser',
        user: req.user, action: action
      });
    }
    // Get the user
    const user: User = await UserStorage.getUser(req.user.tenantID, filteredRequest.UserID);
    UtilsService.assertObjectExists(action, user, `User with ID '${filteredRequest.UserID}' does not exist`,
      MODULE_NAME, 'handleAssignTransactionsToUser', req.user);
    // Get the tag
    const tag = await TagStorage.getTag(req.user.tenantID, filteredRequest.TagID);
    UtilsService.assertObjectExists(action, tag, `Tag with ID '${filteredRequest.TagID}' does not exist`,
      MODULE_NAME, 'handleAssignTransactionsToUser', req.user);
    if (!user.issuer) {
      throw new AppError({
        source: Constants.CENTRAL_SERVER,
        errorCode: HTTPError.GENERAL_ERROR,
        message: 'User not issued by the organization',
        module: MODULE_NAME, method: 'handleAssignTransactionsToUser',
        user: req.user, action: action
      });
    }
    if (!tag.issuer) {
      throw new AppError({
        source: Constants.CENTRAL_SERVER,
        errorCode: HTTPError.GENERAL_ERROR,
        message: 'Tag not issued by the organization',
        module: MODULE_NAME, method: 'handleAssignTransactionsToUser',
        user: req.user, action: action
      });
    }
    // Assign
    await TransactionStorage.assignTransactionsToUser(req.user.tenantID, user.id, tag.id);
    res.json(Constants.REST_RESPONSE_SUCCESS);
    next();
  }

  public static async handleDeleteTransaction(action: ServerAction, req: Request, res: Response, next: NextFunction): Promise<void> {
    // Filter
    const transactionId = TransactionSecurity.filterTransactionRequestByID(req.query);
    // Check auth
    if (!Authorizations.canDeleteTransaction(req.user)) {
      throw new AppAuthError({
        errorCode: HTTPAuthError.ERROR,
        user: req.user,
        action: Action.DELETE, entity: Entity.TRANSACTION,
        module: MODULE_NAME, method: 'handleDeleteTransaction',
        value: transactionId.toString()
      });
    }
    // Get
    const transaction = await TransactionStorage.getTransaction(req.user.tenantID, transactionId);
    UtilsService.assertObjectExists(action, transaction, `Transaction with ID '${transactionId}' does not exist`,
      MODULE_NAME, 'handleDeleteTransaction', req.user);
    // Delete
    const result = await TransactionService.deleteTransactions(action, req.user, [transactionId]);
    res.json({ ...result, ...Constants.REST_RESPONSE_SUCCESS });
    next();
  }

  public static async handleDeleteTransactions(action: ServerAction, req: Request, res: Response, next: NextFunction): Promise<void> {
    // Filter
    const transactionsIds = TransactionSecurity.filterTransactionRequestByIDs(req.body);
    // Check auth
    if (!Authorizations.canDeleteTransaction(req.user)) {
      throw new AppAuthError({
        errorCode: HTTPAuthError.ERROR,
        user: req.user,
        action: Action.DELETE, entity: Entity.TRANSACTION,
        module: MODULE_NAME, method: 'handleDeleteTransactions',
        value: transactionsIds.toString()
      });
    }
    // Delete
    const result = await TransactionService.deleteTransactions(action, req.user, transactionsIds);
    res.json({ ...result, ...Constants.REST_RESPONSE_SUCCESS });
    next();
  }

  public static async handleTransactionSoftStop(action: ServerAction, req: Request, res: Response, next: NextFunction): Promise<void> {
    // Filter
    const transactionId = TransactionSecurity.filterTransactionSoftStop(req.body);
    // Transaction Id is mandatory
    UtilsService.assertIdIsProvided(action, transactionId, MODULE_NAME, 'handleTransactionSoftStop', req.user);
    // Check auth
    if (!Authorizations.canUpdateTransaction(req.user)) {
      throw new AppAuthError({
        errorCode: HTTPAuthError.ERROR,
        user: req.user,
        action: Action.UPDATE, entity: Entity.TRANSACTION,
        module: MODULE_NAME, method: 'handleTransactionSoftStop',
        value: transactionId.toString()
      });
    }
    // Get Transaction
    const transaction = await TransactionStorage.getTransaction(req.user.tenantID, transactionId);
    UtilsService.assertObjectExists(action, transaction, `Transaction with ID ${transactionId} does not exist`,
      MODULE_NAME, 'handleTransactionSoftStop', req.user);
    // Get the Charging Station
    const chargingStation = await ChargingStationStorage.getChargingStation(req.user.tenantID, transaction.chargeBoxID);
    UtilsService.assertObjectExists(action, chargingStation, `Charging Station with ID '${transaction.chargeBoxID}' does not exist`,
      MODULE_NAME, 'handleTransactionSoftStop', req.user);
    // Check User
    let user: User;
    if (!transaction.user && transaction.userID) {
      // Get Transaction User
      user = await UserStorage.getUser(req.user.tenantID, transaction.userID);
      UtilsService.assertObjectExists(action, user, `User with ID '${transaction.userID}' does not exist`,
        MODULE_NAME, 'handleTransactionSoftStop', req.user);
    }
    // Stop Transaction
    const result = await new OCPPService(Configuration.getChargingStationConfig()).handleStopTransaction(
      {
        chargeBoxIdentity: chargingStation.id,
        tenantID: req.user.tenantID
      },
      {
        transactionId: transactionId,
        chargeBoxID: chargingStation.id,
        idTag: req.user.tagIDs[0],
        timestamp: Utils.convertToDate(transaction.lastConsumption ? transaction.lastConsumption.timestamp : transaction.timestamp).toISOString(),
        meterStop: transaction.lastConsumption ? transaction.lastConsumption.value : transaction.meterStart
      },
      true
    );
    // Log
    Logging.logSecurityInfo({
      tenantID: req.user.tenantID,
      source: chargingStation.id,
      user: req.user, actionOnUser: user,
      module: MODULE_NAME, method: 'handleTransactionSoftStop',
      message: `Connector ID '${transaction.connectorId}' > Transaction ID '${transactionId}' has been stopped successfully`,
      action: action,
      detailedMessages: { result }
    });
    // Ok
    res.json(result);
    next();
  }

  public static async handleGetTransactionConsumption(action: ServerAction, req: Request, res: Response, next: NextFunction): Promise<void> {
    // Filter
    const filteredRequest = TransactionSecurity.filterConsumptionFromTransactionRequest(req.query);
    // Transaction Id is mandatory
    UtilsService.assertIdIsProvided(action, filteredRequest.TransactionId, MODULE_NAME,
      'handleGetConsumptionFromTransaction', req.user);
    let projectFields = [
      'id', 'chargeBoxID', 'timestamp', 'issuer', 'stateOfCharge', 'timezone', 'connectorId', 'meterStart', 'siteAreaID', 'siteID',
      'userID', 'user.id', 'user.name', 'user.firstName', 'user.email', 'tagID',
      'currentTotalDurationSecs', 'currentTotalInactivitySecs', 'currentInstantWatts', 'currentTotalConsumptionWh', 'currentStateOfCharge',
      'stop.price', 'stop.priceUnit', 'stop.inactivityStatus', 'stop.stateOfCharge', 'stop.timestamp', 'stop.totalConsumptionWh',
      'stop.totalDurationSecs', 'stop.totalInactivitySecs', 'stop.pricingSource', 'stop.roundedPrice',
      'stop.userID', 'stop.user.id', 'stop.user.name', 'stop.user.firstName', 'stop.user.email', 'stop.tagID',
    ];
    // Check Cars
    if (Utils.isComponentActiveFromToken(req.user, TenantComponents.CAR)) {
      if (Authorizations.canListCars(req.user)) {
        projectFields = [
          ...projectFields,
          'carCatalog.vehicleMake', 'carCatalog.vehicleModel',
          'carCatalog.vehicleModelVersion', 'carCatalog.image',
        ];
      }
      if (Authorizations.canUpdateCar(req.user)) {
        projectFields = [
          ...projectFields,
          'car.licensePlate',
        ];
      }
    }
    // Get Transaction
    const transaction = await TransactionStorage.getTransaction(req.user.tenantID, filteredRequest.TransactionId, projectFields);
    UtilsService.assertObjectExists(action, transaction, `Transaction with ID '${filteredRequest.TransactionId}' does not exist`,
      MODULE_NAME, 'handleGetConsumptionFromTransaction', req.user);
    // Check Transaction
    if (!Authorizations.canReadTransaction(req.user, transaction)) {
      throw new AppAuthError({
        errorCode: HTTPAuthError.ERROR,
        user: req.user,
        action: Action.READ, entity: Entity.TRANSACTION,
        module: MODULE_NAME, method: 'handleGetConsumptionFromTransaction',
        value: transaction.id.toString()
      });
    }
    // Check User
    if (!Authorizations.canReadUser(req.user, transaction.userID)) {
      // Remove User
      delete transaction.user;
      delete transaction.userID;
      delete transaction.tagID;
      if (transaction.stop) {
        delete transaction.stop.user;
        delete transaction.stop.userID;
        delete transaction.stop.tagID;
      }
    }
    // Check Dates
    if (filteredRequest.StartDateTime && filteredRequest.EndDateTime &&
        moment(filteredRequest.StartDateTime).isAfter(moment(filteredRequest.EndDateTime))) {
      throw new AppError({
        source: Constants.CENTRAL_SERVER,
        errorCode: HTTPError.GENERAL_ERROR,
        message: `The requested start date '${new Date(filteredRequest.StartDateTime).toISOString()}' is after the requested end date '${new Date(filteredRequest.StartDateTime).toISOString()}' `,
        module: MODULE_NAME, method: 'handleGetConsumptionFromTransaction',
        user: req.user, action: action
      });
    }
    // Get the consumption
    let consumptions: Consumption[];
    if (filteredRequest.LoadAllConsumptions) {
      const consumptionsMDB = await ConsumptionStorage.getTransactionConsumptions(
        req.user.tenantID, { transactionId: transaction.id }, Constants.DB_PARAMS_MAX_LIMIT, [
          // TODO: To remove the 'date' when new version of Mobile App will be released (> V1.3.22)
          'date', 'startedAt', 'cumulatedConsumptionWh', 'cumulatedConsumptionAmps', 'cumulatedAmount',
          'stateOfCharge', 'limitWatts', 'limitAmps',
          'instantVoltsDC', 'instantVolts', 'instantVoltsL1', 'instantVoltsL2', 'instantVoltsL3',
          'instantWattsDC', 'instantWatts', 'instantWattsL1', 'instantWattsL2', 'instantWattsL3',
          'instantAmpsDC', 'instantAmps', 'instantAmpsL1', 'instantAmpsL2', 'instantAmpsL3'
        ]
      );
      consumptions = consumptionsMDB.result;
    } else {
      consumptions = await ConsumptionStorage.getOptimizedTransactionConsumptions(
        req.user.tenantID, { transactionId: transaction.id }, [
          // TODO: To remove the 'consumptions.date' when new version of Mobile App will be released (> V1.3.22)
          'consumptions.date', 'consumptions.startedAt', 'consumptions.cumulatedConsumptionWh', 'consumptions.cumulatedConsumptionAmps', 'consumptions.cumulatedAmount',
          'consumptions.stateOfCharge', 'consumptions.limitWatts', 'consumptions.limitAmps', 'consumptions.startedAt', 'consumptions.endedAt',
          'consumptions.instantVoltsDC', 'consumptions.instantVolts', 'consumptions.instantVoltsL1', 'consumptions.instantVoltsL2', 'consumptions.instantVoltsL3',
          'consumptions.instantWattsDC', 'consumptions.instantWatts', 'consumptions.instantWattsL1', 'consumptions.instantWattsL2', 'consumptions.instantWattsL3',
          'consumptions.instantAmpsDC', 'consumptions.instantAmps', 'consumptions.instantAmpsL1', 'consumptions.instantAmpsL2', 'consumptions.instantAmpsL3'
        ]);
    }
    // Assign
    transaction.values = consumptions;
    // Return the result
    res.json(transaction);
    next();
  }

  public static async handleGetTransaction(action: ServerAction, req: Request, res: Response, next: NextFunction): Promise<void> {
    // Filter
    const filteredRequest = TransactionSecurity.filterTransactionRequest(req.query);
    UtilsService.assertIdIsProvided(action, filteredRequest.ID, MODULE_NAME, 'handleGetTransaction', req.user);
    // Get Transaction
    const transaction = await TransactionStorage.getTransaction(req.user.tenantID, filteredRequest.ID, [
      'id', 'chargeBoxID', 'timestamp', 'issuer', 'stateOfCharge', 'tagID', 'timezone', 'connectorId', 'meterStart', 'siteAreaID', 'siteID',
      'userID', 'user.id', 'user.name', 'user.firstName', 'user.email',
      'stop.userID', 'stop.user.id', 'stop.user.name', 'stop.user.firstName', 'stop.user.email',
      'currentTotalDurationSecs', 'currentTotalInactivitySecs', 'currentInstantWatts', 'currentTotalConsumptionWh', 'currentStateOfCharge',
      'currentCumulatedPrice', 'currentInactivityStatus', 'price', 'roundedPrice', 'signedData',
      'stop.price', 'stop.priceUnit', 'stop.inactivityStatus', 'stop.stateOfCharge', 'stop.timestamp', 'stop.totalConsumptionWh', 'stop.meterStop',
      'stop.totalDurationSecs', 'stop.totalInactivitySecs', 'stop.pricingSource', 'stop.roundedPrice', 'stop.signedData', 'stop.tagID'
    ]);
    UtilsService.assertObjectExists(action, transaction, `Transaction with ID '${filteredRequest.ID}' does not exist`,
      MODULE_NAME, 'handleGetTransaction', req.user);
    // Check Transaction
    if (!Authorizations.canReadTransaction(req.user, transaction)) {
      throw new AppAuthError({
        errorCode: HTTPAuthError.ERROR,
        user: req.user,
        action: Action.READ, entity: Entity.TRANSACTION,
        module: MODULE_NAME, method: 'handleGetTransaction',
        value: filteredRequest.ID.toString()
      });
    }
    // Check User
    if (!Authorizations.canReadUser(req.user, transaction.userID)) {
      // Remove User
      delete transaction.user;
      delete transaction.userID;
      delete transaction.tagID;
      if (transaction.stop) {
        delete transaction.stop.user;
        delete transaction.stop.userID;
        delete transaction.stop.tagID;
      }
    }
    // Return
    res.json(transaction);
    next();
  }

  public static async handleGetChargingStationTransactions(action: ServerAction, req: Request, res: Response, next: NextFunction): Promise<void> {
    // Get transaction
    const transactions = await TransactionService.getTransactions(req, action, { completedTransactions: true }, [
      'id', 'chargeBoxID', 'timestamp', 'issuer', 'stateOfCharge', 'timezone', 'connectorId', 'meterStart', 'siteAreaID', 'siteID',
      'currentTotalDurationSecs', 'currentTotalInactivitySecs', 'currentInstantWatts', 'currentTotalConsumptionWh', 'currentStateOfCharge',
      'stop.price', 'stop.priceUnit', 'stop.inactivityStatus', 'stop.stateOfCharge', 'stop.timestamp', 'stop.totalConsumptionWh',
      'stop.totalDurationSecs', 'stop.totalInactivitySecs', 'billingData.invoiceID', 'ocpiWithNoCdr', 'tagID', 'stop.tagID',
    ]);
    res.json(transactions);
    next();
  }

  public static async handleGetTransactionYears(action: ServerAction, req: Request, res: Response, next: NextFunction): Promise<void> {
    // Get Transactions
    const transactionsYears = await TransactionStorage.getTransactionYears(req.user.tenantID);
    const result: any = {};
    if (transactionsYears) {
      result.years = [];
      result.years.push(new Date().getFullYear());
    }
    // Return
    res.json(transactionsYears);
    next();
  }

  public static async handleGetTransactionsActive(action: ServerAction, req: Request, res: Response, next: NextFunction): Promise<void> {
    const transactions = await TransactionService.getTransactions(req, action, { completedTransactions: false }, [
      'id', 'chargeBoxID', 'timestamp', 'issuer', 'stateOfCharge', 'timezone', 'connectorId', 'status', 'meterStart', 'siteAreaID', 'siteID',
      'currentTotalDurationSecs', 'currentTotalInactivitySecs', 'currentInstantWatts', 'currentTotalConsumptionWh', 'currentStateOfCharge',
      'currentCumulatedPrice', 'currentInactivityStatus', 'price', 'roundedPrice', 'priceUnit', 'tagID',
    ]);
    res.json(transactions);
    next();
  }

  public static async handleGetTransactionsCompleted(action: ServerAction, req: Request, res: Response, next: NextFunction): Promise<void> {
    // Get transaction
    const transactions = await TransactionService.getTransactions(req, action, { completedTransactions: true }, [
      'id', 'chargeBoxID', 'timestamp', 'issuer', 'stateOfCharge', 'timezone', 'connectorId', 'meterStart', 'siteAreaID', 'siteID',
      'stop.price', 'stop.priceUnit', 'stop.inactivityStatus', 'stop.stateOfCharge', 'stop.timestamp', 'stop.totalConsumptionWh',
      'stop.totalDurationSecs', 'stop.totalInactivitySecs', 'stop.meterStop', 'billingData.invoiceID', 'ocpiWithNoCdr', 'tagID', 'stop.tagID',
    ]);
    res.json(transactions);
    next();
  }

  public static async handleGetTransactionsToRefund(action: ServerAction, req: Request, res: Response, next: NextFunction): Promise<void> {
    // Check if component is active
    UtilsService.assertComponentIsActiveFromToken(req.user, TenantComponents.REFUND,
      Action.LIST, Entity.TRANSACTIONS, MODULE_NAME, 'handleGetTransactionsToRefund');
    // Only e-Mobility transactions
    req.query.issuer = 'true';
    // Call
    const transactions = await TransactionService.getTransactions(req, action, { completedTransactions: true }, [
      'id', 'chargeBoxID', 'timestamp', 'issuer', 'stateOfCharge', 'timezone', 'connectorId', 'meterStart', 'siteAreaID', 'siteID',
      'refundData.reportId', 'refundData.refundedAt', 'refundData.status',
      'stop.price', 'stop.priceUnit', 'stop.inactivityStatus', 'stop.stateOfCharge', 'stop.timestamp', 'stop.totalConsumptionWh',
      'stop.totalDurationSecs', 'stop.totalInactivitySecs', 'billingData.invoiceID', 'tagID', 'stop.tagID',
    ]);
    res.json(transactions);
    next();
  }

  public static async handleGetRefundReports(action: ServerAction, req: Request, res: Response, next: NextFunction): Promise<void> {
    // Check if component is active
    UtilsService.assertComponentIsActiveFromToken(req.user, TenantComponents.REFUND,
      Action.LIST, Entity.TRANSACTIONS, MODULE_NAME, 'handleGetRefundReports');
    // Check Transaction
    if (!Authorizations.canListTransactions(req.user)) {
      throw new AppAuthError({
        errorCode: HTTPAuthError.ERROR,
        user: req.user,
        action: Action.LIST, entity: Entity.TRANSACTIONS,
        module: MODULE_NAME, method: 'handleGetRefundReports'
      });
    }
    // Check Users
    let userProject: string[] = [];
    if (Authorizations.canListUsers(req.user)) {
      userProject = [ 'userID', 'user.id', 'user.name', 'user.firstName', 'user.email', 'tagID' ];
    }
    const filter: any = { stop: { $exists: true } };
    // Filter
    const filteredRequest = TransactionSecurity.filterTransactionsRequest(req.query);
    if (Authorizations.isBasic(req.user)) {
      filter.ownerID = req.user.id;
    }
    if (Utils.isComponentActiveFromToken(req.user, TenantComponents.ORGANIZATION)) {
      if (filteredRequest.SiteAreaID) {
        filter.siteAreaIDs = filteredRequest.SiteAreaID.split('|');
      }
      if (filteredRequest.SiteID) {
        filter.siteID = Authorizations.getAuthorizedSiteAdminIDs(req.user, filteredRequest.SiteID.split('|'));
      }
      filter.siteAdminIDs = Authorizations.getAuthorizedSiteAdminIDs(req.user);
    }
    // Get Reports
    const reports = await TransactionStorage.getRefundReports(req.user.tenantID, filter, {
      limit: filteredRequest.Limit,
      skip: filteredRequest.Skip,
      sort: filteredRequest.Sort,
      onlyRecordCount: filteredRequest.OnlyRecordCount
    },
    [ 'id', ...userProject ]);
    // Return
    res.json(reports);
    next();
  }

  public static async handleExportTransactions(action: ServerAction, req: Request, res: Response, next: NextFunction): Promise<void> {
    // Export
    await UtilsService.exportToCSV(req, res, 'exported-sessions.csv',
      TransactionService.getCompletedTransactionsToExport.bind(this), TransactionService.convertToCSV.bind(this));
  }

  public static async getCompletedTransactionsToExport(req: Request): Promise<DataResult<Transaction>> {
    // Get transaction
    return TransactionService.getTransactions(req, ServerAction.TRANSACTIONS_EXPORT, { completedTransactions: true }, [
      'id', 'chargeBoxID', 'timestamp', 'issuer', 'stateOfCharge', 'timezone', 'connectorId', 'meterStart', 'siteAreaID', 'siteID',
      'stop.price', 'stop.priceUnit', 'stop.inactivityStatus', 'stop.stateOfCharge', 'stop.timestamp', 'stop.totalConsumptionWh',
      'stop.totalDurationSecs', 'stop.totalInactivitySecs', 'billingData.invoiceID', 'ocpiWithNoCdr', 'tagID', 'stop.tagID',
    ]);
  }

  public static async handleExportTransactionsToRefund(action: ServerAction, req: Request, res: Response, next: NextFunction): Promise<void> {
    // Export
    await UtilsService.exportToCSV(req, res, 'exported-refund-sessions.csv',
      TransactionService.getRefundedTransactionsToExport.bind(this), TransactionService.convertToCSV.bind(this));
  }

  public static async getRefundedTransactionsToExport(req: Request): Promise<DataResult<Transaction>> {
    return await TransactionService.getTransactions(req, ServerAction.TRANSACTIONS_TO_REFUND_EXPORT, { completedTransactions: true }, [
      'id', 'chargeBoxID', 'timestamp', 'issuer', 'stateOfCharge', 'timezone', 'connectorId', 'meterStart', 'siteAreaID', 'siteID',
      'refundData.reportId', 'refundData.refundedAt', 'refundData.status',
      'stop.price', 'stop.priceUnit', 'stop.inactivityStatus', 'stop.stateOfCharge', 'stop.timestamp', 'stop.totalConsumptionWh',
      'stop.totalDurationSecs', 'stop.totalInactivitySecs', 'billingData.invoiceID', 'tagID', 'stop.tagID',
    ]);
  }

  public static async handleGetTransactionsInError(action: ServerAction, req: Request, res: Response, next: NextFunction): Promise<void> {
    // Check auth
    if (!Authorizations.canListTransactionsInError(req.user)) {
      throw new AppAuthError({
        errorCode: HTTPAuthError.ERROR,
        user: req.user,
        action: Action.LIST, entity: Entity.TRANSACTIONS,
        module: MODULE_NAME, method: 'handleGetTransactionsInError'
      });
    }
    const filter: any = {};
    // Filter
    const filteredRequest = TransactionSecurity.filterTransactionsInErrorRequest(req.query);
    // For only charging station in e-Mobility (not the ones from the roaming)
    filter.issuer = true;
    if (filteredRequest.ChargeBoxID) {
      filter.chargeBoxIDs = filteredRequest.ChargeBoxID.split('|');
    }
    if (filteredRequest.UserID) {
      filter.userIDs = filteredRequest.UserID.split('|');
    }
    if (Utils.isComponentActiveFromToken(req.user, TenantComponents.ORGANIZATION)) {
      if (filteredRequest.SiteAreaID) {
        filter.siteAreaIDs = filteredRequest.SiteAreaID.split('|');
      }
      filter.siteIDs = Authorizations.getAuthorizedSiteAdminIDs(req.user, filteredRequest.SiteID ? filteredRequest.SiteID.split('|') : null);
    }
    // Date
    if (filteredRequest.StartDateTime) {
      filter.startDateTime = filteredRequest.StartDateTime;
    }
    if (filteredRequest.EndDateTime) {
      filter.endDateTime = filteredRequest.EndDateTime;
    }
    if (filteredRequest.ErrorType) {
      filter.errorType = filteredRequest.ErrorType.split('|');
    } else {
      const types = [
        TransactionInErrorType.LONG_INACTIVITY,
        TransactionInErrorType.NEGATIVE_ACTIVITY,
        TransactionInErrorType.NEGATIVE_DURATION,
        // TransactionInErrorType.OVER_CONSUMPTION,
        TransactionInErrorType.INVALID_START_DATE,
        TransactionInErrorType.NO_CONSUMPTION,
        TransactionInErrorType.MISSING_USER
      ];
      if (Utils.isComponentActiveFromToken(req.user, TenantComponents.PRICING)) {
        types.push(TransactionInErrorType.MISSING_PRICE);
      }
      if (Utils.isComponentActiveFromToken(req.user, TenantComponents.BILLING)) {
        types.push(TransactionInErrorType.NO_BILLING_DATA);
      }
      filter.errorType = types;
    }
    // Site Area
    const transactions = await TransactionStorage.getTransactionsInError(req.user.tenantID,
      { ...filter, search: filteredRequest.Search }, [
        'id', 'chargeBoxID', 'timestamp', 'issuer', 'stateOfCharge', 'timezone', 'connectorId',
        'meterStart', 'siteAreaID', 'siteID', 'errorCode', 'uniqueId'
      ]);
    // Return
    res.json(transactions);
    next();
  }

  public static convertToCSV(loggedUser: UserToken, transactions: Transaction[], writeHeader = true): string {
    let csv = '';
    // Header
    if (writeHeader) {
      csv = `ID${Constants.CSV_SEPARATOR}Charging Station${Constants.CSV_SEPARATOR}Connector${Constants.CSV_SEPARATOR}User ID${Constants.CSV_SEPARATOR}User${Constants.CSV_SEPARATOR}Start Date${Constants.CSV_SEPARATOR}Start Time${Constants.CSV_SEPARATOR}End Date${Constants.CSV_SEPARATOR}End Time${Constants.CSV_SEPARATOR}Total Consumption (kW.h)${Constants.CSV_SEPARATOR}Total Duration (Mins)${Constants.CSV_SEPARATOR}Total Inactivity (Mins)${Constants.CSV_SEPARATOR}Price${Constants.CSV_SEPARATOR}Price Unit\r\n`;
    }
    // Content
    for (const transaction of transactions) {
      csv += `${transaction.id}` + Constants.CSV_SEPARATOR;
      csv += `${transaction.chargeBoxID}` + Constants.CSV_SEPARATOR;
      csv += `${transaction.connectorId}` + Constants.CSV_SEPARATOR;
      csv += `${transaction.user ? Cypher.hash(transaction.user.id) : ''}` + Constants.CSV_SEPARATOR;
      csv += `${transaction.user ? Utils.buildUserFullName(transaction.user, false) : ''}` + Constants.CSV_SEPARATOR;
      csv += `${moment(transaction.timestamp).format('YYYY-MM-DD')}` + Constants.CSV_SEPARATOR;
      csv += `${moment(transaction.timestamp).format('HH:mm:ss')}` + Constants.CSV_SEPARATOR;
      csv += `${transaction.stop ? `${moment(transaction.stop.timestamp).format('YYYY-MM-DD')}` : ''}` + Constants.CSV_SEPARATOR;
      csv += `${transaction.stop ? `${moment(transaction.stop.timestamp).format('HH:mm:ss')}` : ''}` + Constants.CSV_SEPARATOR;
      csv += `${transaction.stop ? Math.round(transaction.stop.totalConsumptionWh ? transaction.stop.totalConsumptionWh / 1000 : 0) : ''}` + Constants.CSV_SEPARATOR;
      csv += `${transaction.stop ? Math.round(transaction.stop.totalDurationSecs ? transaction.stop.totalDurationSecs / 60 : 0) : ''}` + Constants.CSV_SEPARATOR;
      csv += `${transaction.stop ? Math.round(transaction.stop.totalInactivitySecs ? transaction.stop.totalInactivitySecs / 60 : 0) : ''}` + Constants.CSV_SEPARATOR;
      csv += `${transaction.stop ? Utils.truncTo(transaction.stop.price, 2) : ''}` + Constants.CSV_SEPARATOR;
      csv += `${transaction.stop ? transaction.stop.priceUnit : ''}\r\n`;
    }
    return csv;
  }

  private static async deleteTransactions(action: ServerAction, loggedUser: UserToken, transactionsIDs: number[]): Promise<ActionsResponse> {
    const transactionsIDsToDelete = [];
    const result: ActionsResponse = {
      inSuccess: 0,
      inError: 0
    };
    // Check if transaction has been refunded
    const refundConnector = await RefundFactory.getRefundImpl(loggedUser.tenantID);
    const billingImpl = await BillingFactory.getBillingImpl(loggedUser.tenantID);
    for (const transactionID of transactionsIDs) {
      // Get
      const transaction = await TransactionStorage.getTransaction(loggedUser.tenantID, transactionID);
      // Not Found
      if (!transaction) {
        result.inError++;
        Logging.logError({
          tenantID: loggedUser.tenantID,
          user: loggedUser,
          module: MODULE_NAME, method: 'handleDeleteTransactions',
          message: `Transaction ID '${transactionID}' does not exist`,
          action: action,
          detailedMessages: { transaction }
        });
        // Already Refunded
      } else if (refundConnector && !refundConnector.canBeDeleted(transaction)) {
        result.inError++;
        Logging.logError({
          tenantID: loggedUser.tenantID,
          user: loggedUser,
          module: MODULE_NAME, method: 'handleDeleteTransactions',
          message: `Transaction ID '${transactionID}' has been refunded and cannot be deleted`,
          action: action,
          detailedMessages: { transaction }
        });
      // Billed
      } else if (billingImpl && transaction.billingData && transaction.billingData.invoiceID) {
        result.inError++;
        Logging.logError({
          tenantID: loggedUser.tenantID,
          user: loggedUser,
          module: MODULE_NAME, method: 'handleDeleteTransactions',
          message: `Transaction ID '${transactionID}' has been billed and cannot be deleted`,
          action: action,
          detailedMessages: { transaction }
        });
      // Transaction in progress
      } else if (!transaction.stop) {
        if (!transaction.chargeBox) {
          transactionsIDsToDelete.push(transactionID);
        } else {
          // Check connector
          const foundConnector = Utils.getConnectorFromID(transaction.chargeBox, transaction.connectorId);
          if (foundConnector && transaction.id === foundConnector.currentTransactionID) {
            // Clear connector
            OCPPUtils.checkAndFreeChargingStationConnector(transaction.chargeBox, transaction.connectorId);
            await ChargingStationStorage.saveChargingStation(loggedUser.tenantID, transaction.chargeBox);
          }
          // To Delete
          transactionsIDsToDelete.push(transactionID);
        }
      // Ok
      } else {
        transactionsIDsToDelete.push(transactionID);
      }
    }
    // Delete All Transactions
    result.inSuccess = await TransactionStorage.deleteTransactions(loggedUser.tenantID, transactionsIDsToDelete);
    // Log
    // Log
    Logging.logActionsResponse(loggedUser.tenantID,
      ServerAction.TRANSACTIONS_DELETE,
      MODULE_NAME, 'synchronizeCarCatalogs', result,
      '{{inSuccess}} transaction(s) were successfully deleted',
      '{{inError}} transaction(s) failed to be deleted',
      '{{inSuccess}} transaction(s) were successfully deleted and {{inError}} failed to be deleted',
      'No transactions have been deleted'
    );
    return result;
  }

  private static async getTransactions(req: Request, action: ServerAction, params: { completedTransactions?: boolean } = {}, projectFields): Promise<DataResult<Transaction>> {
    // Check Transactions
    if (!Authorizations.canListTransactions(req.user)) {
      throw new AppAuthError({
        errorCode: HTTPAuthError.ERROR,
        user: req.user,
        action: Action.LIST, entity: Entity.TRANSACTIONS,
        module: MODULE_NAME, method: 'handleGetTransactionsToRefund'
      });
    }
    // Check Users
    if (Authorizations.canListUsers(req.user)) {
      if (projectFields) {
        projectFields = [
          ...projectFields,
          'userID', 'user.id', 'user.name', 'user.firstName', 'user.email',
          'stop.userID', 'stop.user.id', 'stop.user.name', 'stop.user.firstName', 'stop.user.email',
        ];
      }
    }
    // Check Cars
    if (Utils.isComponentActiveFromToken(req.user, TenantComponents.CAR)) {
      if (Authorizations.canListCars(req.user)) {
        projectFields = [
          ...projectFields,
          'carCatalog.vehicleMake', 'carCatalog.vehicleModel', 'carCatalog.vehicleModelVersion',
        ];
      }
      if (Authorizations.canUpdateCar(req.user)) {
        projectFields = [
          ...projectFields,
          'car.licensePlate',
        ];
      }
    }
    // Filter
    const filteredRequest = TransactionSecurity.filterTransactionsRequest(req.query);
    // Build
    const extrafilters: any = {};
    if (Utils.objectHasProperty(params, 'completedTransactions')) {
      extrafilters.stop = params.completedTransactions ? { $exists: true } : { $exists: false };
    }
    // Get the transactions
    const transactions = await TransactionStorage.getTransactions(req.user.tenantID,
      {
        ...extrafilters,
        chargeBoxIDs: filteredRequest.ChargeBoxID ? filteredRequest.ChargeBoxID.split('|') : null,
        issuer: Utils.objectHasProperty(filteredRequest, 'Issuer') ? filteredRequest.Issuer : null,
        userIDs: filteredRequest.UserID ? filteredRequest.UserID.split('|') : null,
        tagIDs: filteredRequest.TagID ? filteredRequest.TagID.split('|') : null,
        ownerID: Authorizations.isBasic(req.user) ? req.user.id : null,
        siteAreaIDs: filteredRequest.SiteAreaID ? filteredRequest.SiteAreaID.split('|') : null,
        siteIDs: filteredRequest.SiteID ? Authorizations.getAuthorizedSiteAdminIDs(req.user, filteredRequest.SiteID.split('|')) : null,
        siteAdminIDs: Authorizations.getAuthorizedSiteAdminIDs(req.user),
        startDateTime: filteredRequest.StartDateTime ? filteredRequest.StartDateTime : null,
        endDateTime: filteredRequest.EndDateTime ? filteredRequest.EndDateTime : null,
        refundStatus: filteredRequest.RefundStatus ? filteredRequest.RefundStatus.split('|') : null,
        minimalPrice: filteredRequest.MinimalPrice ? filteredRequest.MinimalPrice : null,
        statistics: filteredRequest.Statistics ? filteredRequest.Statistics : null,
        search: filteredRequest.Search ? filteredRequest.Search : null,
        reportIDs: filteredRequest.ReportIDs ? filteredRequest.ReportIDs.split('|') : null,
        connectorId: filteredRequest.ConnectorId ? filteredRequest.ConnectorId : null,
        inactivityStatus: filteredRequest.InactivityStatus ? filteredRequest.InactivityStatus.split('|') : null,
      },
      { limit: filteredRequest.Limit, skip: filteredRequest.Skip, sort: filteredRequest.Sort, onlyRecordCount: filteredRequest.OnlyRecordCount },
      projectFields
    );
    return transactions;
  }
}<|MERGE_RESOLUTION|>--- conflicted
+++ resolved
@@ -186,12 +186,31 @@
           errorCode: HTTPError.TRANSACTION_CDR_ALREADY_PUSHED,
           message: `The CDR of the transaction ID '${transaction.id}' has already been pushed`,
           module: MODULE_NAME, method: 'handlePushTransactionCdr',
-          user: req.user,
-          action: action
+          user: req.user, action: action
         });
       }
-      // Post CDR
-      await OCPPUtils.processOCPITransaction(req.user.tenantID, transaction, chargingStation, TransactionAction.END);
+      // Get the lock
+      const ocpiLock = await LockingHelper.createOCPIPushCpoCdrLock(req.user.tenantID, transaction.id);
+      if (ocpiLock) {
+        try {
+          // Post CDR
+          await OCPPUtils.processOCPITransaction(req.user.tenantID, transaction, chargingStation, TransactionAction.END);
+          // Save
+          await TransactionStorage.saveTransaction(req.user.tenantID, transaction);
+          // Ok
+          Logging.logInfo({
+            tenantID: req.user.tenantID,
+            action: action,
+            user: req.user, actionOnUser: (transaction.user ? transaction.user : null),
+            module: MODULE_NAME, method: 'handlePushTransactionCdr',
+            message: `CDR of Transaction ID '${transaction.id}' has been pushed successfully`,
+            detailedMessages: { cdr: transaction.ocpiData.cdr }
+          });
+        } finally {
+          // Release the lock
+          await LockingManager.release(ocpiLock);
+        }
+      }
     } else if (transaction.oicpData.session) { // Check OICP
       // CDR already pushed
       if (transaction.oicpData.cdr?.SessionID) {
@@ -204,32 +223,18 @@
           action: action
         });
       }
+      // Fix Me insert lock
       // Post CDR
       await OCPPUtils.processOICPTransaction(req.user.tenantID, transaction, chargingStation, TransactionAction.END);
     } else {
       throw new AppError({
         source: Constants.CENTRAL_SERVER,
         errorCode: HTTPError.TRANSACTION_WITH_NO_OCPI_DATA,
-<<<<<<< HEAD
         message: `The transaction ID '${transaction.id}' has no OCPI or OICP session data`,
-=======
-        message: `The transaction ID '${transaction.id}' has no OCPI data`,
         module: MODULE_NAME, method: 'handlePushTransactionCdr',
         user: req.user, action: action
       });
     }
-    // CDR already pushed
-    if (transaction.ocpiData.cdr?.id) {
-      throw new AppError({
-        source: Constants.CENTRAL_SERVER,
-        errorCode: HTTPError.TRANSACTION_CDR_ALREADY_PUSHED,
-        message: `The CDR of the transaction ID '${transaction.id}' has already been pushed`,
->>>>>>> 2f77545a
-        module: MODULE_NAME, method: 'handlePushTransactionCdr',
-        user: req.user, action: action
-      });
-    }
-<<<<<<< HEAD
     // Save
     await TransactionStorage.saveTransaction(req.user.tenantID, transaction);
     // Ok
@@ -241,30 +246,6 @@
       message: `CDR of Transaction ID '${transaction.id}' has been pushed successfully`,
       detailedMessages: { cdr: transaction.ocpiData.cdr || transaction.oicpData.cdr }
     });
-=======
-    // Get the lock
-    const ocpiLock = await LockingHelper.createOCPIPushCpoCdrLock(req.user.tenantID, transaction.id);
-    if (ocpiLock) {
-      try {
-        // Post CDR
-        await OCPPUtils.processOCPITransaction(req.user.tenantID, transaction, chargingStation, TransactionAction.END);
-        // Save
-        await TransactionStorage.saveTransaction(req.user.tenantID, transaction);
-        // Ok
-        Logging.logInfo({
-          tenantID: req.user.tenantID,
-          action: action,
-          user: req.user, actionOnUser: (transaction.user ? transaction.user : null),
-          module: MODULE_NAME, method: 'handlePushTransactionCdr',
-          message: `CDR of Transaction ID '${transaction.id}' has been pushed successfully`,
-          detailedMessages: { cdr: transaction.ocpiData.cdr }
-        });
-      } finally {
-        // Release the lock
-        await LockingManager.release(ocpiLock);
-      }
-    }
->>>>>>> 2f77545a
     res.json(Constants.REST_RESPONSE_SUCCESS);
     next();
   }
