--- conflicted
+++ resolved
@@ -599,12 +599,8 @@
     const transactions = await TransactionService.getTransactions(req, action, { completedTransactions: false }, [
       'id', 'chargeBoxID', 'timestamp', 'issuer', 'stateOfCharge', 'timezone', 'connectorId', 'status', 'meterStart', 'siteAreaID', 'siteID',
       'currentTotalDurationSecs', 'currentTotalInactivitySecs', 'currentInstantWatts', 'currentTotalConsumptionWh', 'currentStateOfCharge',
-<<<<<<< HEAD
       'currentCumulatedPrice', 'currentInactivityStatus', 'price', 'roundedPrice', 'car.licensePlate', 'car.carCatalog.vehicleMake',
-      'car.carCatalog.vehicleModel','car.carCatalog.vehicleModelVersion', 'tagID', 'stop.tagID',
-=======
-      'currentCumulatedPrice', 'currentInactivityStatus', 'priceUnit', 'roundedPrice', 'tagID', 'stop.tagID',
->>>>>>> b7d2b42d
+      'car.carCatalog.vehicleModel','car.carCatalog.vehicleModelVersion', 'tagID', 'stop.tagID', 'priceUnit'
     ]);
     res.json(transactions);
     next();
