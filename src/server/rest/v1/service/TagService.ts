import { Action, Entity } from '../../../../types/Authorization';
import { HTTPAuthError, HTTPError } from '../../../../types/HTTPError';
import { NextFunction, Request, Response } from 'express';
import { OCPITokenType, OCPITokenWhitelist } from '../../../../types/ocpi/OCPIToken';
import Tag, { ImportedTag } from '../../../../types/Tag';

import { ActionsResponse } from '../../../../types/GlobalType';
import AppAuthError from '../../../../exception/AppAuthError';
import AppError from '../../../../exception/AppError';
import AuthorizationService from './AuthorizationService';
import Authorizations from '../../../../authorization/Authorizations';
import Busboy from 'busboy';
import Constants from '../../../../utils/Constants';
import EmspOCPIClient from '../../../../client/ocpi/EmspOCPIClient';
import JSONStream from 'JSONStream';
import Logging from '../../../../utils/Logging';
import OCPIClientFactory from '../../../../client/ocpi/OCPIClientFactory';
import { OCPIRole } from '../../../../types/ocpi/OCPIRole';
import { ServerAction } from '../../../../types/Server';
import { StatusCodes } from 'http-status-codes';
import TagSecurity from './security/TagSecurity';
import TagStorage from '../../../../storage/mongodb/TagStorage';
import TagValidator from '../validator/TagValidation';
import TenantComponents from '../../../../types/TenantComponents';
import TenantStorage from '../../../../storage/mongodb/TenantStorage';
import UserStorage from '../../../../storage/mongodb/UserStorage';
import UserToken from '../../../../types/UserToken';
import Utils from '../../../../utils/Utils';
import UtilsService from './UtilsService';
import csvToJson from 'csvtojson/v2';

const MODULE_NAME = 'TagService';

export default class TagService {

  public static async handleGetTag(action: ServerAction, req: Request, res: Response, next: NextFunction): Promise<void> {
    const filteredRequest = TagSecurity.filterTagRequestByID(req.query);
    // Check auth
    if (!Authorizations.canReadTag(req.user)) {
      throw new AppAuthError({
        errorCode: HTTPAuthError.FORBIDDEN,
        user: req.user,
        action: Action.READ, entity: Entity.TAG,
        module: MODULE_NAME, method: 'handleGetTag'
      });
    }
    UtilsService.assertIdIsProvided(action, filteredRequest.ID, MODULE_NAME, 'handleGetTag', req.user);
    // Get authorization filters
    const authorizationTagFilters = await AuthorizationService.checkAndGetTagAuthorizationFilters(
      req.tenant, req.user, filteredRequest);
    // Get the tag
    const tag = await TagStorage.getTag(req.user.tenantID, filteredRequest.ID, { withUser: true },
      authorizationTagFilters.projectFields
    );
    UtilsService.assertObjectExists(action, tag, `Tag with ID '${filteredRequest.ID}' does not exist`,
      MODULE_NAME, 'handleGetTag', req.user);
    // Check Users
    if (!Authorizations.canReadUser(req.user, tag.userID)) {
      delete tag.userID;
      delete tag.user;
    }
    // Return
    res.json(tag);
    next();
  }

  public static async handleGetTags(action: ServerAction, req: Request, res: Response, next: NextFunction): Promise<void> {
    // Check auth
    if (!Authorizations.canListTags(req.user)) {
      throw new AppAuthError({
        errorCode: HTTPAuthError.FORBIDDEN,
        user: req.user,
        action: Action.LIST, entity: Entity.TAGS,
        module: MODULE_NAME, method: 'handleGetTags'
      });
    }
    // Filter
    const filteredRequest = TagSecurity.filterTagsRequest(req.query);
    let userID: string;
    if (Authorizations.isBasic(req.user)) {
      userID = req.user.id;
    } else {
      userID = filteredRequest.UserID;
    }
    // Get authorization filters
    const authorizationTagsFilters = await AuthorizationService.checkAndGetTagsAuthorizationFilters(
      req.tenant, req.user, filteredRequest);
    // Get the tags
    const tags = await TagStorage.getTags(req.user.tenantID,
      {
        search: filteredRequest.Search,
        userIDs: userID ? userID.split('|') : null,
        issuer: filteredRequest.Issuer,
        active: filteredRequest.Active,
        withUser: true,
      },
      { limit: filteredRequest.Limit, skip: filteredRequest.Skip, sort: filteredRequest.SortFields, onlyRecordCount: filteredRequest.OnlyRecordCount },
      authorizationTagsFilters.projectFields,
    );
    // Return
    res.json(tags);
    next();
  }

  public static async handleDeleteTags(action: ServerAction, req: Request, res: Response, next: NextFunction): Promise<void> {
    // Filter
    const tagsIds = TagSecurity.filterTagRequestByIDs(req.body);
    // Check auth
    if (!Authorizations.canDeleteTag(req.user)) {
      throw new AppAuthError({
        errorCode: HTTPAuthError.FORBIDDEN,
        user: req.user,
        action: Action.DELETE, entity: Entity.TAG,
        module: MODULE_NAME, method: 'handleDeleteTags',
        value: tagsIds.toString()
      });
    }
    // Delete
    const result = await TagService.deleteTags(action, req.user, tagsIds);
    res.json({ ...result, ...Constants.REST_RESPONSE_SUCCESS });
    next();
  }

  public static async handleDeleteTag(action: ServerAction, req: Request, res: Response, next: NextFunction): Promise<void> {
    // Filter
    const filteredRequest = TagSecurity.filterTagRequestByID(req.query);
    UtilsService.assertIdIsProvided(action, filteredRequest.ID, MODULE_NAME, 'handleDeleteTag', req.user);
    // Check auth
    if (!Authorizations.canDeleteTag(req.user)) {
      throw new AppAuthError({
        errorCode: HTTPAuthError.FORBIDDEN,
        user: req.user,
        action: Action.DELETE, entity: Entity.TAG,
        module: MODULE_NAME, method: 'handleDeleteTag',
        value: filteredRequest.ID
      });
    }
    // Get Tag
    const tag = await TagStorage.getTag(req.user.tenantID, filteredRequest.ID, { withNbrTransactions: true, withUser: true });
    UtilsService.assertObjectExists(action, tag, `Tag ID '${filteredRequest.ID}' does not exist`,
      MODULE_NAME, 'handleDeleteTag', req.user);
    // Only current organizations tags can be deleted
    if (!tag.issuer) {
      throw new AppError({
        source: Constants.CENTRAL_SERVER,
        errorCode: HTTPError.GENERAL_ERROR,
        message: `Tag ID '${tag.id}' not issued by the organization`,
        module: MODULE_NAME, method: 'handleDeleteTag',
        user: req.user,
        action: action
      });
    }
    // Has transactions
    if (tag.transactionsCount > 0) {
      throw new AppError({
        source: Constants.CENTRAL_SERVER,
        errorCode: HTTPError.TAG_HAS_TRANSACTIONS,
        message: `Cannot delete Tag ID '${tag.id}' which has '${tag.transactionsCount}' transaction(s)`,
        module: MODULE_NAME, method: 'handleDeleteTag',
        user: req.user,
        action: action
      });
    }
    // Delete the Tag
    await TagStorage.deleteTag(req.user.tenantID, tag.id);
    // Check if default deleted?
    if (tag.default) {
      // Clear all default
      await TagStorage.clearDefaultUserTag(req.user.tenantID, tag.userID);
      // Make the next active Tag the new default one
      const firstActiveTag = await TagStorage.getFirstActiveUserTag(req.user.tenantID, tag.userID, {
        issuer: true,
      });
      if (firstActiveTag) {
        // Set default
        firstActiveTag.default = true;
        await TagStorage.saveTag(req.user.tenantID, firstActiveTag);
      }
    }
    // OCPI
    if (Utils.isComponentActiveFromToken(req.user, TenantComponents.OCPI)) {
      try {
        const tenant = await TenantStorage.getTenant(req.user.tenantID);
        const ocpiClient: EmspOCPIClient = await OCPIClientFactory.getAvailableOcpiClient(tenant, OCPIRole.EMSP) as EmspOCPIClient;
        if (ocpiClient) {
          await ocpiClient.pushToken({
            uid: tag.id,
            type: OCPITokenType.RFID,
            auth_id: tag.userID,
            visual_number: tag.userID,
            issuer: tenant.name,
            valid: false,
            whitelist: OCPITokenWhitelist.ALLOWED_OFFLINE,
            last_updated: new Date()
          });
        }
      } catch (error) {
        await Logging.logError({
          tenantID: req.user.tenantID,
          module: MODULE_NAME, method: 'handleDeleteTag',
          action: action,
          message: `Unable to synchronize tokens of user ${tag.userID} with IOP`,
          detailedMessages: { error: error.message, stack: error.stack }
        });
      }
    }
    // Log
    await Logging.logSecurityInfo({
      tenantID: req.user.tenantID,
      user: req.user, module: MODULE_NAME, method: 'handleDeleteTag',
      message: `Tag '${tag.id}' has been deleted successfully`,
      action: action,
      detailedMessages: { tag }
    });
    res.json(Constants.REST_RESPONSE_SUCCESS);
    next();
  }

  public static async handleCreateTag(action: ServerAction, req: Request, res: Response, next: NextFunction): Promise<void> {
    // Check
    if (!Authorizations.canCreateTag(req.user)) {
      throw new AppAuthError({
        errorCode: HTTPAuthError.FORBIDDEN,
        user: req.user,
        action: Action.CREATE, entity: Entity.TAG,
        module: MODULE_NAME, method: 'handleCreateTag'
      });
    }
    // Filter
    const filteredRequest = TagSecurity.filterTagCreateRequest(req.body, req.user);
    // Check
    await UtilsService.checkIfUserTagIsValid(filteredRequest, req);
    // Check Tag
    const tag = await TagStorage.getTag(req.user.tenantID, filteredRequest.id.toUpperCase());
    if (tag) {
      throw new AppError({
        source: Constants.CENTRAL_SERVER,
        errorCode: HTTPError.TAG_ALREADY_EXIST_ERROR,
        message: `Tag with ID '${filteredRequest.id}' already exists`,
        module: MODULE_NAME, method: 'handleCreateTag',
        user: req.user,
        action: action
      });
    }
    // Check User
    const user = await UserStorage.getUser(req.user.tenantID, filteredRequest.userID);
    UtilsService.assertObjectExists(action, user, `User ID '${filteredRequest.userID}' does not exist`,
      MODULE_NAME, 'handleCreateTag', req.user);
    // Only current organization User can be assigned to Tag
    if (!user.issuer) {
      throw new AppError({
        source: Constants.CENTRAL_SERVER,
        errorCode: HTTPError.GENERAL_ERROR,
        message: `User not issued by the organization cannot be assigned to Tag ID '${tag.id}'`,
        module: MODULE_NAME, method: 'handleCreateTag',
        user: req.user, actionOnUser: user,
        action: action
      });
    }
    // Clear default tag
    if (filteredRequest.default) {
      await TagStorage.clearDefaultUserTag(req.user.tenantID, filteredRequest.userID);
    }
    // Check default Tag
    if (!filteredRequest.default) {
      // Check if another one is the default
      const defaultTag = await TagStorage.getDefaultUserTag(req.user.tenantID, filteredRequest.userID, {
        issuer: true,
      });
      if (!defaultTag) {
        // Force default Tag
        filteredRequest.default = true;
      }
    }
    // Create
    const newTag: Tag = {
      id: filteredRequest.id.toUpperCase(),
      description: filteredRequest.description,
      issuer: true,
      active: filteredRequest.active,
      createdBy: { id: req.user.id },
      createdOn: new Date(),
      userID: filteredRequest.userID,
      default: filteredRequest.default,
    } as Tag;
    // Save
    await TagStorage.saveTag(req.user.tenantID, newTag);
    // Synchronize badges with IOP
    if (Utils.isComponentActiveFromToken(req.user, TenantComponents.OCPI)) {
      try {
        const tenant = await TenantStorage.getTenant(req.user.tenantID);
        const ocpiClient: EmspOCPIClient = await OCPIClientFactory.getAvailableOcpiClient(tenant, OCPIRole.EMSP) as EmspOCPIClient;
        if (ocpiClient) {
          await ocpiClient.pushToken({
            uid: newTag.id,
            type: OCPITokenType.RFID,
            auth_id: newTag.userID,
            visual_number: newTag.userID,
            issuer: tenant.name,
            valid: true,
            whitelist: OCPITokenWhitelist.ALLOWED_OFFLINE,
            last_updated: new Date()
          });
        }
      } catch (error) {
        await Logging.logError({
          tenantID: req.user.tenantID,
          action: action,
          module: MODULE_NAME, method: 'handleCreateTag',
          message: `Unable to synchronize tokens of user ${filteredRequest.userID} with IOP`,
          detailedMessages: { error: error.message, stack: error.stack }
        });
      }
    }
    await Logging.logSecurityInfo({
      tenantID: req.user.tenantID,
      action: action,
      user: req.user, actionOnUser: user,
      module: MODULE_NAME, method: 'handleCreateTag',
      message: `Tag with ID '${newTag.id}'has been created successfully`,
      detailedMessages: { tag: newTag }
    });
    res.status(StatusCodes.CREATED).json(Object.assign({ id: newTag.id }, Constants.REST_RESPONSE_SUCCESS));
    next();
  }

  public static async handleUpdateTag(action: ServerAction, req: Request, res: Response, next: NextFunction): Promise<void> {
    // Check
    if (!Authorizations.canUpdateTag(req.user)) {
      throw new AppAuthError({
        errorCode: HTTPAuthError.FORBIDDEN,
        user: req.user,
        action: Action.UPDATE, entity: Entity.TAG,
        module: MODULE_NAME, method: 'handleUpdateTag'
      });
    }
    // Filter
    const filteredRequest = TagSecurity.filterTagUpdateRequest({ ...req.params, ...req.body }, req.user);
    let formerTagUserID: string;
    let formerTagDefault: boolean;
    // Check
    await UtilsService.checkIfUserTagIsValid(filteredRequest, req);
    // Get Tag
    const tag = await TagStorage.getTag(req.user.tenantID, filteredRequest.id, { withNbrTransactions: true, withUser: true });
    UtilsService.assertObjectExists(action, tag, `Tag ID '${filteredRequest.id}' does not exist`,
      MODULE_NAME, 'handleUpdateTag', req.user);
    // Only current organization Tag can be updated
    if (!tag.issuer) {
      throw new AppError({
        source: Constants.CENTRAL_SERVER,
        errorCode: HTTPError.GENERAL_ERROR,
        message: `Tag ID '${tag.id}' not issued by the organization`,
        module: MODULE_NAME, method: 'handleUpdateTag',
        user: req.user
      });
    }
    // Get User
    const user = await UserStorage.getUser(req.user.tenantID, filteredRequest.userID);
    UtilsService.assertObjectExists(action, user, `User ID '${filteredRequest.userID}' does not exist`,
      MODULE_NAME, 'handleUpdateTag', req.user);
    // Only current organization User can be assigned to Tag
    if (!user.issuer) {
      throw new AppError({
        source: Constants.CENTRAL_SERVER,
        errorCode: HTTPError.GENERAL_ERROR,
        message: `User not issued by the organization cannot be assigned to Tag ID '${tag.id}'`,
        module: MODULE_NAME, method: 'handleUpdateTag',
        user: req.user, actionOnUser: user,
        action: action
      });
    }
    // Check User reassignment
    if (tag.userID !== filteredRequest.userID) {
      // Has transactions
      if (tag.transactionsCount > 0) {
        throw new AppError({
          source: Constants.CENTRAL_SERVER,
          errorCode: HTTPError.TAG_HAS_TRANSACTIONS,
          message: `Cannot change the User of the Tag ID '${tag.id}' which has '${tag.transactionsCount}' transaction(s)`,
          module: MODULE_NAME, method: 'handleUpdateTag',
          user: req.user,
          action: action
        });
      }
      formerTagUserID = tag.userID;
      formerTagDefault = tag.default;
    }
    if (filteredRequest.default && !formerTagUserID && (tag.default !== filteredRequest.default)) {
      await TagStorage.clearDefaultUserTag(req.user.tenantID, filteredRequest.userID);
    }
    // Check default Tag
    if (!filteredRequest.default) {
      // Check if another one is the default
      const defaultTag = await TagStorage.getDefaultUserTag(req.user.tenantID, filteredRequest.userID, {
        issuer: true,
      });
      if (!defaultTag) {
        // Force default Tag
        filteredRequest.default = true;
      }
    }
    // Update
    tag.description = filteredRequest.description;
    tag.active = filteredRequest.active;
    tag.userID = filteredRequest.userID;
    tag.default = filteredRequest.default;
    tag.lastChangedBy = { id: req.user.id };
    tag.lastChangedOn = new Date();
    // Save
    await TagStorage.saveTag(req.user.tenantID, tag);
    // Check former owner of the tag
    if (formerTagUserID && formerTagDefault) {
      // Clear
      await TagStorage.clearDefaultUserTag(req.user.tenantID, formerTagUserID);
      // Check default tag
      const activeTag = await TagStorage.getFirstActiveUserTag(req.user.tenantID, formerTagUserID, {
        issuer: true
      });
      // Set default
      if (activeTag) {
        activeTag.default = true;
        await TagStorage.saveTag(req.user.tenantID, activeTag);
      }
    }
    // Synchronize badges with IOP
    if (Utils.isComponentActiveFromToken(req.user, TenantComponents.OCPI) && (filteredRequest.userID !== tag.userID)) {
      try {
        const tenant = await TenantStorage.getTenant(req.user.tenantID);
        const ocpiClient: EmspOCPIClient = await OCPIClientFactory.getAvailableOcpiClient(tenant, OCPIRole.EMSP) as EmspOCPIClient;
        if (ocpiClient) {
          await ocpiClient.pushToken({
            uid: tag.id,
            type: OCPITokenType.RFID,
            auth_id: tag.userID,
            visual_number: tag.userID,
            issuer: tenant.name,
            valid: tag.active,
            whitelist: OCPITokenWhitelist.ALLOWED_OFFLINE,
            last_updated: new Date()
          });
        }
      } catch (error) {
        await Logging.logError({
          tenantID: req.user.tenantID,
          action: action,
          module: MODULE_NAME, method: 'handleUpdateTag',
          user: req.user, actionOnUser: user,
          message: `Unable to synchronize tokens of user ${filteredRequest.userID} with IOP`,
          detailedMessages: { error: error.message, stack: error.stack }
        });
      }
    }
    await Logging.logSecurityInfo({
      tenantID: req.user.tenantID,
      action: action,
      module: MODULE_NAME, method: 'handleUpdateTag',
      message: `Tag with ID '${tag.id}'has been updated successfully`,
      user: req.user, actionOnUser: user,
      detailedMessages: { tag: tag }
    });
    res.json(Constants.REST_RESPONSE_SUCCESS);
    next();
  }

  // eslint-disable-next-line @typescript-eslint/require-await
  public static async handleImportTags(action: ServerAction, req: Request, res: Response, next: NextFunction): Promise<void> {
    // Check auth
    if (!Authorizations.canImportTags(req.user)) {
      throw new AppAuthError({
        errorCode: HTTPAuthError.FORBIDDEN,
        user: req.user,
        action: Action.IMPORT, entity: Entity.TAGS,
        module: MODULE_NAME, method: 'handleImportTags'
      });
    }
<<<<<<< HEAD
    const busboy = new Busboy({ headers: req.headers });
    req.pipe(busboy);
    busboy.on('file', function(fieldname, file, filename, encoding, mimetype) {
=======
    // Default values for Tag import
    const importedBy = req.user.id;
    const importedOn = new Date();
    const result: ActionsResponse = {
      inSuccess: 0,
      inError: 0
    };
    const busboy = new Busboy({ headers: req.headers });
    req.pipe(busboy);
    busboy.on('file', (fieldname: string, file: any, filename: string, encoding: string, mimetype: string) => {
>>>>>>> 3786dfc3
      if (mimetype === 'text/csv') {
        const converter = csvToJson({
          trim: true,
          delimiter: ['\t'],
          quote: 'off'
        });
<<<<<<< HEAD
        void converter.subscribe(async (tag) => {
          await TagService.importTag(action, req, tag);
=======
        void converter.subscribe(async (tag: ImportedTag) => {
          // Set default value
          tag.importedBy = importedBy;
          tag.importedOn = importedOn;
          // Import
          if (await TagService.importTag(action, req, tag)) {
            result.inSuccess++;
          } else {
            result.inError++;
          }
>>>>>>> 3786dfc3
        }, (error) => {
          void Logging.logError({
            tenantID: req.user.tenantID,
            module: MODULE_NAME, method: 'handleImportTags',
            action: action,
            user: req.user.id,
<<<<<<< HEAD
            message: 'Invalid csv file',
=======
            message: `Invalid Csv file '${filename}'`,
>>>>>>> 3786dfc3
            detailedMessages: { error: error.message, stack: error.stack }
          });
          res.writeHead(HTTPError.INVALID_FILE_FORMAT);
          res.end();
        });
        void file.pipe(converter);
      } else if (mimetype === 'application/json') {
        const parser = JSONStream.parse('tags.*');
<<<<<<< HEAD
        parser.on('data', (tag) => {
          void TagService.importTag(action, req, tag);
=======
        // eslint-disable-next-line @typescript-eslint/no-misused-promises
        parser.on('data', async (tag: ImportedTag) => {
          // Set default value
          tag.importedBy = importedBy;
          tag.importedOn = importedOn;
          // Import
          if (await TagService.importTag(action, req, tag)) {
            result.inSuccess++;
          } else {
            result.inError++;
          }
>>>>>>> 3786dfc3
        });
        parser.on('error', function(error) {
          void Logging.logError({
            tenantID: req.user.tenantID,
            module: MODULE_NAME, method: 'handleImportTags',
            action: action,
            user: req.user.id,
<<<<<<< HEAD
            message: 'Invalid json file',
=======
            message: `Invalid Json file '${filename}'`,
>>>>>>> 3786dfc3
            detailedMessages: { error: error.message, stack: error.stack }
          });
          res.writeHead(HTTPError.INVALID_FILE_FORMAT);
          res.end();
        });
        file.pipe(parser);
      } else {
        void Logging.logError({
          tenantID: req.user.tenantID,
          module: MODULE_NAME, method: 'handleImportTags',
          action: action,
          user: req.user.id,
<<<<<<< HEAD
          message: 'Invalid file format'
=======
          message: `Invalid file format '${mimetype}'`
>>>>>>> 3786dfc3
        });
        res.writeHead(HTTPError.INVALID_FILE_FORMAT);
        res.end();
      }
    });
<<<<<<< HEAD
    busboy.on('finish', function() {
=======
    busboy.on('finish', () => {
      // Log
      void Logging.logActionsResponse(
        req.user.tenantID, action,
        MODULE_NAME, 'deleteTransactions', result,
        '{{inSuccess}} Tag(s) were successfully uploaded and ready for asynchronous import',
        '{{inError}} Tag(s) failed to be uploaded',
        '{{inSuccess}}  Tag(s) were successfully uploaded and ready for asynchronous import and {{inError}} failed to be uploaded',
        'No Tag have been uploaded', req.user
      );
>>>>>>> 3786dfc3
      void Logging.logInfo({
        tenantID: req.user.tenantID,
        action: action,
        module: MODULE_NAME, method: 'handleImportTags',
        user: req.user,
<<<<<<< HEAD
        message: 'File successfully uploaded',
=======
        message: 'File has been successfully uploaded in database and ready for asynchronous import',
>>>>>>> 3786dfc3
      });
      res.end();
      next();
    });
  }

  private static async deleteTags(action: ServerAction, loggedUser: UserToken, tagsIDs: string[]): Promise<ActionsResponse> {
    const result: ActionsResponse = {
      inSuccess: 0,
      inError: 0
    };
    for (const tagID of tagsIDs) {
      // Get Tag
      const tag = await TagStorage.getTag(loggedUser.tenantID, tagID, { withNbrTransactions: true, withUser: true });
      // Not Found
      if (!tag) {
        result.inError++;
        await Logging.logError({
          tenantID: loggedUser.tenantID,
          user: loggedUser,
          module: MODULE_NAME, method: 'handleDeleteTags',
          message: `Tag ID '${tagID}' does not exist`,
          action: action,
          detailedMessages: { tag }
        });
      } else if (!tag.issuer) {
        result.inError++;
        await Logging.logError({
          tenantID: loggedUser.tenantID,
          user: loggedUser,
          module: MODULE_NAME, method: 'handleDeleteTags',
          message: `Tag ID '${tag.id}' not issued by the organization`,
          action: action,
          detailedMessages: { tag }
        });
      } else if (tag.transactionsCount > 0) {
        result.inError++;
        await Logging.logError({
          tenantID: loggedUser.tenantID,
          user: loggedUser,
          module: MODULE_NAME, method: 'handleDeleteTags',
          message: `Cannot delete Tag ID '${tag.id}' which has '${tag.transactionsCount}' transaction(s)`,
          action: action,
          detailedMessages: { tag }
        });
      } else {
        // Delete the Tag
        await TagStorage.deleteTag(loggedUser.tenantID, tag.id);
        result.inSuccess++;
        // Check if default deleted?
        if (tag.default) {
          // Clear all default
          await TagStorage.clearDefaultUserTag(loggedUser.tenantID, tag.userID);
          // Make the next active Tag the new default one
          const firstActiveTag = await TagStorage.getFirstActiveUserTag(loggedUser.tenantID, tag.userID, {
            issuer: true,
          });
          if (firstActiveTag) {
            // Set default
            firstActiveTag.default = true;
            await TagStorage.saveTag(loggedUser.tenantID, firstActiveTag);
          }
        }
        // OCPI
        if (Utils.isComponentActiveFromToken(loggedUser, TenantComponents.OCPI)) {
          try {
            const tenant = await TenantStorage.getTenant(loggedUser.tenantID);
            const ocpiClient: EmspOCPIClient = await OCPIClientFactory.getAvailableOcpiClient(tenant, OCPIRole.EMSP) as EmspOCPIClient;
            if (ocpiClient) {
              await ocpiClient.pushToken({
                uid: tag.id,
                type: OCPITokenType.RFID,
                auth_id: tag.userID,
                visual_number: tag.userID,
                issuer: tenant.name,
                valid: false,
                whitelist: OCPITokenWhitelist.ALLOWED_OFFLINE,
                last_updated: new Date()
              });
            }
          } catch (error) {
            await Logging.logError({
              tenantID: loggedUser.tenantID,
              module: MODULE_NAME, method: 'handleDeleteTags',
              action: action,
              message: `Unable to synchronize tokens of user ${tag.userID} with IOP`,
              detailedMessages: { error: error.message, stack: error.stack }
            });
          }
        }
      }
    }
    // Log
    await Logging.logActionsResponse(loggedUser.tenantID,
      ServerAction.TAGS_DELETE,
      MODULE_NAME, 'handleDeleteTags', result,
      '{{inSuccess}} tag(s) were successfully deleted',
      '{{inError}} tag(s) failed to be deleted',
      '{{inSuccess}} tag(s) were successfully deleted and {{inError}} failed to be deleted',
      'No tags have been deleted', loggedUser
    );
    return result;
  }

<<<<<<< HEAD
  private static async importTag(action: ServerAction, req: Request, tag: any): Promise<void> {
    try {
      const newUploadedTag: ImportedTag = {
        id: tag.id.toUpperCase(),
        description: tag.description ? tag.description : `Badge ID '${tag.id}'`,
      };
      TagValidator.getInstance().validateTagCreation(newUploadedTag);
      newUploadedTag.importedBy = req.user.id;
      await TagStorage.saveImportedTag(req.user.tenantID, newUploadedTag);
=======
  private static async importTag(action: ServerAction, req: Request, importedTag: ImportedTag): Promise<boolean> {
    try {
      const newImportedTag: ImportedTag = {
        id: importedTag.id.toUpperCase(),
        description: importedTag.description ? importedTag.description : `Badge ID '${importedTag.id}'`,
      };
      // Validate Tad data
      TagValidator.getInstance().validateImportedTagCreation(newImportedTag);
      // Save it for import
      await TagStorage.saveImportedTag(req.user.tenantID, newImportedTag);
      return true;
>>>>>>> 3786dfc3
    } catch (error) {
      await Logging.logError({
        tenantID: req.user.tenantID,
        module: MODULE_NAME, method: 'importTag',
        action: action,
<<<<<<< HEAD
        message: 'tag cannot be imported',
        detailedMessages: { error: error.message, stack: error.stack }
      });
=======
        message: 'Tag cannot be imported',
        detailedMessages: { tag: importedTag, error: error.message, stack: error.stack }
      });
      return false;
>>>>>>> 3786dfc3
    }
  }
}<|MERGE_RESOLUTION|>--- conflicted
+++ resolved
@@ -473,11 +473,6 @@
         module: MODULE_NAME, method: 'handleImportTags'
       });
     }
-<<<<<<< HEAD
-    const busboy = new Busboy({ headers: req.headers });
-    req.pipe(busboy);
-    busboy.on('file', function(fieldname, file, filename, encoding, mimetype) {
-=======
     // Default values for Tag import
     const importedBy = req.user.id;
     const importedOn = new Date();
@@ -488,17 +483,12 @@
     const busboy = new Busboy({ headers: req.headers });
     req.pipe(busboy);
     busboy.on('file', (fieldname: string, file: any, filename: string, encoding: string, mimetype: string) => {
->>>>>>> 3786dfc3
       if (mimetype === 'text/csv') {
         const converter = csvToJson({
           trim: true,
           delimiter: ['\t'],
           quote: 'off'
         });
-<<<<<<< HEAD
-        void converter.subscribe(async (tag) => {
-          await TagService.importTag(action, req, tag);
-=======
         void converter.subscribe(async (tag: ImportedTag) => {
           // Set default value
           tag.importedBy = importedBy;
@@ -509,18 +499,13 @@
           } else {
             result.inError++;
           }
->>>>>>> 3786dfc3
         }, (error) => {
           void Logging.logError({
             tenantID: req.user.tenantID,
             module: MODULE_NAME, method: 'handleImportTags',
             action: action,
             user: req.user.id,
-<<<<<<< HEAD
-            message: 'Invalid csv file',
-=======
             message: `Invalid Csv file '${filename}'`,
->>>>>>> 3786dfc3
             detailedMessages: { error: error.message, stack: error.stack }
           });
           res.writeHead(HTTPError.INVALID_FILE_FORMAT);
@@ -529,10 +514,6 @@
         void file.pipe(converter);
       } else if (mimetype === 'application/json') {
         const parser = JSONStream.parse('tags.*');
-<<<<<<< HEAD
-        parser.on('data', (tag) => {
-          void TagService.importTag(action, req, tag);
-=======
         // eslint-disable-next-line @typescript-eslint/no-misused-promises
         parser.on('data', async (tag: ImportedTag) => {
           // Set default value
@@ -544,7 +525,6 @@
           } else {
             result.inError++;
           }
->>>>>>> 3786dfc3
         });
         parser.on('error', function(error) {
           void Logging.logError({
@@ -552,11 +532,7 @@
             module: MODULE_NAME, method: 'handleImportTags',
             action: action,
             user: req.user.id,
-<<<<<<< HEAD
-            message: 'Invalid json file',
-=======
             message: `Invalid Json file '${filename}'`,
->>>>>>> 3786dfc3
             detailedMessages: { error: error.message, stack: error.stack }
           });
           res.writeHead(HTTPError.INVALID_FILE_FORMAT);
@@ -569,19 +545,12 @@
           module: MODULE_NAME, method: 'handleImportTags',
           action: action,
           user: req.user.id,
-<<<<<<< HEAD
-          message: 'Invalid file format'
-=======
           message: `Invalid file format '${mimetype}'`
->>>>>>> 3786dfc3
         });
         res.writeHead(HTTPError.INVALID_FILE_FORMAT);
         res.end();
       }
     });
-<<<<<<< HEAD
-    busboy.on('finish', function() {
-=======
     busboy.on('finish', () => {
       // Log
       void Logging.logActionsResponse(
@@ -592,17 +561,12 @@
         '{{inSuccess}}  Tag(s) were successfully uploaded and ready for asynchronous import and {{inError}} failed to be uploaded',
         'No Tag have been uploaded', req.user
       );
->>>>>>> 3786dfc3
       void Logging.logInfo({
         tenantID: req.user.tenantID,
         action: action,
         module: MODULE_NAME, method: 'handleImportTags',
         user: req.user,
-<<<<<<< HEAD
-        message: 'File successfully uploaded',
-=======
         message: 'File has been successfully uploaded in database and ready for asynchronous import',
->>>>>>> 3786dfc3
       });
       res.end();
       next();
@@ -707,17 +671,6 @@
     return result;
   }
 
-<<<<<<< HEAD
-  private static async importTag(action: ServerAction, req: Request, tag: any): Promise<void> {
-    try {
-      const newUploadedTag: ImportedTag = {
-        id: tag.id.toUpperCase(),
-        description: tag.description ? tag.description : `Badge ID '${tag.id}'`,
-      };
-      TagValidator.getInstance().validateTagCreation(newUploadedTag);
-      newUploadedTag.importedBy = req.user.id;
-      await TagStorage.saveImportedTag(req.user.tenantID, newUploadedTag);
-=======
   private static async importTag(action: ServerAction, req: Request, importedTag: ImportedTag): Promise<boolean> {
     try {
       const newImportedTag: ImportedTag = {
@@ -729,22 +682,15 @@
       // Save it for import
       await TagStorage.saveImportedTag(req.user.tenantID, newImportedTag);
       return true;
->>>>>>> 3786dfc3
     } catch (error) {
       await Logging.logError({
         tenantID: req.user.tenantID,
         module: MODULE_NAME, method: 'importTag',
         action: action,
-<<<<<<< HEAD
-        message: 'tag cannot be imported',
-        detailedMessages: { error: error.message, stack: error.stack }
-      });
-=======
         message: 'Tag cannot be imported',
         detailedMessages: { tag: importedTag, error: error.message, stack: error.stack }
       });
       return false;
->>>>>>> 3786dfc3
     }
   }
 }