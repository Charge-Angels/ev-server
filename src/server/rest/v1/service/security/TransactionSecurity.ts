import { HttpAssignTransactionsToUserRequest, HttpConsumptionFromTransactionRequest, HttpPushTransactionCdrRequest, HttpTransactionRequest, HttpTransactionsRefundRequest, HttpTransactionsRequest, HttpUnassignTransactionsToUserRequest } from '../../../../../types/requests/HttpTransactionRequest';

<<<<<<< HEAD
import Authorizations from '../../../../../authorization/Authorizations';
import CarSecurity from './CarSecurity';
import Constants from '../../../../../utils/Constants';
import Consumption from '../../../../../types/Consumption';
import { DataResult } from '../../../../../types/DataResult';
import { OCPICdr } from '../../../../../types/ocpi/OCPICdr';
import RefundReport from '../../../../../types/Refund';
import { TransactionInError } from '../../../../../types/InError';
import UserSecurity from './UserSecurity';
import UserToken from '../../../../../types/UserToken';
=======
>>>>>>> 954eeb8a
import Utils from '../../../../../utils/Utils';
import UtilsSecurity from './UtilsSecurity';
import sanitize from 'mongo-sanitize';

export default class TransactionSecurity {
  public static filterTransactionsRefund(request: any): HttpTransactionsRefundRequest {
    if (!request.transactionIds) {
      return { transactionIds: [] };
    }
    return { transactionIds: request.transactionIds.map(sanitize) };
  }

  public static filterAssignTransactionsToUser(request: any): HttpAssignTransactionsToUserRequest {
    return {
      TagID: sanitize(request.TagID),
      UserID: sanitize(request.UserID),
    };
  }

  static filterUnassignedTransactionsCountRequest(request: any): HttpUnassignTransactionsToUserRequest {
    return {
      TagID: sanitize(request.TagID),
    };
  }

  public static filterTransactionRequestByID(request: any): number {
    return Utils.convertToInt(sanitize(request.ID));
  }

  public static filterTransactionRequestByIDs(request: any): number[] {
    return request.transactionsIDs.map(sanitize);
  }

  public static filterTransactionSoftStop(request: any): number {
    return Utils.convertToInt(sanitize(request.ID));
  }

  public static filterTransactionRequest(request: any): HttpTransactionRequest {
    return {
      ID: Utils.convertToInt(sanitize(request.ID))
    };
  }

  public static filterPushTransactionCdrRequest(request: any): HttpPushTransactionCdrRequest {
    return {
      transactionId: Utils.convertToInt(sanitize(request.transactionId))
    };
  }

  public static filterTransactionsActiveRequest(request: any): HttpTransactionsRequest {
    const filteredRequest: HttpTransactionsRequest = {} as HttpTransactionsRequest;
    if (request.Issuer) {
      filteredRequest.Issuer = UtilsSecurity.filterBoolean(request.Issuer);
    }
    filteredRequest.ChargeBoxID = sanitize(request.ChargeBoxID);
    filteredRequest.ConnectorId = sanitize(request.ConnectorId);
    filteredRequest.SiteAreaID = sanitize(request.SiteAreaID);
    filteredRequest.Search = sanitize(request.Search);
    filteredRequest.SiteID = sanitize(request.SiteID);
    filteredRequest.UserID = request.UserID ? sanitize(request.UserID) : null;
    UtilsSecurity.filterSkipAndLimit(request, filteredRequest);
    UtilsSecurity.filterSort(request, filteredRequest);
    return filteredRequest;
  }

  public static filterTransactionsRequest(request: any): HttpTransactionsRequest {
    const filteredRequest = {} as HttpTransactionsRequest;
    // Handle picture
    if (Utils.objectHasProperty(request, 'Issuer')) {
      filteredRequest.Issuer = UtilsSecurity.filterBoolean(request.Issuer);
    }
    filteredRequest.ChargeBoxID = sanitize(request.ChargeBoxID);
    filteredRequest.StartDateTime = sanitize(request.StartDateTime);
    filteredRequest.EndDateTime = sanitize(request.EndDateTime);
    filteredRequest.SiteID = sanitize(request.SiteID);
    filteredRequest.TagID = sanitize(request.TagID);
    filteredRequest.SiteAreaID = sanitize(request.SiteAreaID);
    filteredRequest.Search = sanitize(request.Search);
    filteredRequest.InactivityStatus = sanitize(request.InactivityStatus);
    filteredRequest.RefundStatus = sanitize(request.RefundStatus);
    filteredRequest.MinimalPrice = sanitize(request.MinimalPrice);
    if (request.Statistics) {
      filteredRequest.Statistics = sanitize(request.Statistics);
    }
    if (request.UserID) {
      filteredRequest.UserID = sanitize(request.UserID);
    }
    if (request.ReportIDs) {
      filteredRequest.ReportIDs = sanitize(request.ReportIDs);
    }
    UtilsSecurity.filterSkipAndLimit(request, filteredRequest);
    UtilsSecurity.filterSort(request, filteredRequest);
    return filteredRequest;
  }

  public static filterTransactionsInErrorRequest(request: any): HttpTransactionsRequest {
    const filteredRequest: HttpTransactionsRequest = {} as HttpTransactionsRequest;
    // Handle picture
    filteredRequest.ChargeBoxID = sanitize(request.ChargeBoxID);
    filteredRequest.StartDateTime = sanitize(request.StartDateTime);
    filteredRequest.EndDateTime = sanitize(request.EndDateTime);
    filteredRequest.SiteID = sanitize(request.SiteID);
    filteredRequest.SiteAreaID = sanitize(request.SiteAreaID);
    filteredRequest.Search = sanitize(request.Search);
    filteredRequest.ErrorType = sanitize(request.ErrorType);
    if (request.UserID) {
      filteredRequest.UserID = sanitize(request.UserID);
    }
    UtilsSecurity.filterSkipAndLimit(request, filteredRequest);
    UtilsSecurity.filterSort(request, filteredRequest);
    return filteredRequest;
  }

<<<<<<< HEAD
  static filterTransactionResponse(transaction: Transaction|TransactionInError, loggedUser: UserToken): Transaction {
    let filteredTransaction: Transaction;
    if (!transaction) {
      return null;
    }
    // Check auth
    if (Authorizations.canReadTransaction(loggedUser, transaction)) {
      // Set only necessary info
      filteredTransaction = {} as Transaction;
      filteredTransaction.id = transaction.id;
      if (Utils.objectHasProperty(transaction, 'errorCode')) {
        filteredTransaction.uniqueId = transaction.uniqueId;
        (filteredTransaction as TransactionInError).errorCode = (transaction as TransactionInError).errorCode;
      }
      filteredTransaction.chargeBoxID = transaction.chargeBoxID;
      filteredTransaction.siteID = transaction.siteID;
      filteredTransaction.siteAreaID = transaction.siteAreaID;
      filteredTransaction.issuer = transaction.issuer;
      filteredTransaction.connectorId = transaction.connectorId;
      filteredTransaction.meterStart = transaction.meterStart;
      filteredTransaction.timestamp = transaction.timestamp;
      filteredTransaction.timezone = transaction.timezone;
      if (Utils.objectHasProperty(transaction, 'price')) {
        filteredTransaction.price = transaction.price;
        filteredTransaction.roundedPrice = transaction.roundedPrice;
        filteredTransaction.priceUnit = transaction.priceUnit;
        filteredTransaction.pricingSource = transaction.pricingSource;
      }
      if (!transaction.stop) {
        filteredTransaction.currentInstantWatts = transaction.currentInstantWatts;
        filteredTransaction.currentInstantWattsL1 = transaction.currentInstantWattsL1;
        filteredTransaction.currentInstantWattsL2 = transaction.currentInstantWattsL2;
        filteredTransaction.currentInstantWattsL3 = transaction.currentInstantWattsL3;
        filteredTransaction.currentInstantWattsDC = transaction.currentInstantWattsDC;
        filteredTransaction.currentTotalConsumptionWh = transaction.currentTotalConsumptionWh;
        filteredTransaction.currentTotalInactivitySecs = transaction.currentTotalInactivitySecs;
        filteredTransaction.currentInactivityStatus = transaction.currentInactivityStatus;
        filteredTransaction.currentTotalDurationSecs = transaction.currentTotalDurationSecs;
        filteredTransaction.currentCumulatedPrice = transaction.currentCumulatedPrice;
        filteredTransaction.currentStateOfCharge = transaction.currentStateOfCharge;
        filteredTransaction.currentSignedData = transaction.currentSignedData;
        filteredTransaction.currentInstantVolts = transaction.currentInstantVolts;
        filteredTransaction.currentInstantVoltsL1 = transaction.currentInstantVoltsL1;
        filteredTransaction.currentInstantVoltsL2 = transaction.currentInstantVoltsL2;
        filteredTransaction.currentInstantVoltsL3 = transaction.currentInstantVoltsL3;
        filteredTransaction.currentInstantVoltsDC = transaction.currentInstantVoltsDC;
        filteredTransaction.currentInstantAmps = transaction.currentInstantAmps;
        filteredTransaction.currentInstantAmpsL1 = transaction.currentInstantAmpsL1;
        filteredTransaction.currentInstantAmpsL2 = transaction.currentInstantAmpsL2;
        filteredTransaction.currentInstantAmpsL3 = transaction.currentInstantAmpsL3;
        filteredTransaction.currentInstantAmpsDC = transaction.currentInstantAmpsDC;
      }
      if (!transaction.stop && transaction.chargeBox && transaction.chargeBox.connectors) {
        const foundConnector = Utils.getConnectorFromID(transaction.chargeBox, transaction.connectorId);
        filteredTransaction.status = foundConnector ? foundConnector.status : null;
      }
      filteredTransaction.stateOfCharge = transaction.stateOfCharge;
      filteredTransaction.signedData = transaction.signedData;
      filteredTransaction.refundData = transaction.refundData;
      if (transaction.ocpiData) {
        filteredTransaction.ocpiData = {
          sessionCheckedOn: transaction.ocpiData.sessionCheckedOn,
          cdrCheckedOn: transaction.ocpiData.cdrCheckedOn,
        };
        if (transaction.ocpiData.cdr) {
          filteredTransaction.ocpiData.cdr = {
            id: transaction.ocpiData.cdr.id,
          } as OCPICdr;
        }
      }
      // Demo user?
      if (Authorizations.isDemo(loggedUser)) {
        filteredTransaction.tagID = Constants.ANONYMIZED_VALUE;
      } else {
        filteredTransaction.tagID = transaction.tagID;
      }
      if (transaction.car) {
        filteredTransaction.car = CarSecurity.filterCarResponse(transaction.car, loggedUser);
      }
      // Filter user
      filteredTransaction.user = UserSecurity.filterMinimalUserResponse(transaction.user, loggedUser);
      filteredTransaction.userID = transaction.userID;
      // Transaction Stop
      if (transaction.stop) {
        filteredTransaction.stop = {
          tagID: Authorizations.isDemo(loggedUser) ? Constants.ANONYMIZED_VALUE : transaction.stop.tagID,
          meterStop: transaction.stop.meterStop,
          timestamp: transaction.stop.timestamp,
          totalConsumptionWh: transaction.stop.totalConsumptionWh,
          totalInactivitySecs: transaction.stop.totalInactivitySecs + transaction.stop.extraInactivitySecs,
          inactivityStatus: transaction.stop.inactivityStatus,
          totalDurationSecs: transaction.stop.totalDurationSecs,
          stateOfCharge: transaction.stop.stateOfCharge,
          signedData: transaction.stop.signedData,
          userID: transaction.stop.userID,
          user: transaction.stop.user ? UserSecurity.filterMinimalUserResponse(transaction.stop.user, loggedUser) : null
        };
        if (transaction.stop.price) {
          filteredTransaction.stop.price = transaction.stop.price;
          filteredTransaction.stop.roundedPrice = transaction.stop.roundedPrice;
          filteredTransaction.stop.priceUnit = transaction.stop.priceUnit;
          filteredTransaction.stop.pricingSource = transaction.stop.pricingSource;
        }
        if (transaction.billingData) {
          filteredTransaction.billingData = {
            invoiceID: transaction.billingData.invoiceID
          };
        }
      }
    }
    return filteredTransaction;
  }

  static filterTransactionsResponse(transactions: DataResult<Transaction|TransactionInError>, loggedUser: UserToken): void {
    const filteredTransactions = [];
    if (!transactions.result) {
      return null;
    }
    // Filter result
    for (const transaction of transactions.result) {
      const filteredTransaction = TransactionSecurity.filterTransactionResponse(transaction, loggedUser);
      if (filteredTransaction) {
        filteredTransactions.push(filteredTransaction);
      }
    }
    transactions.result = filteredTransactions;
  }

  static filterRefundReportResponse(report: RefundReport, loggedUser: UserToken): RefundReport {
    let filteredRefundReport: RefundReport;
    if (!report) {
      return null;
    }
    // Check auth
    if (Authorizations.canReadReport(loggedUser)) {
      // Set only necessary info
      filteredRefundReport = {} as RefundReport;
      if (report.id) {
        filteredRefundReport.id = report.id;
      }
      if (report.user) {
        filteredRefundReport.user = report.user;
      }
    }
    return filteredRefundReport;
  }

  static filterRefundReportsResponse(reports: DataResult<RefundReport>, loggedUser: UserToken): void {
    const filteredReports = [];
    if (!reports.result) {
      return null;
    }
    // Filter result
    for (const report of reports.result) {
      const filteredReport = TransactionSecurity.filterRefundReportResponse(report, loggedUser);
      if (filteredReport) {
        filteredReports.push(filteredReport);
      }
    }
    reports.result = filteredReports;
  }

=======
>>>>>>> 954eeb8a
  public static filterConsumptionFromTransactionRequest(request: any): HttpConsumptionFromTransactionRequest {
    const filteredRequest: HttpConsumptionFromTransactionRequest = {} as HttpConsumptionFromTransactionRequest;
    // Set
    if (Utils.objectHasProperty(request, 'TransactionId')) {
      filteredRequest.TransactionId = Utils.convertToInt(sanitize(request.TransactionId));
    }
    if (Utils.objectHasProperty(request, 'LoadAllConsumptions')) {
      filteredRequest.LoadAllConsumptions = Utils.convertToBoolean(sanitize(request.LoadAllConsumptions));
    }
    return filteredRequest;
  }

  public static filterChargingStationTransactionsRequest(request: any): HttpTransactionsRequest {
    const filteredRequest: HttpTransactionsRequest = {} as HttpTransactionsRequest;
    // Set
    filteredRequest.ChargeBoxID = sanitize(request.ChargeBoxID);
    filteredRequest.ConnectorId = sanitize(request.ConnectorId);
    filteredRequest.StartDateTime = sanitize(request.StartDateTime);
    filteredRequest.EndDateTime = sanitize(request.EndDateTime);
    UtilsSecurity.filterSkipAndLimit(request, filteredRequest);
    UtilsSecurity.filterSort(request, filteredRequest);
    return filteredRequest;
  }
}<|MERGE_RESOLUTION|>--- conflicted
+++ resolved
@@ -1,18 +1,5 @@
 import { HttpAssignTransactionsToUserRequest, HttpConsumptionFromTransactionRequest, HttpPushTransactionCdrRequest, HttpTransactionRequest, HttpTransactionsRefundRequest, HttpTransactionsRequest, HttpUnassignTransactionsToUserRequest } from '../../../../../types/requests/HttpTransactionRequest';
 
-<<<<<<< HEAD
-import Authorizations from '../../../../../authorization/Authorizations';
-import CarSecurity from './CarSecurity';
-import Constants from '../../../../../utils/Constants';
-import Consumption from '../../../../../types/Consumption';
-import { DataResult } from '../../../../../types/DataResult';
-import { OCPICdr } from '../../../../../types/ocpi/OCPICdr';
-import RefundReport from '../../../../../types/Refund';
-import { TransactionInError } from '../../../../../types/InError';
-import UserSecurity from './UserSecurity';
-import UserToken from '../../../../../types/UserToken';
-=======
->>>>>>> 954eeb8a
 import Utils from '../../../../../utils/Utils';
 import UtilsSecurity from './UtilsSecurity';
 import sanitize from 'mongo-sanitize';
@@ -126,171 +113,6 @@
     return filteredRequest;
   }
 
-<<<<<<< HEAD
-  static filterTransactionResponse(transaction: Transaction|TransactionInError, loggedUser: UserToken): Transaction {
-    let filteredTransaction: Transaction;
-    if (!transaction) {
-      return null;
-    }
-    // Check auth
-    if (Authorizations.canReadTransaction(loggedUser, transaction)) {
-      // Set only necessary info
-      filteredTransaction = {} as Transaction;
-      filteredTransaction.id = transaction.id;
-      if (Utils.objectHasProperty(transaction, 'errorCode')) {
-        filteredTransaction.uniqueId = transaction.uniqueId;
-        (filteredTransaction as TransactionInError).errorCode = (transaction as TransactionInError).errorCode;
-      }
-      filteredTransaction.chargeBoxID = transaction.chargeBoxID;
-      filteredTransaction.siteID = transaction.siteID;
-      filteredTransaction.siteAreaID = transaction.siteAreaID;
-      filteredTransaction.issuer = transaction.issuer;
-      filteredTransaction.connectorId = transaction.connectorId;
-      filteredTransaction.meterStart = transaction.meterStart;
-      filteredTransaction.timestamp = transaction.timestamp;
-      filteredTransaction.timezone = transaction.timezone;
-      if (Utils.objectHasProperty(transaction, 'price')) {
-        filteredTransaction.price = transaction.price;
-        filteredTransaction.roundedPrice = transaction.roundedPrice;
-        filteredTransaction.priceUnit = transaction.priceUnit;
-        filteredTransaction.pricingSource = transaction.pricingSource;
-      }
-      if (!transaction.stop) {
-        filteredTransaction.currentInstantWatts = transaction.currentInstantWatts;
-        filteredTransaction.currentInstantWattsL1 = transaction.currentInstantWattsL1;
-        filteredTransaction.currentInstantWattsL2 = transaction.currentInstantWattsL2;
-        filteredTransaction.currentInstantWattsL3 = transaction.currentInstantWattsL3;
-        filteredTransaction.currentInstantWattsDC = transaction.currentInstantWattsDC;
-        filteredTransaction.currentTotalConsumptionWh = transaction.currentTotalConsumptionWh;
-        filteredTransaction.currentTotalInactivitySecs = transaction.currentTotalInactivitySecs;
-        filteredTransaction.currentInactivityStatus = transaction.currentInactivityStatus;
-        filteredTransaction.currentTotalDurationSecs = transaction.currentTotalDurationSecs;
-        filteredTransaction.currentCumulatedPrice = transaction.currentCumulatedPrice;
-        filteredTransaction.currentStateOfCharge = transaction.currentStateOfCharge;
-        filteredTransaction.currentSignedData = transaction.currentSignedData;
-        filteredTransaction.currentInstantVolts = transaction.currentInstantVolts;
-        filteredTransaction.currentInstantVoltsL1 = transaction.currentInstantVoltsL1;
-        filteredTransaction.currentInstantVoltsL2 = transaction.currentInstantVoltsL2;
-        filteredTransaction.currentInstantVoltsL3 = transaction.currentInstantVoltsL3;
-        filteredTransaction.currentInstantVoltsDC = transaction.currentInstantVoltsDC;
-        filteredTransaction.currentInstantAmps = transaction.currentInstantAmps;
-        filteredTransaction.currentInstantAmpsL1 = transaction.currentInstantAmpsL1;
-        filteredTransaction.currentInstantAmpsL2 = transaction.currentInstantAmpsL2;
-        filteredTransaction.currentInstantAmpsL3 = transaction.currentInstantAmpsL3;
-        filteredTransaction.currentInstantAmpsDC = transaction.currentInstantAmpsDC;
-      }
-      if (!transaction.stop && transaction.chargeBox && transaction.chargeBox.connectors) {
-        const foundConnector = Utils.getConnectorFromID(transaction.chargeBox, transaction.connectorId);
-        filteredTransaction.status = foundConnector ? foundConnector.status : null;
-      }
-      filteredTransaction.stateOfCharge = transaction.stateOfCharge;
-      filteredTransaction.signedData = transaction.signedData;
-      filteredTransaction.refundData = transaction.refundData;
-      if (transaction.ocpiData) {
-        filteredTransaction.ocpiData = {
-          sessionCheckedOn: transaction.ocpiData.sessionCheckedOn,
-          cdrCheckedOn: transaction.ocpiData.cdrCheckedOn,
-        };
-        if (transaction.ocpiData.cdr) {
-          filteredTransaction.ocpiData.cdr = {
-            id: transaction.ocpiData.cdr.id,
-          } as OCPICdr;
-        }
-      }
-      // Demo user?
-      if (Authorizations.isDemo(loggedUser)) {
-        filteredTransaction.tagID = Constants.ANONYMIZED_VALUE;
-      } else {
-        filteredTransaction.tagID = transaction.tagID;
-      }
-      if (transaction.car) {
-        filteredTransaction.car = CarSecurity.filterCarResponse(transaction.car, loggedUser);
-      }
-      // Filter user
-      filteredTransaction.user = UserSecurity.filterMinimalUserResponse(transaction.user, loggedUser);
-      filteredTransaction.userID = transaction.userID;
-      // Transaction Stop
-      if (transaction.stop) {
-        filteredTransaction.stop = {
-          tagID: Authorizations.isDemo(loggedUser) ? Constants.ANONYMIZED_VALUE : transaction.stop.tagID,
-          meterStop: transaction.stop.meterStop,
-          timestamp: transaction.stop.timestamp,
-          totalConsumptionWh: transaction.stop.totalConsumptionWh,
-          totalInactivitySecs: transaction.stop.totalInactivitySecs + transaction.stop.extraInactivitySecs,
-          inactivityStatus: transaction.stop.inactivityStatus,
-          totalDurationSecs: transaction.stop.totalDurationSecs,
-          stateOfCharge: transaction.stop.stateOfCharge,
-          signedData: transaction.stop.signedData,
-          userID: transaction.stop.userID,
-          user: transaction.stop.user ? UserSecurity.filterMinimalUserResponse(transaction.stop.user, loggedUser) : null
-        };
-        if (transaction.stop.price) {
-          filteredTransaction.stop.price = transaction.stop.price;
-          filteredTransaction.stop.roundedPrice = transaction.stop.roundedPrice;
-          filteredTransaction.stop.priceUnit = transaction.stop.priceUnit;
-          filteredTransaction.stop.pricingSource = transaction.stop.pricingSource;
-        }
-        if (transaction.billingData) {
-          filteredTransaction.billingData = {
-            invoiceID: transaction.billingData.invoiceID
-          };
-        }
-      }
-    }
-    return filteredTransaction;
-  }
-
-  static filterTransactionsResponse(transactions: DataResult<Transaction|TransactionInError>, loggedUser: UserToken): void {
-    const filteredTransactions = [];
-    if (!transactions.result) {
-      return null;
-    }
-    // Filter result
-    for (const transaction of transactions.result) {
-      const filteredTransaction = TransactionSecurity.filterTransactionResponse(transaction, loggedUser);
-      if (filteredTransaction) {
-        filteredTransactions.push(filteredTransaction);
-      }
-    }
-    transactions.result = filteredTransactions;
-  }
-
-  static filterRefundReportResponse(report: RefundReport, loggedUser: UserToken): RefundReport {
-    let filteredRefundReport: RefundReport;
-    if (!report) {
-      return null;
-    }
-    // Check auth
-    if (Authorizations.canReadReport(loggedUser)) {
-      // Set only necessary info
-      filteredRefundReport = {} as RefundReport;
-      if (report.id) {
-        filteredRefundReport.id = report.id;
-      }
-      if (report.user) {
-        filteredRefundReport.user = report.user;
-      }
-    }
-    return filteredRefundReport;
-  }
-
-  static filterRefundReportsResponse(reports: DataResult<RefundReport>, loggedUser: UserToken): void {
-    const filteredReports = [];
-    if (!reports.result) {
-      return null;
-    }
-    // Filter result
-    for (const report of reports.result) {
-      const filteredReport = TransactionSecurity.filterRefundReportResponse(report, loggedUser);
-      if (filteredReport) {
-        filteredReports.push(filteredReport);
-      }
-    }
-    reports.result = filteredReports;
-  }
-
-=======
->>>>>>> 954eeb8a
   public static filterConsumptionFromTransactionRequest(request: any): HttpConsumptionFromTransactionRequest {
     const filteredRequest: HttpConsumptionFromTransactionRequest = {} as HttpConsumptionFromTransactionRequest;
     // Set
