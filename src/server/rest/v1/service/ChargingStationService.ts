--- conflicted
+++ resolved
@@ -19,7 +19,6 @@
 import CpoOCPIClient from '../../../../client/ocpi/CpoOCPIClient';
 import CpoOICPClient from '../../../../client/oicp/CpoOICPClient';
 import { DataResult } from '../../../../types/DataResult';
-import { HttpChargingStationRequest } from '../../../../types/requests/HttpChargingStationRequest';
 import I18nManager from '../../../../utils/I18nManager';
 import LockingHelper from '../../../../locking/LockingHelper';
 import LockingManager from '../../../../locking/LockingManager';
@@ -1134,7 +1133,6 @@
     req.body.chargeBoxID && (req.body.chargingStationID = req.body.chargeBoxID);
     // Filter - Type is hacked because code below is. Would need approval to change code structure.
     const command = action.slice(15) as Command;
-<<<<<<< HEAD
     let filteredRequest;
     const chargingStationValidator = ChargingStationValidator.getInstance();
     switch (command) {
@@ -1173,11 +1171,7 @@
         break;
     }
     // const filteredRequest = ChargingStationValidator.getInstance().validateChargingStationActionReq(req.body);
-    UtilsService.assertIdIsProvided(action, filteredRequest.chargeBoxID, MODULE_NAME, 'handleAction', req.user);
-=======
-    const filteredRequest = ChargingStationValidator.getInstance().validateChargingStationActionReq(req.body);
     UtilsService.assertIdIsProvided(action, filteredRequest.chargingStationID, MODULE_NAME, 'handleAction', req.user);
->>>>>>> 15577b5d
     // Get the Charging station
     const chargingStation = await ChargingStationStorage.getChargingStation(req.user.tenantID, filteredRequest.chargingStationID);
     UtilsService.assertObjectExists(action, chargingStation, `Charging Station ID '${filteredRequest.chargingStationID}' does not exist`,
