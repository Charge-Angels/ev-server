import { Action, Entity } from '../../../../types/Authorization';
import ChargingStation, { ChargingStationOcppParameters, Command, OCPPParams, RemoteAuthorization, StaticLimitAmps } from '../../../../types/ChargingStation';
import { HTTPAuthError, HTTPError } from '../../../../types/HTTPError';
import { NextFunction, Request, Response } from 'express';
import { OCPPConfigurationStatus, OCPPGetCompositeScheduleCommandResult, OCPPRemoteStartStopStatus, OCPPStatus } from '../../../../types/ocpp/OCPPClient';

import AppAuthError from '../../../../exception/AppAuthError';
import AppError from '../../../../exception/AppError';
import Authorizations from '../../../../authorization/Authorizations';
import BackendError from '../../../../exception/BackendError';
import { ChargingProfile } from '../../../../types/ChargingProfile';
import ChargingStationClientFactory from '../../../../client/ocpp/ChargingStationClientFactory';
import { ChargingStationInErrorType } from '../../../../types/InError';
import ChargingStationSecurity from './security/ChargingStationSecurity';
import ChargingStationStorage from '../../../../storage/mongodb/ChargingStationStorage';
import ChargingStationVendorFactory from '../../../../integration/charging-station-vendor/ChargingStationVendorFactory';
import Constants from '../../../../utils/Constants';
import CpoOCPIClient from '../../../../client/ocpi/CpoOCPIClient';
import CpoOICPClient from '../../../../client/oicp/CpoOICPClient';
import { DataResult } from '../../../../types/DataResult';
import { HttpChargingStationCommandRequest } from '../../../../types/requests/HttpChargingStationRequest';
import I18nManager from '../../../../utils/I18nManager';
import LockingHelper from '../../../../locking/LockingHelper';
import LockingManager from '../../../../locking/LockingManager';
import Logging from '../../../../utils/Logging';
import OCPIClientFactory from '../../../../client/ocpi/OCPIClientFactory';
import { OCPIRole } from '../../../../types/ocpi/OCPIRole';
import OCPPStorage from '../../../../storage/mongodb/OCPPStorage';
import OCPPUtils from '../../../ocpp/utils/OCPPUtils';
import OICPClientFactory from '../../../../client/oicp/OICPClientFactory';
import { OICPEvseDataRecord } from '../../../../types/oicp/OICPEvse';
import { OICPRole } from '../../../../types/oicp/OICPRole';
import { OICPSession } from '../../../../types/oicp/OICPSession';
import OICPUtils from '../../../oicp/OICPUtils';
import { ServerAction } from '../../../../types/Server';
import SiteArea from '../../../../types/SiteArea';
import SiteAreaStorage from '../../../../storage/mongodb/SiteAreaStorage';
import SiteStorage from '../../../../storage/mongodb/SiteStorage';
import SmartChargingFactory from '../../../../integration/smart-charging/SmartChargingFactory';
import { StatusCodes } from 'http-status-codes';
import Tenant from '../../../../types/Tenant';
import TenantComponents from '../../../../types/TenantComponents';
import TenantStorage from '../../../../storage/mongodb/TenantStorage';
import TransactionStorage from '../../../../storage/mongodb/TransactionStorage';
<<<<<<< HEAD
import User from '../../../../types/User';
=======
import UserStorage from '../../../../storage/mongodb/UserStorage';
>>>>>>> 2f77545a
import UserToken from '../../../../types/UserToken';
import Utils from '../../../../utils/Utils';
import UtilsService from './UtilsService';

const MODULE_NAME = 'ChargingStationService';

export default class ChargingStationService {
  public static async handleUpdateChargingStationParams(action: ServerAction, req: Request, res: Response, next: NextFunction): Promise<void> {
    // Filter
    const filteredRequest = ChargingStationSecurity.filterChargingStationParamsUpdateRequest(req.body);
    // Check the Charging Station
    const chargingStation = await ChargingStationStorage.getChargingStation(req.user.tenantID, filteredRequest.id);
    UtilsService.assertObjectExists(action, chargingStation, `Charging Station '${filteredRequest.id}' does not exist.`,
      MODULE_NAME, 'handleUpdateChargingStationParams', req.user);
    // OCPI Charging Station
    if (!chargingStation.issuer) {
      throw new AppError({
        source: Constants.CENTRAL_SERVER,
        errorCode: HTTPError.GENERAL_ERROR,
        message: `Charging Station '${chargingStation.id}' not issued by the organization`,
        module: MODULE_NAME, method: 'handleUpdateChargingStationParams',
        user: req.user,
        action: action
      });
    }
    let siteArea: SiteArea = null;
    // Check the Site Area
    if (Utils.isComponentActiveFromToken(req.user, TenantComponents.ORGANIZATION) && filteredRequest.siteAreaID) {
      siteArea = await SiteAreaStorage.getSiteArea(req.user.tenantID, filteredRequest.siteAreaID);
      UtilsService.assertObjectExists(action, siteArea, `Site Area '${filteredRequest.siteAreaID}' does not exist.`,
        MODULE_NAME, 'handleUpdateChargingStationParams', req.user);
    }
    // Check Auth
    if (!Authorizations.canUpdateChargingStation(req.user, siteArea ? siteArea.siteID : null)) {
      throw new AppAuthError({
        errorCode: HTTPAuthError.ERROR,
        user: req.user,
        action: Action.UPDATE, entity: Entity.CHARGING_STATION,
        module: MODULE_NAME, method: 'handleUpdateChargingStationParams',
        value: chargingStation.id
      });
    }
    // Update props
    if (filteredRequest.chargingStationURL) {
      chargingStation.chargingStationURL = filteredRequest.chargingStationURL;
    }
    if (Utils.objectHasProperty(filteredRequest, 'maximumPower')) {
      chargingStation.maximumPower = filteredRequest.maximumPower;
    }
    if (Utils.objectHasProperty(filteredRequest, 'public')) {
      if (filteredRequest.public === false && filteredRequest.public !== chargingStation.public) {
        // Remove charging station from ocpi
        if (Utils.isComponentActiveFromToken(req.user, TenantComponents.OCPI)) {
          const tenant = await TenantStorage.getTenant(req.user.tenantID);
          try {
            const ocpiClient: CpoOCPIClient = await OCPIClientFactory.getAvailableOcpiClient(tenant, OCPIRole.CPO) as CpoOCPIClient;
            if (ocpiClient) {
              await ocpiClient.removeChargingStation(chargingStation);
            }
          } catch (error) {
            Logging.logError({
              tenantID: req.user.tenantID,
              module: MODULE_NAME, method: 'handleUpdateChargingStationParams',
              action: action,
              user: req.user,
              message: `Unable to remove charging station ${chargingStation.id} from IOP`,
              detailedMessages: { error: error.message, stack: error.stack }
            });
          }
        }
      }
      chargingStation.public = filteredRequest.public;
    }
    if (Utils.objectHasProperty(filteredRequest, 'excludeFromSmartCharging')) {
      chargingStation.excludeFromSmartCharging = filteredRequest.excludeFromSmartCharging;
    }
    if (Utils.objectHasProperty(filteredRequest, 'forceInactive')) {
      chargingStation.forceInactive = filteredRequest.forceInactive;
    }
    // Existing Connectors
    if (!Utils.isEmptyArray(filteredRequest.connectors)) {
      for (const filteredConnector of filteredRequest.connectors) {
        const connector = Utils.getConnectorFromID(chargingStation, filteredConnector.connectorId);
        // Update Connectors only if no Charge Point is defined
        if (connector && Utils.isEmptyArray(chargingStation.chargePoints)) {
          connector.type = filteredConnector.type;
          connector.power = filteredConnector.power;
          connector.amperage = filteredConnector.amperage;
          connector.voltage = filteredConnector.voltage;
          connector.currentType = filteredConnector.currentType;
          connector.numberOfConnectedPhase = filteredConnector.numberOfConnectedPhase;
        }
        connector.phaseAssignmentToGrid = filteredConnector.phaseAssignmentToGrid;
      }
    }
    // Update Site Area
    if (siteArea) {
      // OCPI Site Area
      if (!siteArea.issuer) {
        throw new AppError({
          source: Constants.CENTRAL_SERVER,
          errorCode: HTTPError.GENERAL_ERROR,
          message: `Site Area '${siteArea.name}' with ID '${siteArea.id}' not issued by the organization`,
          module: MODULE_NAME, method: 'handleUpdateChargingStationParams',
          user: req.user,
          action: action
        });
      }
      chargingStation.siteAreaID = siteArea.id;
      // Check number of phases corresponds to the site area one
      for (const connector of chargingStation.connectors) {
        const numberOfConnectedPhase = Utils.getNumberOfConnectedPhases(chargingStation, null, connector.connectorId);
        if (numberOfConnectedPhase !== 1 && siteArea?.numberOfPhases === 1) {
          throw new AppError({
            source: Constants.CENTRAL_SERVER,
            action: action,
            errorCode: HTTPError.THREE_PHASE_CHARGER_ON_SINGLE_PHASE_SITE_AREA,
            message: `Error occurred while updating chargingStation: '${chargingStation.id}'. Site area '${chargingStation.siteArea.name}' is single phased.`,
            module: MODULE_NAME, method: 'handleUpdateChargingStationParams',
            user: req.user,
          });
        }
      }
      // Check Smart Charging
      if (!siteArea.smartCharging) {
        delete chargingStation.excludeFromSmartCharging;
      }
    } else {
      delete chargingStation.excludeFromSmartCharging;
      chargingStation.siteAreaID = null;
    }
    if (filteredRequest.coordinates && filteredRequest.coordinates.length === 2) {
      chargingStation.coordinates = [
        filteredRequest.coordinates[0],
        filteredRequest.coordinates[1]
      ];
    }
    // Update timestamp
    chargingStation.lastChangedBy = { 'id': req.user.id };
    chargingStation.lastChangedOn = new Date();
    // Update
    await ChargingStationStorage.saveChargingStation(req.user.tenantID, chargingStation);
    // Log
    Logging.logSecurityInfo({
      tenantID: req.user.tenantID,
      source: chargingStation.id, action: action,
      user: req.user, module: MODULE_NAME,
      method: 'handleUpdateChargingStationParams',
      message: 'Parameters have been updated successfully',
      detailedMessages: {
        'chargingStationURL': chargingStation.chargingStationURL
      }
    });
    // Ok
    res.json(Constants.REST_RESPONSE_SUCCESS);
    next();
  }

  public static async handleChargingStationLimitPower(action: ServerAction, req: Request, res: Response, next: NextFunction): Promise<void> {
    // Filter
    const filteredRequest = ChargingStationSecurity.filterChargingStationLimitPowerRequest(req.body);
    // Check
    if (!filteredRequest.chargePointID) {
      throw new AppError({
        source: filteredRequest.chargeBoxID,
        action: action,
        errorCode: HTTPError.GENERAL_ERROR,
        message: 'You must provide a Charge Point ID',
        module: MODULE_NAME, method: 'handleChargingStationLimitPower',
        user: req.user
      });
    }
    // Charging Station
    const chargingStation = await ChargingStationStorage.getChargingStation(req.user.tenantID, filteredRequest.chargeBoxID);
    UtilsService.assertObjectExists(action, chargingStation, `Charging Station '${filteredRequest.chargeBoxID}' does not exist.`,
      MODULE_NAME, 'handleChargingStationLimitPower', req.user);
    // Charge Point
    const chargePoint = Utils.getChargePointFromID(chargingStation, filteredRequest.chargePointID);
    UtilsService.assertObjectExists(action, chargePoint, `Charge Point '${filteredRequest.chargePointID}' does not exist.`,
      MODULE_NAME, 'handleChargingStationLimitPower', req.user);
    // Min Current
    const numberOfPhases = Utils.getNumberOfConnectedPhases(chargingStation, chargePoint, 0);
    if (filteredRequest.ampLimitValue < (StaticLimitAmps.MIN_LIMIT_PER_PHASE * numberOfPhases * chargePoint.connectorIDs.length)) {
      throw new AppError({
        source: filteredRequest.chargeBoxID,
        action: action,
        errorCode: HTTPError.GENERAL_ERROR,
        message: `Limitation to ${filteredRequest.ampLimitValue}A is too low, min required is ${StaticLimitAmps.MIN_LIMIT_PER_PHASE * numberOfPhases * chargePoint.connectorIDs.length}A`,
        module: MODULE_NAME, method: 'handleChargingStationLimitPower',
        user: req.user
      });
    }
    let siteID = null;
    if (Utils.isComponentActiveFromToken(req.user, TenantComponents.ORGANIZATION)) {
      // Get the Site Area
      const siteArea = await SiteAreaStorage.getSiteArea(req.user.tenantID, chargingStation.siteAreaID);
      siteID = siteArea ? siteArea.siteID : null;
    }
    // Check Auth
    if (!Authorizations.canUpdateChargingStation(req.user, siteID)) {
      throw new AppAuthError({
        errorCode: HTTPAuthError.ERROR,
        user: req.user,
        action: Action.UPDATE, entity: Entity.CHARGING_STATION,
        module: MODULE_NAME, method: 'handleChargingStationLimitPower',
        value: chargingStation.id
      });
    }
    // Get the Vendor instance
    const chargingStationVendor = ChargingStationVendorFactory.getChargingStationVendorImpl(chargingStation);
    if (!chargingStationVendor) {
      throw new AppError({
        source: chargingStation.id,
        action: action,
        errorCode: HTTPError.FEATURE_NOT_SUPPORTED_ERROR,
        message: `No vendor implementation is available (${chargingStation.chargePointVendor}) for limiting the charge`,
        module: MODULE_NAME, method: 'handleChargingStationLimitPower',
        user: req.user
      });
    }
    // Check if static limitation is supported
    if (!chargingStationVendor.hasStaticLimitationSupport(chargingStation)) {
      throw new AppError({
        source: chargingStation.id,
        action: action,
        errorCode: HTTPError.FEATURE_NOT_SUPPORTED_ERROR,
        message: 'Charging Station does not support power limitation',
        module: MODULE_NAME, method: 'handleChargingStationLimitPower',
        user: req.user
      });
    }
    // Check Charging Profile
    const chargingProfiles = await ChargingStationStorage.getChargingProfiles(req.user.tenantID,
      { chargingStationIDs: [chargingStation.id], connectorID: 0 },
      Constants.DB_PARAMS_MAX_LIMIT);
    const updatedChargingProfiles: ChargingProfile[] = Utils.cloneObject(chargingProfiles.result) as ChargingProfile[];
    for (let index = 0; index < updatedChargingProfiles.length; index++) {
      const updatedChargingProfile = updatedChargingProfiles[index];
      let planHasBeenAdjusted = false;
      // Check schedules
      if (updatedChargingProfile.profile && updatedChargingProfile.profile.chargingSchedule &&
        updatedChargingProfile.profile.chargingSchedule.chargingSchedulePeriod) {
        for (const chargingSchedulePeriod of updatedChargingProfile.profile.chargingSchedule.chargingSchedulePeriod) {
          // Check the limit max is beyond the new values
          if (chargingSchedulePeriod.limit > filteredRequest.ampLimitValue) {
            // Adjust it
            planHasBeenAdjusted = true;
            chargingSchedulePeriod.limit = filteredRequest.ampLimitValue;
          }
        }
      }
      // Charging plan updated?
      if (planHasBeenAdjusted) {
        // Check Force Update?
        if (!filteredRequest.forceUpdateChargingPlan) {
          throw new AppError({
            source: chargingStation.id,
            action: action,
            user: req.user,
            errorCode: HTTPError.GENERAL_ERROR,
            message: `Cannot change the current limitation to ${filteredRequest.ampLimitValue}A because of an existing charging plan!`,
            module: MODULE_NAME, method: 'handleChargingStationLimitPower',
            detailedMessages: { result: chargingProfiles.result[index] }
          });
        }
        // Log
        Logging.logWarning({
          tenantID: req.user.tenantID,
          source: chargingStation.id,
          action: action,
          user: req.user,
          module: MODULE_NAME, method: 'handleChargingStationLimitPower',
          message: `Adjust the Charging Plan power limit to ${filteredRequest.ampLimitValue}A`,
          detailedMessages: { chargingProfile: chargingProfiles.result[index] }
        });
        // Apply & Save charging plan
        await OCPPUtils.setAndSaveChargingProfile(req.user.tenantID, updatedChargingProfile, req.user);
        break;
      }
    }
    // Call the limitation
    const result = await chargingStationVendor.setStaticPowerLimitation(req.user.tenantID, chargingStation,
      chargePoint, filteredRequest.ampLimitValue);
    if (result.status !== OCPPConfigurationStatus.ACCEPTED && result.status !== OCPPConfigurationStatus.REBOOT_REQUIRED) {
      throw new AppError({
        source: chargingStation.id,
        action: action,
        errorCode: HTTPError.LIMIT_POWER_ERROR,
        module: MODULE_NAME, method: 'handleChargingStationLimitPower',
        message: `Cannot limit the charger's power to ${filteredRequest.ampLimitValue}A: '${result.status}'`,
        detailedMessages: { result },
        user: req.user
      });
    }
    Logging.logInfo({
      tenantID: req.user.tenantID,
      source: chargingStation.id,
      action: action,
      user: req.user,
      module: MODULE_NAME, method: 'handleChargingStationLimitPower',
      message: `The charger's power limit has been successfully set to ${filteredRequest.ampLimitValue}A`,
      detailedMessages: { result }
    });
    // Ok
    res.json({ status: result.status });
    next();
  }

  public static async handleGetChargingProfiles(action: ServerAction, req: Request, res: Response, next: NextFunction): Promise<void> {
    // Filter
    const filteredRequest = ChargingStationSecurity.filterChargingProfilesRequest(req.query);
    // Check auth
    if (!Authorizations.canListChargingProfiles(req.user)) {
      throw new AppAuthError({
        errorCode: HTTPAuthError.ERROR,
        user: req.user,
        action: Action.LIST, entity: Entity.CHARGING_PROFILES,
        module: MODULE_NAME, method: 'handleGetChargingProfiles'
      });
    }
    // Profiles of the charging station?
    let profilesProject: string[] = ['profile.chargingProfileKind', 'profile.chargingProfilePurpose', 'profile.stackLevel'];
    if (filteredRequest.ChargeBoxID) {
      // Enhanced the projection
      profilesProject = ['profile'];
    }
    // Get the profiles
    const chargingProfiles = await ChargingStationStorage.getChargingProfiles(req.user.tenantID,
      {
        search: filteredRequest.Search,
        chargingStationIDs: filteredRequest.ChargeBoxID ? filteredRequest.ChargeBoxID.split('|') : null,
        connectorID: filteredRequest.ConnectorID,
        withChargingStation: filteredRequest.WithChargingStation,
        withSiteArea: true,
        siteIDs: Authorizations.getAuthorizedSiteIDs(req.user, filteredRequest.SiteID ? filteredRequest.SiteID.split('|') : null),
      },
      { limit: filteredRequest.Limit, skip: filteredRequest.Skip, sort: filteredRequest.Sort, onlyRecordCount: filteredRequest.OnlyRecordCount },
      [
        'id', 'chargingStationID', 'chargePointID', 'connectorID', 'chargingStation.id',
        'chargingStation.siteArea.id', 'chargingStation.siteArea.name', 'chargingStation.siteArea.maximumPower',
        ...profilesProject
      ]);
    // Build the result
    res.json(chargingProfiles);
    next();
  }

  public static async handleTriggerSmartCharging(action: ServerAction, req: Request, res: Response, next: NextFunction): Promise<void> {
    // Check if Component is active
    UtilsService.assertComponentIsActiveFromToken(req.user, TenantComponents.SMART_CHARGING,
      Action.UPDATE, Entity.SITE_AREA, MODULE_NAME, 'handleTriggerSmartCharging');
    // Filter
    const filteredRequest = ChargingStationSecurity.filterTriggerSmartCharging(req.query);
    UtilsService.assertIdIsProvided(action, filteredRequest.siteAreaID, MODULE_NAME, 'handleTriggerSmartCharging', req.user);
    // Get Site Area
    const siteArea = await SiteAreaStorage.getSiteArea(req.user.tenantID, filteredRequest.siteAreaID);
    UtilsService.assertObjectExists(action, siteArea, `Site Area '${filteredRequest.siteAreaID}' does not exist`,
      MODULE_NAME, 'handleTriggerSmartCharging', req.user);
    // Check auth
    if (!Authorizations.canUpdateSiteArea(req.user, siteArea.siteID)) {
      throw new AppAuthError({
        errorCode: HTTPAuthError.ERROR,
        user: req.user,
        action: Action.UPDATE, entity: Entity.SITE_AREA,
        module: MODULE_NAME, method: 'handleTriggerSmartCharging',
        value: filteredRequest.siteAreaID
      });
    }
    // Call Smart Charging
    const smartCharging = await SmartChargingFactory.getSmartChargingImpl(req.user.tenantID);
    if (!smartCharging) {
      throw new AppError({
        source: Constants.CENTRAL_SERVER,
        errorCode: HTTPError.GENERAL_ERROR,
        message: 'Smart Charging service is not configured',
        module: MODULE_NAME, method: 'handleTriggerSmartCharging',
        action: action,
        user: req.user
      });
    }
    const siteAreaLock = await LockingHelper.createSiteAreaSmartChargingLock(req.user.tenantID, siteArea);
    if (siteAreaLock) {
      try {
        // Call
        const actionsResponse = await smartCharging.computeAndApplyChargingProfiles(siteArea);
        if (actionsResponse && actionsResponse.inError > 0) {
          throw new AppError({
            source: Constants.CENTRAL_SERVER,
            action: action,
            errorCode: HTTPError.GENERAL_ERROR,
            module: MODULE_NAME, method: 'handleTriggerSmartCharging',
            user: req.user,
            message: 'Error occurred while triggering the smart charging',
          });
        }
      } finally {
        // Release lock
        await LockingManager.release(siteAreaLock);
      }
    }
    // Ok
    res.json(Constants.REST_RESPONSE_SUCCESS);
    next();
  }

  public static async handleUpdateChargingProfile(action: ServerAction, req: Request, res: Response, next: NextFunction): Promise<void> {
    // Filter
    const filteredRequest = ChargingStationSecurity.filterChargingProfileUpdateRequest(req.body);
    // Check existence
    const chargingStation = await ChargingStationStorage.getChargingStation(req.user.tenantID, filteredRequest.chargingStationID);
    UtilsService.assertObjectExists(action, chargingStation, `ChargingStation '${filteredRequest.chargingStationID}' does not exist.`,
      MODULE_NAME, 'handleUpdateChargingProfile', req.user);
    // OCPI Charging Station
    if (!chargingStation.issuer) {
      throw new AppError({
        source: Constants.CENTRAL_SERVER,
        errorCode: HTTPError.GENERAL_ERROR,
        message: `Charging Station '${chargingStation.id}' not issued by the organization`,
        module: MODULE_NAME, method: 'handleUpdateChargingProfile',
        user: req.user,
        action: action
      });
    }
    const chargePoint = Utils.getChargePointFromID(chargingStation, filteredRequest.chargePointID);
    UtilsService.assertObjectExists(action, chargePoint, `Charge Point '${filteredRequest.chargePointID}' does not exist.`,
      MODULE_NAME, 'handleUpdateChargingProfile', req.user);
    // Check Mandatory fields
    UtilsService.checkIfChargingProfileIsValid(chargingStation, chargePoint, filteredRequest, req);
    let siteID = null;
    if (Utils.isComponentActiveFromToken(req.user, TenantComponents.ORGANIZATION)) {
      // Get the Site Area
      const siteArea = await SiteAreaStorage.getSiteArea(req.user.tenantID, chargingStation.siteAreaID);
      siteID = siteArea ? siteArea.siteID : null;
    }
    // Check Auth
    if (!Authorizations.canUpdateChargingStation(req.user, siteID)) {
      throw new AppAuthError({
        errorCode: HTTPAuthError.ERROR,
        user: req.user,
        action: Action.UPDATE, entity: Entity.CHARGING_STATION,
        module: MODULE_NAME, method: 'handleUpdateChargingProfile',
        value: chargingStation.id
      });
    }
    // Check if Charging Profile is supported
    if (!chargingStation.capabilities || !chargingStation.capabilities.supportChargingProfiles) {
      throw new AppError({
        source: chargingStation.id,
        action: action,
        errorCode: HTTPError.FEATURE_NOT_SUPPORTED_ERROR,
        user: req.user,
        module: MODULE_NAME, method: 'handleUpdateChargingProfile',
        message: `Charging Station '${chargingStation.id}' does not support Charging Profiles`,
      });
    }
    // Apply & Save charging plan
    const chargingProfileID = await OCPPUtils.setAndSaveChargingProfile(req.user.tenantID, filteredRequest, req.user);
    // Ok
    res.json(Object.assign({ id: chargingProfileID }, Constants.REST_RESPONSE_SUCCESS));
    next();
  }

  public static async handleDeleteChargingProfile(action: ServerAction, req: Request, res: Response, next: NextFunction): Promise<void> {
    // Check existence
    const chargingProfileID = ChargingStationSecurity.filterChargingProfileRequestByID(req.query);
    // Get Profile
    const chargingProfile = await ChargingStationStorage.getChargingProfile(req.user.tenantID, chargingProfileID);
    UtilsService.assertObjectExists(action, chargingProfile, `Charging Profile ID '${chargingProfileID}' does not exist.`,
      MODULE_NAME, 'handleDeleteChargingProfile', req.user);
    // Get Charging Station
    const chargingStation = await ChargingStationStorage.getChargingStation(req.user.tenantID, chargingProfile.chargingStationID);
    UtilsService.assertObjectExists(action, chargingStation, `ChargingStation '${chargingProfile.chargingStationID}' does not exist.`,
      MODULE_NAME, 'handleDeleteChargingProfile', req.user);
    // OCPI Charging Station
    if (!chargingStation.issuer) {
      throw new AppError({
        source: Constants.CENTRAL_SERVER,
        errorCode: HTTPError.GENERAL_ERROR,
        message: `Charging Station '${chargingStation.id}' not issued by the organization`,
        module: MODULE_NAME, method: 'handleDeleteChargingProfile',
        user: req.user,
        action: action
      });
    }
    // Check Component
    let siteID = null;
    if (Utils.isComponentActiveFromToken(req.user, TenantComponents.ORGANIZATION)) {
      // Get the Site Area
      const siteArea = await SiteAreaStorage.getSiteArea(req.user.tenantID, chargingStation.siteAreaID);
      siteID = siteArea ? siteArea.siteID : null;
    }
    // Check Auth
    if (!Authorizations.canUpdateChargingStation(req.user, siteID)) {
      throw new AppAuthError({
        errorCode: HTTPAuthError.ERROR,
        user: req.user,
        action: Action.UPDATE, entity: Entity.CHARGING_STATION,
        module: MODULE_NAME, method: 'handleDeleteChargingProfile',
        value: chargingStation.id
      });
    }
    try {
      // Delete
      await OCPPUtils.clearAndDeleteChargingProfile(req.user.tenantID, chargingProfile);
    } catch (error) {
      throw new AppError({
        source: Constants.CENTRAL_SERVER,
        action: action,
        errorCode: HTTPError.CLEAR_CHARGING_PROFILE_NOT_SUCCESSFUL,
        message: 'Error occurred while clearing Charging Profile',
        module: MODULE_NAME, method: 'handleDeleteChargingProfile',
        user: req.user, actionOnUser: req.user,
        detailedMessages: { error: error.message, stack: error.stack }
      });
    }
    // Ok
    res.json(Constants.REST_RESPONSE_SUCCESS);
    next();
  }

  public static async handleGetChargingStationOcppParameters(action: ServerAction, req: Request, res: Response, next: NextFunction): Promise<void> {
    // Filter
    const filteredRequest = ChargingStationSecurity.filterChargingStationOcppParametersRequest(req.query);
    // Check
    UtilsService.assertIdIsProvided(action, filteredRequest.ChargeBoxID, MODULE_NAME, 'handleGetChargingStationOcppParameters', req.user);
    // Get the Charging Station`
    const chargingStation = await ChargingStationStorage.getChargingStation(req.user.tenantID, filteredRequest.ChargeBoxID);
    // Found?
    UtilsService.assertObjectExists(action, chargingStation, `ChargingStation '${filteredRequest.ChargeBoxID}' does not exist`,
      MODULE_NAME, 'handleGetChargingStationOcppParameters', req.user);
    // Check auth
    if (!Authorizations.canReadChargingStation(req.user)) {
      throw new AppAuthError({
        errorCode: HTTPAuthError.ERROR,
        user: req.user,
        action: Action.READ, entity: Entity.CHARGING_STATION,
        module: MODULE_NAME, method: 'handleGetChargingStationOcppParameters',
        value: chargingStation.id
      });
    }
    // Get the Parameters
    const parameters = await ChargingStationStorage.getOcppParameters(req.user.tenantID, chargingStation.id);
    // Return the result
    res.json(parameters);
    next();
  }

  public static async handleRequestChargingStationOcppParameters(action: ServerAction, req: Request, res: Response, next: NextFunction): Promise<void> {
    // Filter
    const filteredRequest = ChargingStationSecurity.filterRequestChargingStationOcppParametersRequest(req.body);
    UtilsService.assertIdIsProvided(action, filteredRequest.chargeBoxID, MODULE_NAME, 'handleRequestChargingStationOcppParameters', req.user);
    // Check auth
    if (!Authorizations.canReadChargingStation(req.user)) {
      throw new AppAuthError({
        errorCode: HTTPAuthError.ERROR,
        user: req.user,
        action: Action.READ, entity: Entity.CHARGING_STATION,
        module: MODULE_NAME, method: 'handleRequestChargingStationOcppParameters',
        value: filteredRequest.chargeBoxID
      });
    }
    // Get the Charging Station
    const chargingStation = await ChargingStationStorage.getChargingStation(req.user.tenantID, filteredRequest.chargeBoxID);
    // Found?
    UtilsService.assertObjectExists(action, chargingStation, `ChargingStation '${filteredRequest.chargeBoxID}' does not exist`,
      MODULE_NAME, 'handleRequestChargingStationOcppParameters', req.user);
    // Get the Config
    const result = await OCPPUtils.requestAndSaveChargingStationOcppParameters(
      req.user.tenantID, chargingStation, filteredRequest.forceUpdateOCPPParamsFromTemplate);
    // Ok
    res.json(result);
    next();
  }

  public static async handleDeleteChargingStation(action: ServerAction, req: Request, res: Response, next: NextFunction): Promise<void> {
    // Filter
    const chargingStationID = ChargingStationSecurity.filterChargingStationRequestByID(req.query);
    // Check Mandatory fields
    UtilsService.assertIdIsProvided(action, chargingStationID, MODULE_NAME,
      'handleDeleteChargingStation', req.user);
    // Get
    const chargingStation = await ChargingStationStorage.getChargingStation(req.user.tenantID, chargingStationID);
    UtilsService.assertObjectExists(action, chargingStation, `Charging Station with ID '${chargingStationID}' does not exist`,
      MODULE_NAME, 'handleDeleteChargingStation', req.user);
    // OCPI Charging Station
    if (!chargingStation.issuer) {
      throw new AppError({
        source: Constants.CENTRAL_SERVER,
        errorCode: HTTPError.GENERAL_ERROR,
        message: `Charging Station '${chargingStation.id}' not issued by the organization`,
        module: MODULE_NAME, method: 'handleDeleteChargingStation',
        user: req.user,
        action: action
      });
    }
    let siteID = null;
    if (Utils.isComponentActiveFromToken(req.user, TenantComponents.ORGANIZATION)) {
      // Get the Site Area
      const siteArea = await SiteAreaStorage.getSiteArea(req.user.tenantID, chargingStation.siteAreaID);
      siteID = siteArea ? siteArea.siteID : null;
    }
    // Check auth
    if (!Authorizations.canDeleteChargingStation(req.user, siteID)) {
      throw new AppAuthError({
        errorCode: HTTPAuthError.ERROR,
        user: req.user,
        action: Action.DELETE, entity: Entity.CHARGING_STATION,
        module: MODULE_NAME, method: 'handleDeleteChargingStation',
        value: chargingStationID
      });
    }
    // Deleted
    if (chargingStation.deleted) {
      throw new AppError({
        source: Constants.CENTRAL_SERVER,
        action: action,
        errorCode: HTTPError.OBJECT_DOES_NOT_EXIST_ERROR,
        message: `Charging Station with ID '${chargingStationID}' is already deleted`,
        module: MODULE_NAME,
        method: 'handleDeleteChargingStation',
        user: req.user
      });
    }
    for (const connector of chargingStation.connectors) {
      if (connector && connector.currentTransactionID) {
        const transaction = await TransactionStorage.getTransaction(req.user.tenantID, connector.currentTransactionID);
        if (transaction && !transaction.stop) {
          throw new AppError({
            source: Constants.CENTRAL_SERVER,
            action: action,
            errorCode: HTTPError.EXISTING_TRANSACTION_ERROR,
            message: `Charging Station '${chargingStation.id}' can't be deleted due to existing active transactions`,
            module: MODULE_NAME,
            method: 'handleDeleteChargingStation',
            user: req.user
          });
        } else {
          OCPPUtils.checkAndFreeChargingStationConnector(chargingStation, connector.connectorId);
        }
      }
    }
    // Remove Site Area
    chargingStation.siteArea = null;
    chargingStation.siteAreaID = null;
    // Set as deleted
    chargingStation.deleted = true;
    // Check if charging station has had transactions
    const transactions = await TransactionStorage.getTransactions(req.user.tenantID,
      { chargeBoxIDs: [chargingStation.id] }, Constants.DB_PARAMS_COUNT_ONLY);
    if (transactions.count > 0) {
      // Delete logically
      await ChargingStationStorage.saveChargingStation(req.user.tenantID, chargingStation);
    } else {
      // Delete physically
      await ChargingStationStorage.deleteChargingStation(req.user.tenantID, chargingStation.id);
    }
    // Log
    Logging.logSecurityInfo({
      tenantID: req.user.tenantID,
      user: req.user, module: MODULE_NAME, method: 'handleDeleteChargingStation',
      message: `Charging Station '${chargingStation.id}' has been deleted successfully`,
      action: action,
      detailedMessages: { chargingStation }
    });
    // Ok
    res.json(Constants.REST_RESPONSE_SUCCESS);
    next();
  }

  public static async handleGetChargingStation(action: ServerAction, req: Request, res: Response, next: NextFunction): Promise<void> {
    // Filter
    const filteredRequest = ChargingStationSecurity.filterChargingStationRequest(req.query);
    UtilsService.assertIdIsProvided(action, filteredRequest.ID, MODULE_NAME, 'handleGetChargingStation', req.user);
    // Check auth
    if (!Authorizations.canReadChargingStation(req.user)) {
      throw new AppAuthError({
        errorCode: HTTPAuthError.ERROR,
        user: req.user,
        action: Action.READ, entity: Entity.CHARGING_STATION,
        module: MODULE_NAME, method: 'handleGetChargingStation',
        value: filteredRequest.ID
      });
    }
    // Query charging station
    const chargingStation = await ChargingStationStorage.getChargingStation(req.user.tenantID, filteredRequest.ID, {},
      [
        'id', 'inactive', 'public', 'chargingStationURL', 'issuer', 'maximumPower', 'excludeFromSmartCharging', 'lastReboot',
        'siteAreaID', 'siteArea.id', 'siteArea.name', 'siteArea.smartCharging', 'siteArea.siteID',
        'siteArea.site.id', 'siteArea.site.name', 'voltage', 'coordinates', 'forceInactive', 'firmwareUpdateStatus',
        'capabilities', 'endpoint', 'chargePointVendor', 'chargePointModel', 'ocppVersion', 'ocppProtocol', 'lastSeen',
        'firmwareVersion', 'currentIPAddress', 'ocppStandardParameters', 'ocppVendorParameters', 'connectors', 'chargePoints',
        'createdOn', 'chargeBoxSerialNumber', 'chargePointSerialNumber', 'powerLimitUnit'
      ]
    );
    UtilsService.assertObjectExists(action, chargingStation, `Charging Station '${filteredRequest.ID}' does not exist`,
      MODULE_NAME, 'handleGetChargingStation', req.user);
    // Deleted?
    if (chargingStation.deleted) {
      throw new AppError({
        source: Constants.CENTRAL_SERVER,
        errorCode: HTTPError.OBJECT_DOES_NOT_EXIST_ERROR,
        message: `ChargingStation with ID '${filteredRequest.ID}' is logically deleted`,
        module: MODULE_NAME,
        method: 'handleGetChargingStation',
        user: req.user
      });
    }
    res.json(chargingStation);
    next();
  }

  public static async handleGetChargingStations(action: ServerAction, req: Request, res: Response, next: NextFunction): Promise<void> {
    res.json(await ChargingStationService.getChargingStations(req));
    next();
  }

  public static async handleExportChargingStationsOCPPParams(action: ServerAction, req: Request, res: Response, next: NextFunction): Promise<void> {
    // Always with site
    req.query.WithSite = 'true';
    // Get Charging Stations
    const chargingStations = await ChargingStationService.getChargingStations(req);
    for (const chargingStation of chargingStations.result) {
      // Check all chargers
      if (!Authorizations.canExportParams(req.user, chargingStation.siteArea.siteID)) {
        throw new AppAuthError({
          errorCode: HTTPAuthError.ERROR,
          user: req.user,
          action: Action.EXPORT_PARAMS,
          entity: Entity.CHARGING_STATION,
          module: MODULE_NAME,
          method: 'handleExportChargingStationsOCPPParams',
        });
      }
    }
    const ocppParams: OCPPParams[] = [];
    // Set the attachement name
    res.attachment('exported-ocpp-params.csv');
    let writeHeader = true;
    for (const chargingStation of chargingStations.result) {
      const ocppParameters = await ChargingStationStorage.getOcppParameters(req.user.tenantID, chargingStation.id);
      // Get OCPP Params
      const dataToExport = ChargingStationService.convertOCPPParamsToCSV({
        params: ocppParameters.result,
        siteName: chargingStation.siteArea.site.name,
        siteAreaName: chargingStation.siteArea.name,
        chargingStationName: chargingStation.id
      }, writeHeader);
      // Send OCPP Params
      res.write(dataToExport);
      writeHeader = false;
    }
    // End of stream
    res.end();
  }

  public static async handleExportChargingStations(action: ServerAction, req: Request, res: Response, next: NextFunction): Promise<void> {
    // Export
    await UtilsService.exportToCSV(req, res, 'exported-charging-stations.csv',
      ChargingStationService.getChargingStations.bind(this), ChargingStationService.convertToCSV.bind(this));
  }

  public static async handleGetChargingStationsInError(action: ServerAction, req: Request, res: Response, next: NextFunction): Promise<void> {
    // Check auth
    if (!Authorizations.canListChargingStations(req.user)) {
      throw new AppAuthError({
        errorCode: HTTPAuthError.ERROR,
        user: req.user,
        action: Action.LIST, entity: Entity.CHARGING_STATIONS,
        module: MODULE_NAME, method: 'handleGetChargingStations'
      });
    }
    // Filter
    const filteredRequest = ChargingStationSecurity.filterChargingStationsRequest(req.query);
    // Check component
    if (filteredRequest.SiteID) {
      UtilsService.assertComponentIsActiveFromToken(req.user, TenantComponents.ORGANIZATION,
        Action.READ, Entity.CHARGING_STATIONS, MODULE_NAME, 'handleGetChargingStations');
    }
    let errorType;
    if (Utils.isComponentActiveFromToken(req.user, TenantComponents.ORGANIZATION)) {
      // Get the Site Area
      errorType = (filteredRequest.ErrorType ? filteredRequest.ErrorType.split('|') :
        [ChargingStationInErrorType.MISSING_SETTINGS, ChargingStationInErrorType.CONNECTION_BROKEN,
          ChargingStationInErrorType.CONNECTOR_ERROR, ChargingStationInErrorType.MISSING_SITE_AREA]);
    } else {
      errorType = (filteredRequest.ErrorType ? filteredRequest.ErrorType.split('|') :
        [ChargingStationInErrorType.MISSING_SETTINGS, ChargingStationInErrorType.CONNECTION_BROKEN,
          ChargingStationInErrorType.CONNECTOR_ERROR]);
    }
    // Get Charging Stations
    const chargingStations = await ChargingStationStorage.getChargingStationsInError(req.user.tenantID,
      {
        search: filteredRequest.Search,
        siteIDs: Authorizations.getAuthorizedSiteIDs(req.user, filteredRequest.SiteID ? filteredRequest.SiteID.split('|') : null),
        siteAreaIDs: (filteredRequest.SiteAreaID ? filteredRequest.SiteAreaID.split('|') : null),
        errorType
      },
      {
        limit: filteredRequest.Limit,
        skip: filteredRequest.Skip,
        sort: filteredRequest.Sort,
        onlyRecordCount: filteredRequest.OnlyRecordCount
      },
      [
        'id', 'inactive', 'connectorsStatus', 'connectorsConsumption', 'public', 'errorCodeDetails', 'errorCode', 'lastSeen',
        'connectors.connectorId', 'connectors.status', 'connectors.type', 'connectors.power', 'connectors.errorCode',
      ]
    );
    // Return
    res.json(chargingStations);
    next();
  }

  public static async handleGetStatusNotifications(action: ServerAction, req: Request, res: Response, next: NextFunction) {
    // Check auth
    if (!Authorizations.canListChargingStations(req.user)) {
      throw new AppAuthError({
        errorCode: HTTPAuthError.ERROR,
        user: req.user,
        action: Action.LIST, entity: Entity.CHARGING_STATIONS,
        module: MODULE_NAME, method: 'handleGetStatusNotifications'
      });
    }
    // Filter
    const filteredRequest = ChargingStationSecurity.filterNotificationsRequest(req.query);
    // Get all Status Notifications
    const statusNotifications = await OCPPStorage.getStatusNotifications(req.user.tenantID, {},
      { limit: filteredRequest.Limit, skip: filteredRequest.Skip, sort: filteredRequest.Sort });
    // Return
    res.json(statusNotifications);
    next();
  }

  public static async handleGetBootNotifications(action: ServerAction, req: Request, res: Response, next: NextFunction) {
    // Check auth
    if (!Authorizations.canListChargingStations(req.user)) {
      throw new AppAuthError({
        errorCode: HTTPAuthError.ERROR,
        user: req.user, action: Action.LIST,
        entity: Entity.CHARGING_STATIONS,
        module: MODULE_NAME, method: 'handleGetBootNotifications'
      });
    }
    // Filter
    const filteredRequest = ChargingStationSecurity.filterNotificationsRequest(req.query);
    // Get all Status Notifications
    const bootNotifications = await OCPPStorage.getBootNotifications(req.user.tenantID, {},
      { limit: filteredRequest.Limit, skip: filteredRequest.Skip, sort: filteredRequest.Sort });
    // Return
    res.json(bootNotifications);
    next();
  }

  public static async handleGetFirmware(action: ServerAction, req: Request, res: Response, next: NextFunction) {
    // Filter
    const filteredRequest = ChargingStationSecurity.filterChargingStationGetFirmwareRequest(req.query);
    if (!filteredRequest.FileName) {
      throw new AppError({
        source: Constants.CENTRAL_SERVER,
        errorCode: HTTPError.GENERAL_ERROR,
        message: 'The firmware FileName is mandatory',
        module: MODULE_NAME,
        method: 'handleGetFirmware'
      });
    }
    // Open a download stream and pipe it in the response
    const bucketStream = ChargingStationStorage.getChargingStationFirmware(filteredRequest.FileName);
    // Set headers
    res.setHeader('Content-Type', 'application/octet-stream');
    res.setHeader('Content-Disposition', 'attachment; filename=' + filteredRequest.FileName);
    // Write chunks
    bucketStream.on('data', (chunk) => {
      res.write(chunk);
    });
    // Handle Errors
    bucketStream.on('error', (error) => {
      Logging.logError({
        tenantID: Constants.DEFAULT_TENANT,
        action: action,
        message: `Firmware '${filteredRequest.FileName}' has not been found!`,
        module: MODULE_NAME, method: 'handleGetFirmware',
        detailedMessages: { error: error.message, stack: error.stack },
      });
      res.sendStatus(StatusCodes.NOT_FOUND);
    });
    // End of download
    bucketStream.on('end', () => {
      Logging.logInfo({
        tenantID: Constants.DEFAULT_TENANT,
        action: action,
        message: `Firmware '${filteredRequest.FileName}' has been downloaded with success`,
        module: MODULE_NAME, method: 'handleGetFirmware',
      });
      res.end();
    });
  }

  public static async handleAction(action: ServerAction, command: Command, req: Request, res: Response, next: NextFunction) {
    // Filter - Type is hacked because code below is. Would need approval to change code structure.
    const filteredRequest: HttpChargingStationCommandRequest =
      ChargingStationSecurity.filterChargingStationActionRequest(req.body);
    UtilsService.assertIdIsProvided(action, filteredRequest.chargeBoxID, MODULE_NAME, 'handleAction', req.user);
    // Get the Charging station
    const chargingStation = await ChargingStationStorage.getChargingStation(req.user.tenantID, filteredRequest.chargeBoxID);
    UtilsService.assertObjectExists(action, chargingStation, `Charging Station with ID '${filteredRequest.chargeBoxID}' does not exist`,
      MODULE_NAME, 'handleAction', req.user);
    let result;
    // Remote Stop Transaction / Unlock Connector
    if (command === Command.REMOTE_STOP_TRANSACTION) {
      // Check Transaction ID
      if (!filteredRequest.args || !filteredRequest.args.transactionId) {
        throw new AppError({
          source: Constants.CENTRAL_SERVER,
          errorCode: HTTPError.GENERAL_ERROR,
          message: 'Transaction ID is mandatory',
          module: MODULE_NAME,
          method: 'handleAction',
          user: req.user,
          action: action,
        });
      }
      // Get Transaction
      const transaction = await TransactionStorage.getTransaction(req.user.tenantID, filteredRequest.args.transactionId);
      UtilsService.assertObjectExists(action, transaction, `Transaction ID '${String(filteredRequest.args.transactionId)}' does not exist`,
        MODULE_NAME, 'handleAction', req.user);
      // Add connector ID
      filteredRequest.args.connectorId = transaction.connectorId;
      // Check Tag ID
      if (!req.user.tagIDs || req.user.tagIDs.length === 0) {
        throw new AppError({
          source: Constants.CENTRAL_SERVER,
          errorCode: HTTPError.USER_NO_BADGE_ERROR,
          message: 'The user does not have any badge',
          module: MODULE_NAME,
          method: 'handleAction',
          user: req.user,
          action: action,
        });
      }
      // Check if user is authorized
      await Authorizations.isAuthorizedToStopTransaction(req.user.tenantID, chargingStation, transaction, req.user.tagIDs[0],
        ServerAction.STOP_TRANSACTION, Action.REMOTE_STOP_TRANSACTION);
      // Set the tag ID to handle the Stop Transaction afterwards
      transaction.remotestop = {
        timestamp: new Date(),
        tagID: req.user.tagIDs[0],
        userID: req.user.id
      };
      // Save Transaction
      await TransactionStorage.saveTransaction(req.user.tenantID, transaction);
      // Ok: Execute it
      result = await this.handleChargingStationCommand(
        req.user.tenantID, req.user, chargingStation, action, command, filteredRequest.args);
      // Remote Start Transaction
    } else if (command === Command.REMOTE_START_TRANSACTION) {
      // Check Tag ID
      if (!filteredRequest.args || !filteredRequest.args.tagID) {
        throw new AppError({
          source: Constants.CENTRAL_SERVER,
          errorCode: HTTPError.USER_NO_BADGE_ERROR,
          message: 'The user does not have any badge',
          module: MODULE_NAME,
          method: 'handleAction',
          user: req.user,
          action: action,
        });
      }
      // Check if user is authorized
      const user = await Authorizations.isAuthorizedToStartTransaction(req.user.tenantID, chargingStation, filteredRequest.args.tagID,
        ServerAction.CHARGING_STATION_REMOTE_START_TRANSACTION, Action.REMOTE_START_TRANSACTION);
<<<<<<< HEAD
      if (!user.issuer) { // For testing purposes: authorize OICP User (Remote Start from Frondend)
        const tenant = await TenantStorage.getTenant(req.user.tenantID);
        // Check if oicp user is authorized
        // Authorize Hubject user
        if (Utils.isTenantComponentActive(tenant, TenantComponents.OICP)) {
          await this.authorizeOICPUser(tenant, user, chargingStation, filteredRequest.args.connectorId, req.user.tagIDs[0], action);
        }
=======
      if (!user.issuer) {
        throw new AppError({
          source: Constants.CENTRAL_SERVER,
          errorCode: HTTPError.GENERAL_ERROR,
          message: `User not issued by the organization execute command '${Command.REMOTE_START_TRANSACTION}'`,
          module: MODULE_NAME, method: 'handleAction',
          user: req.user,
          action: action
        });
>>>>>>> 2f77545a
      }
      // Ok: Execute it
      result = await this.handleChargingStationCommand(
        req.user.tenantID, req.user, chargingStation, action, command, filteredRequest.args);
      // Save Car ID
      if (Utils.isComponentActiveFromToken(req.user, TenantComponents.CAR)) {
        if (result?.status === OCPPRemoteStartStopStatus.ACCEPTED) {
          if (filteredRequest.carID && filteredRequest.carID !== user.lastSelectedCarID) {
            // Save Car selection
            await UserStorage.saveUserLastSelectedCarID(req.user.tenantID, user.id, filteredRequest.carID);
          }
        }
      }
    } else if (command === Command.GET_COMPOSITE_SCHEDULE) {
      // Check auth
      if (!Authorizations.canPerformActionOnChargingStation(req.user, command as unknown as Action, chargingStation)) {
        throw new AppAuthError({
          errorCode: HTTPAuthError.ERROR,
          user: req.user,
          action: command as unknown as Action,
          entity: Entity.CHARGING_STATION,
          module: MODULE_NAME, method: 'handleAction',
          value: chargingStation.id
        });
      }
      // Get the Vendor instance
      const chargingStationVendor = ChargingStationVendorFactory.getChargingStationVendorImpl(chargingStation);
      if (!chargingStationVendor) {
        throw new AppError({
          source: chargingStation.id,
          action: action,
          errorCode: HTTPError.FEATURE_NOT_SUPPORTED_ERROR,
          message: `No vendor implementation is available (${chargingStation.chargePointVendor}) for limiting the charge`,
          module: MODULE_NAME, method: 'handleAction',
          user: req.user
        });
      }
      // Get composite schedule
      if (filteredRequest.args.connectorId === 0) {
        result = [] as OCPPGetCompositeScheduleCommandResult[];
        for (const connector of chargingStation.connectors) {
          // Connector ID > 0
          const chargePoint = Utils.getChargePointFromID(chargingStation, connector.chargePointID);
          result.push(await chargingStationVendor.getCompositeSchedule(
            req.user.tenantID, chargingStation, chargePoint, connector.connectorId, filteredRequest.args.duration));
        }
      } else {
        // Connector ID > 0
        const connector = Utils.getConnectorFromID(chargingStation, filteredRequest.args.connectorId);
        const chargePoint = Utils.getChargePointFromID(chargingStation, connector?.chargePointID);
        result = await chargingStationVendor.getCompositeSchedule(
          req.user.tenantID, chargingStation, chargePoint, filteredRequest.args.connectorId, filteredRequest.args.duration);
      }
    } else {
      // Check auth
      if (!Authorizations.canPerformActionOnChargingStation(req.user, command as unknown as Action, chargingStation)) {
        throw new AppAuthError({
          errorCode: HTTPAuthError.ERROR,
          user: req.user,
          action: command as unknown as Action,
          entity: Entity.CHARGING_STATION,
          module: MODULE_NAME, method: 'handleAction',
          value: chargingStation.id
        });
      }
      // Execute it
      result = await this.handleChargingStationCommand(
        req.user.tenantID, req.user, chargingStation, action, command, filteredRequest.args);
    }
    // Return
    res.json(result);
    next();
  }

  // For Testing
  public static async authorizeOICPUser(tenant: Tenant, user: User, chargingStation: ChargingStation, connectorId: number, tagID: string, action: ServerAction): Promise<boolean> {
    const oicpClient = await OICPClientFactory.getAvailableOicpClient(tenant, OICPRole.CPO) as CpoOICPClient;
    if (!oicpClient) {
      throw new BackendError({
        user: user,
        action: action,
        module: MODULE_NAME,
        method: 'isTagIDAuthorizedOnChargingStation',
        message: 'OICP component requires at least one CPO endpoint to start a Session'
      });
    }
    // Call Hubject
    const oicpSession = {} as OICPSession;
    oicpSession.identification = OICPUtils.convertTagID2OICPIdentification(tagID);
    const evse = {} as OICPEvseDataRecord;
    const connector = Utils.getConnectorFromID(chargingStation, connectorId);
    evse.EvseID = OICPUtils.buildEvseID(oicpClient.getLocalCountryCode(ServerAction.CHARGING_STATION_REMOTE_START_TRANSACTION), oicpClient.getLocalPartyID(ServerAction.CHARGING_STATION_REMOTE_START_TRANSACTION), chargingStation, connector);
    oicpSession.evse = evse;
    const response = await oicpClient.authorizeStart(oicpSession, user);
    const existingAuthorization: RemoteAuthorization = chargingStation.remoteAuthorizations.find(
      (authorization) => authorization.connectorId === connectorId);
    if (existingAuthorization) {
      existingAuthorization.timestamp = new Date();
      // No authorization ID available
      // Use sessionID instead
      existingAuthorization.id = response.SessionID;
      existingAuthorization.tagId = tagID;
      existingAuthorization.oicpIdentification = oicpSession.identification;
    } else {
      chargingStation.remoteAuthorizations.push(
        {
          id: response.SessionID,
          connectorId: connectorId,
          timestamp: new Date(),
          tagId: tagID,
          oicpIdentification: oicpSession.identification
        }
      );
    }
    // Save Auth
    await ChargingStationStorage.saveChargingStation(tenant.id, chargingStation);
    return true;
  }

  public static async handleCheckSmartChargingConnection(action: ServerAction, req: Request, res: Response, next: NextFunction) {
    // Check if Component is active
    UtilsService.assertComponentIsActiveFromToken(req.user, TenantComponents.SMART_CHARGING,
      Action.CHECK_CONNECTION, Entity.CHARGING_STATION, MODULE_NAME, 'handleCheckSmartChargingConnection');
    // Check auth
    if (!Authorizations.canReadSetting(req.user)) {
      throw new AppAuthError({
        errorCode: HTTPAuthError.ERROR,
        user: req.user,
        entity: Entity.SETTING,
        action: Action.UPDATE,
        module: MODULE_NAME,
        method: 'handleCheckSmartChargingConnection'
      });
    }
    // Get implementation
    const smartCharging = await SmartChargingFactory.getSmartChargingImpl(req.user.tenantID);
    if (!smartCharging) {
      throw new AppError({
        source: Constants.CENTRAL_SERVER,
        errorCode: HTTPError.GENERAL_ERROR,
        message: 'Smart Charging service is not configured',
        module: MODULE_NAME, method: 'handleCheckSmartChargingConnection',
        action: action,
        user: req.user
      });
    }
    // Check
    await smartCharging.checkConnection();
    // Ok
    res.json(Constants.REST_RESPONSE_SUCCESS);
    next();
  }

  private static async checkConnectorsActionAuthorizations(tenantID: string, user: UserToken, chargingStation: ChargingStation) {
    const results = [];
    if (Utils.isComponentActiveFromToken(user, TenantComponents.ORGANIZATION)) {
      try {
        // Site is mandatory
        if (!chargingStation.siteArea) {
          throw new AppError({
            source: chargingStation.id,
            errorCode: HTTPError.CHARGER_WITH_NO_SITE_AREA_ERROR,
            message: `Charging Station '${chargingStation.id}' is not assigned to a Site Area!`,
            module: MODULE_NAME,
            method: 'checkConnectorsActionAuthorizations',
            user: user
          });
        }

        // Site -----------------------------------------------------
        chargingStation.siteArea.site = await SiteStorage.getSite(tenantID, chargingStation.siteArea.siteID);
        if (!chargingStation.siteArea.site) {
          throw new AppError({
            source: chargingStation.id,
            errorCode: HTTPError.SITE_AREA_WITH_NO_SITE_ERROR,
            message: `Site Area '${chargingStation.siteArea.name}' is not assigned to a Site!`,
            module: MODULE_NAME,
            method: 'checkConnectorsActionAuthorizations',
            user: user
          });
        }
      } catch (error) {
        // Problem with site assignment so do not allow any action
        for (let index = 0; index < chargingStation.connectors.length; index++) {
          results.push(
            {
              'isStartAuthorized': false,
              'isStopAuthorized': false,
              'isTransactionDisplayAuthorized': false
            }
          );
        }
        return results;
      }
    }
    // Check authorization for each connectors
    for (let index = 0; index < chargingStation.connectors.length; index++) {
      const foundConnector = chargingStation.connectors.find(
        (connector) => connector.connectorId === index + 1);
      if (foundConnector.currentTransactionID > 0) {
        const transaction = await TransactionStorage.getTransaction(user.tenantID, foundConnector.currentTransactionID);
        results.push({
          'isStartAuthorized': false,
          'isStopAuthorized': Authorizations.canStopTransaction(user, transaction),
          'isTransactionDisplayAuthorized': Authorizations.canReadTransaction(user, transaction),
        });
      } else {
        results.push({
          'isStartAuthorized': Authorizations.canStartTransaction(user, chargingStation),
          'isStopAuthorized': false,
          'isTransactionDisplayAuthorized': false,
        });
      }
    }
    return results;
  }

  private static async getChargingStations(req: Request): Promise<DataResult<ChargingStation>> {
    // Check auth
    if (!Authorizations.canListChargingStations(req.user)) {
      throw new AppAuthError({
        errorCode: HTTPAuthError.ERROR,
        user: req.user,
        action: Action.LIST, entity: Entity.CHARGING_STATIONS,
        module: MODULE_NAME, method: 'getChargingStations',
      });
    }
    // Filter
    const filteredRequest = ChargingStationSecurity.filterChargingStationsRequest(req.query);
    // Check Users
    let userProject: string[] = [];
    if (Authorizations.canListUsers(req.user)) {
      userProject = ['connectors.user.id', 'connectors.user.name', 'connectors.user.firstName', 'connectors.user.email'];
    }
    // Get Charging Stations
    const chargingStations = await ChargingStationStorage.getChargingStations(req.user.tenantID,
      {
        search: filteredRequest.Search,
        withNoSiteArea: filteredRequest.WithNoSiteArea,
        withSite: filteredRequest.WithSite,
        connectorStatuses: (filteredRequest.ConnectorStatus ? filteredRequest.ConnectorStatus.split('|') : null),
        connectorTypes: (filteredRequest.ConnectorType ? filteredRequest.ConnectorType.split('|') : null),
        issuer: filteredRequest.Issuer,
        siteIDs: Authorizations.getAuthorizedSiteIDs(req.user, filteredRequest.SiteID ? filteredRequest.SiteID.split('|') : null),
        siteAreaIDs: (filteredRequest.SiteAreaID ? filteredRequest.SiteAreaID.split('|') : null),
        includeDeleted: filteredRequest.IncludeDeleted,
        locCoordinates: filteredRequest.LocCoordinates,
        locMaxDistanceMeters: filteredRequest.LocMaxDistanceMeters,
      },
      {
        limit: filteredRequest.Limit,
        skip: filteredRequest.Skip,
        sort: filteredRequest.Sort,
        onlyRecordCount: filteredRequest.OnlyRecordCount
      },
      [
        // TODO: To remove the 'lastHeartBeat' when new version of Mobile App will be released (> V1.3.22)
        'id', 'inactive', 'connectorsStatus', 'connectorsConsumption', 'public', 'firmwareVersion', 'chargePointVendor', 'chargePointModel',
        'ocppVersion', 'ocppProtocol', 'lastSeen', 'lastHeartBeat', 'firmwareUpdateStatus', 'coordinates', 'issuer', 'voltage',
        'siteAreaID', 'siteArea.id', 'siteArea.name', 'siteArea.siteID', 'siteArea.site.name', 'siteArea.address', 'maximumPower',
        'connectors.connectorId', 'connectors.status', 'connectors.type', 'connectors.power', 'connectors.errorCode',
        'connectors.currentTotalConsumptionWh', 'connectors.currentInstantWatts', 'connectors.currentStateOfCharge',
        'connectors.currentTransactionID', 'connectors.currentTotalInactivitySecs', 'connectors.currentTagID', 'chargePoints',
        ...userProject
      ]
    );
    return chargingStations;
  }

  private static convertOCPPParamsToCSV(ocppParams: OCPPParams, writeHeader = true): string {
    let csv = '';
    // Header
    if (writeHeader) {
      csv = `Charging Station${Constants.CSV_SEPARATOR}Name${Constants.CSV_SEPARATOR}Value${Constants.CSV_SEPARATOR}Site Area${Constants.CSV_SEPARATOR}Site\r\n`;
    }
    // Content
    for (const param of ocppParams.params) {
      csv += `${ocppParams.chargingStationName}` + Constants.CSV_SEPARATOR;
      csv += `${param.key}` + Constants.CSV_SEPARATOR;
      csv += `${Utils.replaceSpecialCharsInCSVValueParam(param.value)}` + Constants.CSV_SEPARATOR;
      csv += `${ocppParams.siteAreaName}` + Constants.CSV_SEPARATOR;
      csv += `${ocppParams.siteName}\r\n`;
    }
    return csv;
  }

  private static convertToCSV(loggedUser: UserToken, chargingStations: ChargingStation[], writeHeader = true): string {
    let csv = '';
    const i18nManager = new I18nManager(loggedUser.locale);
    // Header
    if (writeHeader) {
      csv = `Name${Constants.CSV_SEPARATOR}Created On${Constants.CSV_SEPARATOR}Number of Connectors${Constants.CSV_SEPARATOR}Site Area${Constants.CSV_SEPARATOR}Latitude${Constants.CSV_SEPARATOR}Longitude${Constants.CSV_SEPARATOR}Charge Point S/N${Constants.CSV_SEPARATOR}Model${Constants.CSV_SEPARATOR}Charge Box S/N${Constants.CSV_SEPARATOR}Vendor${Constants.CSV_SEPARATOR}Firmware Version${Constants.CSV_SEPARATOR}OCPP Version${Constants.CSV_SEPARATOR}OCPP Protocol${Constants.CSV_SEPARATOR}Last Seen${Constants.CSV_SEPARATOR}Last Reboot${Constants.CSV_SEPARATOR}Maximum Power (Watt)${Constants.CSV_SEPARATOR}Power Limit Unit\r\n`;
    }
    // Content
    for (const chargingStation of chargingStations) {
      csv += `${chargingStation.id}` + Constants.CSV_SEPARATOR;
      csv += `${i18nManager.formatDateTime(chargingStation.createdOn, 'L')} ${i18nManager.formatDateTime(chargingStation.createdOn, 'LT')}` + Constants.CSV_SEPARATOR;
      csv += `${chargingStation.connectors ? chargingStation.connectors.length : '0'}` + Constants.CSV_SEPARATOR;
      csv += `${chargingStation.siteArea.name}` + Constants.CSV_SEPARATOR;
      if (chargingStation.coordinates && chargingStation.coordinates.length === 2) {
        csv += `${chargingStation.coordinates[1]}` + Constants.CSV_SEPARATOR;
        csv += `${chargingStation.coordinates[0]}` + Constants.CSV_SEPARATOR;
      } else {
        csv += `''${Constants.CSV_SEPARATOR}''`;
      }
      csv += `${chargingStation.chargePointSerialNumber}` + Constants.CSV_SEPARATOR;
      csv += `${chargingStation.chargePointModel}` + Constants.CSV_SEPARATOR;
      csv += `${chargingStation.chargeBoxSerialNumber}` + Constants.CSV_SEPARATOR;
      csv += `${chargingStation.chargePointVendor}` + Constants.CSV_SEPARATOR;
      csv += `${chargingStation.firmwareVersion}` + Constants.CSV_SEPARATOR;
      csv += `${chargingStation.ocppVersion}` + Constants.CSV_SEPARATOR;
      csv += `${chargingStation.ocppProtocol}` + Constants.CSV_SEPARATOR;
      csv += `${i18nManager.formatDateTime(chargingStation.lastSeen, 'L')} ${i18nManager.formatDateTime(chargingStation.lastSeen, 'LT')}` + Constants.CSV_SEPARATOR;
      csv += `${i18nManager.formatDateTime(chargingStation.lastReboot, 'L')} ${i18nManager.formatDateTime(chargingStation.lastReboot, 'LT')}` + Constants.CSV_SEPARATOR;
      csv += `${chargingStation.maximumPower}` + Constants.CSV_SEPARATOR;
      csv += `${chargingStation.powerLimitUnit}\r\n`;
    }
    return csv;
  }

  private static async handleChargingStationCommand(tenantID: string, user: UserToken, chargingStation: ChargingStation,
    action: ServerAction, command: Command, params: any): Promise<any> {
    let result: any;
    // Get the OCPP Client
    const chargingStationClient = await ChargingStationClientFactory.getChargingStationClient(tenantID, chargingStation);
    if (!chargingStationClient) {
      throw new BackendError({
        source: chargingStation.id,
        action: action,
        module: MODULE_NAME, method: 'handleChargingStationCommand',
        message: 'Charging Station is not connected to the backend',
      });
    }
    try {
      // Handle Requests
      switch (command) {
        // Reset
        case Command.RESET:
          result = await chargingStationClient.reset({ type: params.type });
          break;
        // Clear cache
        case Command.CLEAR_CACHE:
          result = await chargingStationClient.clearCache();
          break;
        // Get Configuration
        case Command.GET_CONFIGURATION:
          result = await chargingStationClient.getConfiguration({ key: params.key });
          break;
        // Set Configuration
        case Command.CHANGE_CONFIGURATION:
          // Change the config
          result = await chargingStationClient.changeConfiguration({
            key: params.key,
            value: params.value
          });
          // Check
          if (result.status === OCPPConfigurationStatus.ACCEPTED ||
            result.status === OCPPConfigurationStatus.REBOOT_REQUIRED) {
            // Reboot?
            if (result.status === OCPPConfigurationStatus.REBOOT_REQUIRED) {
              Logging.logWarning({
                tenantID: tenantID,
                source: chargingStation.id,
                user: user,
                action: action,
                module: MODULE_NAME, method: 'handleChargingStationCommand',
                // eslint-disable-next-line @typescript-eslint/restrict-template-expressions
                message: `Reboot is required due to change of OCPP Parameter '${params.key}' to '${params.value}'`,
                detailedMessages: { result }
              });
            }
            // Custom param?
            if (params.custom) {
              // Get OCPP Parameters from DB
              const ocppParametersFromDB = await ChargingStationStorage.getOcppParameters(tenantID, chargingStation.id);
              // Set new structure
              const chargingStationOcppParameters: ChargingStationOcppParameters = {
                id: chargingStation.id,
                configuration: ocppParametersFromDB.result,
                timestamp: new Date()
              };
              // Search for existing Custom param
              const foundOcppParam = chargingStationOcppParameters.configuration.find((ocppParam) => ocppParam.key === params.key);
              if (foundOcppParam) {
                // Update param
                foundOcppParam.value = params.value;
                // Save config
                if (foundOcppParam.custom) {
                  // Save
                  await ChargingStationStorage.saveOcppParameters(tenantID, chargingStationOcppParameters);
                } else {
                  // Not a custom param: refresh the whole OCPP Parameters
                  await OCPPUtils.requestAndSaveChargingStationOcppParameters(tenantID, chargingStation);
                }
              } else {
                // Add custom param
                chargingStationOcppParameters.configuration.push(params);
                // Save
                await ChargingStationStorage.saveOcppParameters(tenantID, chargingStationOcppParameters);
              }
            } else {
              // Refresh the whole OCPP Parameters
              await OCPPUtils.requestAndSaveChargingStationOcppParameters(tenantID, chargingStation);
            }
            // Check update with Vendor
            const chargingStationVendor = ChargingStationVendorFactory.getChargingStationVendorImpl(chargingStation);
            if (chargingStationVendor) {
              await chargingStationVendor.checkUpdateOfOCPPParams(tenantID, chargingStation, params.key, params.value);
            }
          }
          break;
        // Unlock Connector
        case Command.UNLOCK_CONNECTOR:
          result = await chargingStationClient.unlockConnector({ connectorId: params.connectorId });
          break;
        // Start Transaction
        case Command.REMOTE_START_TRANSACTION:
          result = await chargingStationClient.remoteStartTransaction({
            connectorId: params.connectorId,
            idTag: params.tagID
          });
          break;
        // Stop Transaction
        case Command.REMOTE_STOP_TRANSACTION:
          result = await chargingStationClient.remoteStopTransaction({
            transactionId: params.transactionId
          });
          break;
        // Change availability
        case Command.CHANGE_AVAILABILITY:
          result = await chargingStationClient.changeAvailability({
            connectorId: params.connectorId,
            type: params.type
          });
          break;
        // Get diagnostic
        case Command.GET_DIAGNOSTICS:
          result = await chargingStationClient.getDiagnostics({
            location: params.location,
            retries: params.retries,
            retryInterval: params.retryInterval,
            startTime: params.startTime,
            stopTime: params.stopTime
          });
          break;
        // Update Firmware
        case Command.UPDATE_FIRMWARE:
          result = await chargingStationClient.updateFirmware({
            location: params.location,
            retries: params.retries,
            retrieveDate: params.retrieveDate,
            retryInterval: params.retryInterval
          });
          break;
      }
      // Ok?
      if (result) {
        // OCPP Command with status
        if (Utils.objectHasProperty(result, 'status') && result.status !== OCPPStatus.ACCEPTED) {
          Logging.logError({
            tenantID: tenantID,
            source: chargingStation.id,
            user: user,
            module: MODULE_NAME, method: 'handleChargingStationCommand',
            action: action,
            message: `OCPP Command '${command}' has failed`,
            detailedMessages: { params, result }
          });
        } else {
          // OCPP Command with no status
          Logging.logInfo({
            tenantID: tenantID,
            source: chargingStation.id,
            user: user,
            module: MODULE_NAME, method: 'handleChargingStationCommand',
            action: action,
            message: `OCPP Command '${command}' has been executed successfully`,
            detailedMessages: { params, result }
          });
        }
        return result;
      }
      // Throw error
      throw new AppError({
        source: chargingStation.id,
        action: action,
        errorCode: HTTPError.GENERAL_ERROR,
        message: `Unknown OCPP command '${command}'`,
        module: MODULE_NAME,
        method: 'handleChargingStationCommand',
        user: user,
      });
    } catch (error) {
      throw new AppError({
        source: chargingStation.id,
        action: action,
        errorCode: HTTPError.GENERAL_ERROR,
        message: `OCPP Command '${command}' has failed`,
        module: MODULE_NAME, method: 'handleChargingStationCommand',
        user: user,
        detailedMessages: { error: error.message, stack: error.stack, params }
      });
    }
  }
}<|MERGE_RESOLUTION|>--- conflicted
+++ resolved
@@ -42,11 +42,8 @@
 import TenantComponents from '../../../../types/TenantComponents';
 import TenantStorage from '../../../../storage/mongodb/TenantStorage';
 import TransactionStorage from '../../../../storage/mongodb/TransactionStorage';
-<<<<<<< HEAD
 import User from '../../../../types/User';
-=======
 import UserStorage from '../../../../storage/mongodb/UserStorage';
->>>>>>> 2f77545a
 import UserToken from '../../../../types/UserToken';
 import Utils from '../../../../utils/Utils';
 import UtilsService from './UtilsService';
@@ -1017,7 +1014,6 @@
       // Check if user is authorized
       const user = await Authorizations.isAuthorizedToStartTransaction(req.user.tenantID, chargingStation, filteredRequest.args.tagID,
         ServerAction.CHARGING_STATION_REMOTE_START_TRANSACTION, Action.REMOTE_START_TRANSACTION);
-<<<<<<< HEAD
       if (!user.issuer) { // For testing purposes: authorize OICP User (Remote Start from Frondend)
         const tenant = await TenantStorage.getTenant(req.user.tenantID);
         // Check if oicp user is authorized
@@ -1025,18 +1021,17 @@
         if (Utils.isTenantComponentActive(tenant, TenantComponents.OICP)) {
           await this.authorizeOICPUser(tenant, user, chargingStation, filteredRequest.args.connectorId, req.user.tagIDs[0], action);
         }
-=======
-      if (!user.issuer) {
-        throw new AppError({
-          source: Constants.CENTRAL_SERVER,
-          errorCode: HTTPError.GENERAL_ERROR,
-          message: `User not issued by the organization execute command '${Command.REMOTE_START_TRANSACTION}'`,
-          module: MODULE_NAME, method: 'handleAction',
-          user: req.user,
-          action: action
-        });
->>>>>>> 2f77545a
-      }
+      }
+      // If (!user.issuer) {
+      //   throw new AppError({
+      //     source: Constants.CENTRAL_SERVER,
+      //     errorCode: HTTPError.GENERAL_ERROR,
+      //     message: `User not issued by the organization execute command '${Command.REMOTE_START_TRANSACTION}'`,
+      //     module: MODULE_NAME, method: 'handleAction',
+      //     user: req.user,
+      //     action: action
+      //   });
+      // }
       // Ok: Execute it
       result = await this.handleChargingStationCommand(
         req.user.tenantID, req.user, chargingStation, action, command, filteredRequest.args);
