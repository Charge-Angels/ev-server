--- conflicted
+++ resolved
@@ -849,11 +849,7 @@
     let projectFields = [
       'id', 'inactive', 'public', 'chargingStationURL', 'issuer', 'maximumPower', 'excludeFromSmartCharging', 'lastReboot',
       'siteAreaID', 'siteArea.id', 'siteArea.name', 'siteArea.smartCharging', 'siteArea.siteID',
-<<<<<<< HEAD
-      'siteArea.site.id', 'siteArea.site.name', 'voltage', 'coordinates', 'forceInactive', 'manualConfiguration', 'firmwareUpdateStatus',
-=======
-      'siteArea.site.id', 'siteArea.site.name', 'siteID', 'voltage', 'coordinates', 'forceInactive', 'firmwareUpdateStatus',
->>>>>>> af6f4edf
+      'siteArea.site.id', 'siteArea.site.name', 'siteID', 'voltage', 'coordinates', 'forceInactive', 'manualConfiguration', 'firmwareUpdateStatus',
       'capabilities', 'endpoint', 'chargePointVendor', 'chargePointModel', 'ocppVersion', 'ocppProtocol', 'lastSeen',
       'firmwareVersion', 'currentIPAddress', 'ocppStandardParameters', 'ocppVendorParameters', 'connectors', 'chargePoints',
       'createdOn', 'chargeBoxSerialNumber', 'chargePointSerialNumber', 'powerLimitUnit'
