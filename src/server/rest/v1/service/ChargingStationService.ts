--- conflicted
+++ resolved
@@ -102,7 +102,7 @@
               status = OCPIEvseStatus.REMOVED;
             }
             if (ocpiClient) {
-              await ocpiClient.udpateChargingStationStatus(chargingStation, status);
+              await ocpiClient.updateChargingStationStatus(chargingStation, status);
             }
           } catch (error) {
             await Logging.logError({
@@ -1544,11 +1544,7 @@
         Utils.replaceSpecialCharsInCSVValueParam(param.value),
         ocppParams.siteAreaName,
         ocppParams.siteName,
-<<<<<<< HEAD
-      ].map((value) => typeof value === 'string' ? '"' + value.replace('"', '""') + '"' : value);
-=======
       ].map((value) => typeof value === 'string' ? '"' + value.replace(/^"|"$/g, '') + '"' : value);
->>>>>>> 6095fd05
       return row;
     }).join(Constants.CR_LF);
     return Utils.isNullOrUndefined(headers) ? Constants.CR_LF + rows : [headers, rows].join(Constants.CR_LF);
@@ -1612,31 +1608,9 @@
         i18nManager.formatDateTime(chargingStation.lastReboot, 'L') + ' ' + i18nManager.formatDateTime(chargingStation.lastReboot, 'LT'),
         chargingStation.maximumPower,
         chargingStation.powerLimitUnit
-<<<<<<< HEAD
-      ].map((value) => typeof value === 'string' ? '"' + value.replace('"', '""') + '"' : value);
-      return row;
-    }).join(Constants.CR_LF);
-    // Build createdOn cell
-    const getCreatedOnCell = (chargingStation: ChargingStation, i18nManager: I18nManager) => {
-      if (chargingStation.createdOn) {
-        return [i18nManager.formatDateTime(chargingStation.createdOn, 'L') + ' ' + i18nManager.formatDateTime(chargingStation.createdOn, 'LT')];
-      }
-      return [i18nManager.translate('general.invalidDate') + ' ' + i18nManager.translate('general.invalidTime')];
-
-    };
-    // Build coordinates cell
-    const getCoordinatesCell = (chargingStation: ChargingStation) => {
-      if (chargingStation.coordinates && chargingStation.coordinates.length === 2) {
-        return [chargingStation.coordinates[1], chargingStation.coordinates[0]];
-      }
-      return ['', ''];
-
-    };
-=======
       ].map((value) => typeof value === 'string' ? '"' + value.replace(/^"|"$/g, '') + '"' : value);
       return row;
     }).join(Constants.CR_LF);
->>>>>>> 6095fd05
     return Utils.isNullOrUndefined(headers) ? Constants.CR_LF + rows : [headers, rows].join(Constants.CR_LF);
   }
 
