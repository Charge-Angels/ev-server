--- conflicted
+++ resolved
@@ -372,16 +372,12 @@
         withSiteArea: true,
         siteIDs: Authorizations.getAuthorizedSiteIDs(req.user, filteredRequest.SiteID ? filteredRequest.SiteID.split('|') : null),
       },
-<<<<<<< HEAD
-      { limit: filteredRequest.Limit, skip: filteredRequest.Skip, sort: filteredRequest.Sort, onlyRecordCount: filteredRequest.OnlyRecordCount });
-=======
       { limit: filteredRequest.Limit, skip: filteredRequest.Skip, sort: filteredRequest.Sort, onlyRecordCount: filteredRequest.OnlyRecordCount },
       [
         'id', 'chargingStationID', 'chargePointID', 'connectorID', 'chargingStation.id',
         'chargingStation.siteArea.id', 'chargingStation.siteArea.name', 'chargingStation.siteArea.maximumPower',
         ...profilesProject
       ]);
->>>>>>> 4dece64a
     // Build the result
     res.json(chargingProfiles);
     next();
@@ -1083,12 +1079,6 @@
       // Ok: Execute it
       result = await this.handleChargingStationCommand(
         req.user.tenantID, req.user, chargingStation, action, command, filteredRequest.args);
-<<<<<<< HEAD
-      if (user && result && result.status === OCPPRemoteStartStopStatus.ACCEPTED) {
-        if (filteredRequest.args.carID !== user.lastSelectedCarID) {
-          user.lastSelectedCarID = filteredRequest.args.carID;
-          await UserStorage.saveUser(req.user.tenantID, user);
-=======
       // Save Car ID
       if (Utils.isComponentActiveFromToken(req.user, TenantComponents.CAR)) {
         if (result?.status === OCPPRemoteStartStopStatus.ACCEPTED) {
@@ -1096,7 +1086,6 @@
             // Save Car selection
             await UserStorage.saveUserLastSelectedCarID(req.user.tenantID, user.id, filteredRequest.carID);
           }
->>>>>>> 4dece64a
         }
       }
     } else if (command === Command.GET_COMPOSITE_SCHEDULE) {
