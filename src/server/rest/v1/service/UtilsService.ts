import { Action, Entity } from '../../../../types/Authorization';
import { Car, CarType } from '../../../../types/Car';
import ChargingStation, { ChargePoint } from '../../../../types/ChargingStation';
import { HTTPAuthError, HTTPError } from '../../../../types/HTTPError';
import { NextFunction, Request, Response } from 'express';
import User, { UserRole, UserStatus } from '../../../../types/User';

import AppAuthError from '../../../../exception/AppAuthError';
import AppError from '../../../../exception/AppError';
import Asset from '../../../../types/Asset';
import AuthorizationService from './AuthorizationService';
import Authorizations from '../../../../authorization/Authorizations';
import { ChargingProfile } from '../../../../types/ChargingProfile';
import ChargingStationStorage from '../../../../storage/mongodb/ChargingStationStorage';
import Company from '../../../../types/Company';
import CompanyStorage from '../../../../storage/mongodb/CompanyStorage';
import Constants from '../../../../utils/Constants';
import { DataResult } from '../../../../types/DataResult';
import { HttpEndUserReportErrorRequest } from '../../../../types/requests/HttpNotificationRequest';
import Logging from '../../../../utils/Logging';
import OCPIEndpoint from '../../../../types/ocpi/OCPIEndpoint';
import OICPEndpoint from '../../../../types/oicp/OICPEndpoint';
import PDFDocument from 'pdfkit';
import { ServerAction } from '../../../../types/Server';
import Site from '../../../../types/Site';
import SiteArea from '../../../../types/SiteArea';
import SiteAreaStorage from '../../../../storage/mongodb/SiteAreaStorage';
import SiteStorage from '../../../../storage/mongodb/SiteStorage';
import Tag from '../../../../types/Tag';
import Tenant from '../../../../types/Tenant';
import TenantComponents from '../../../../types/TenantComponents';
import { TransactionInErrorType } from '../../../../types/InError';
import UserStorage from '../../../../storage/mongodb/UserStorage';
import UserToken from '../../../../types/UserToken';
import Utils from '../../../../utils/Utils';
import countries from 'i18n-iso-countries';
import moment from 'moment';

const MODULE_NAME = 'UtilsService';

export default class UtilsService {

  public static async checkAndGetChargingStationAuthorization(tenant: Tenant, userToken: UserToken, chargingStationID: string,
      method: string, action: ServerAction, additionalFilters: Record<string, any>, applyProjectFields = false): Promise<ChargingStation> {
    // Check static auth for reading Charging Station
    if (!Authorizations.canReadChargingStation(userToken)) {
      throw new AppAuthError({
        errorCode: HTTPAuthError.FORBIDDEN,
        user: userToken,
        action: Action.READ, entity: Entity.CHARGING_STATION,
        module: MODULE_NAME, method,
        value: chargingStationID
      });
    }
    // Check mandatory fields
    UtilsService.assertIdIsProvided(action, chargingStationID, MODULE_NAME, method, userToken);
    // Get dynamic auth
    const authorizationFilter = await AuthorizationService.checkAndGetChargingStationAuthorizationFilters(
      tenant, userToken, { ID: chargingStationID });
    if (!authorizationFilter.authorized) {
      throw new AppAuthError({
        errorCode: HTTPAuthError.FORBIDDEN,
        user: userToken,
        action: Action.READ, entity: Entity.CHARGING_STATION,
        module: MODULE_NAME, method,
      });
    }
    // Get ChargingStation
    const chargingStation = await ChargingStationStorage.getChargingStation(tenant.id, chargingStationID,
      {
        ...additionalFilters,
        ...authorizationFilter.filters
      },
      applyProjectFields ? authorizationFilter.projectFields : null
    );
    UtilsService.assertObjectExists(action, chargingStation, `ChargingStation ID '${chargingStationID}' does not exist`,
      MODULE_NAME, method, userToken);
    // External Charging Station
    if (!chargingStation.issuer) {
      throw new AppError({
        source: Constants.CENTRAL_SERVER,
        errorCode: HTTPError.GENERAL_ERROR,
        message: `ChargingStation Id '${chargingStation.id}' not issued by the organization`,
        module: MODULE_NAME, method,
        user: userToken,
        action: action
      });
    }
    // Deleted?
    if (chargingStation?.deleted) {
      throw new AppError({
        source: Constants.CENTRAL_SERVER,
        errorCode: HTTPError.OBJECT_DOES_NOT_EXIST_ERROR,
        message: `ChargingStation with ID '${chargingStation.id}' is logically deleted`,
        module: MODULE_NAME,
        method: 'handleGetChargingStation',
        user: userToken
      });
    }
    return chargingStation;
  }

  public static async checkAndGetCompanyAuthorization(tenant: Tenant, userToken: UserToken, companyID: string,
      method: string, action: ServerAction, additionalFilters: Record<string, any>, applyProjectFields = false): Promise<Company> {
    // Check static auth for reading company
    if (!Authorizations.canReadCompany(userToken)) {
      throw new AppAuthError({
        errorCode: HTTPAuthError.FORBIDDEN,
        user: userToken,
        action: Action.READ, entity: Entity.COMPANY,
        module: MODULE_NAME, method,
        value: companyID
      });
    }
    // Check mandatory fields
    UtilsService.assertIdIsProvided(action, companyID, MODULE_NAME, method, userToken);
    // Get dynamic auth
    const authorizationFilter = await AuthorizationService.checkAndGetCompanyAuthorizationFilters(
      tenant, userToken, { ID: companyID });
    if (!authorizationFilter.authorized) {
      throw new AppAuthError({
        errorCode: HTTPAuthError.FORBIDDEN,
        user: userToken,
        action: Action.READ, entity: Entity.COMPANY,
        module: MODULE_NAME, method,
      });
    }
    // Get Company
    const company = await CompanyStorage.getCompany(tenant.id, companyID,
      {
        ...additionalFilters,
        ...authorizationFilter.filters
      },
      applyProjectFields ? authorizationFilter.projectFields : null
    );
    UtilsService.assertObjectExists(action, company, `Company ID '${companyID}' does not exist`,
      MODULE_NAME, method, userToken);
    // External Company
    if (!company.issuer) {
      throw new AppError({
        source: Constants.CENTRAL_SERVER,
        errorCode: HTTPError.GENERAL_ERROR,
        message: `Company '${company.name}' with ID '${company.id}' not issued by the organization`,
        module: MODULE_NAME, method,
        user: userToken,
        action: action
      });
    }
    return company;
  }

  public static async checkAndGetUserAuthorization(tenant: Tenant, userToken: UserToken, userID: string,
      method: string, action: ServerAction, additionalFilters: Record<string, any>, applyProjectFields = false): Promise<User> {
    // Check static auth for reading user
    if (!Authorizations.canReadUser(userToken, userID)) {
      throw new AppAuthError({
        errorCode: HTTPAuthError.FORBIDDEN,
        user: userToken,
        action: Action.READ, entity: Entity.USER,
        module: MODULE_NAME, method,
        value: userID
      });
    }
    // Check mandatory fields
    UtilsService.assertIdIsProvided(action, userID, MODULE_NAME, method, userToken);
    // Get dynamic auth
    const authorizationFilter = await AuthorizationService.checkAndGetUserAuthorizationFilters(
      tenant, userToken, { ID: userID });
    if (!authorizationFilter.authorized) {
      throw new AppAuthError({
        errorCode: HTTPAuthError.FORBIDDEN,
        user: userToken,
        action: Action.READ, entity: Entity.USER,
        module: MODULE_NAME, method,
      });
    }
    // Get User
    const user = await UserStorage.getUser(tenant.id, userID,
      {
        ...additionalFilters,
        ...authorizationFilter.filters
      },
      applyProjectFields ? authorizationFilter.projectFields : null
    );
    UtilsService.assertObjectExists(action, user, `User ID '${userID}' does not exist`,
      MODULE_NAME, method, userToken);
    // External User
    if (!user.issuer) {
      throw new AppError({
        source: Constants.CENTRAL_SERVER,
        errorCode: HTTPError.GENERAL_ERROR,
        message: `User '${user.name}' with ID '${user.id}' not issued by the organization`,
        module: MODULE_NAME, method,
        user: userToken,
        action: action
      });
    }
    return user;
  }

  public static async checkAndGetSiteAuthorization(tenant: Tenant, userToken: UserToken, siteID: string,
      method: string, action: ServerAction, additionalFilters: Record<string, any>, applyProjectFields = false): Promise<Site> {
    // Check static auth for reading site
    if (!Authorizations.canReadSite(userToken)) {
      throw new AppAuthError({
        errorCode: HTTPAuthError.FORBIDDEN,
        user: userToken,
        action: Action.READ, entity: Entity.SITE,
        module: MODULE_NAME, method,
        value: siteID
      });
    }
    // Check mandatory fields
    UtilsService.assertIdIsProvided(action, siteID, MODULE_NAME, method, userToken);
    // Get dynamic auth
    const authorizationFilter = await AuthorizationService.checkAndGetSiteAuthorizationFilters(
      tenant, userToken, { ID: siteID });
    if (!authorizationFilter.authorized) {
      throw new AppAuthError({
        errorCode: HTTPAuthError.FORBIDDEN,
        user: userToken,
        action: Action.READ, entity: Entity.SITE,
        module: MODULE_NAME, method,
      });
    }
    // Get Site
    const site = await SiteStorage.getSite(tenant.id, siteID,
      {
        ...additionalFilters,
        ...authorizationFilter.filters,
      },
      applyProjectFields ? authorizationFilter.projectFields : null
    );
    UtilsService.assertObjectExists(action, site, `Site ID '${siteID}' does not exist`,
      MODULE_NAME, method, userToken);
    // External Site
    if (!site.issuer) {
      throw new AppError({
        source: Constants.CENTRAL_SERVER,
        errorCode: HTTPError.GENERAL_ERROR,
        message: `Site '${site.name}' with ID '${site.id}' not issued by the organization`,
        module: MODULE_NAME, method,
        user: userToken,
        action: action
      });
    }
    return site;
  }

  public static async checkAndGetSiteAreaAuthorization(tenant: Tenant, userToken: UserToken, siteAreaID: string,
      method: string, action: ServerAction, additionalFilters: Record<string, any>, applyProjectFields = false): Promise<SiteArea> {
    // Check static auth for reading site area
    if (!Authorizations.canReadSiteArea(userToken)) {
      throw new AppAuthError({
        errorCode: HTTPAuthError.FORBIDDEN,
        user: userToken,
        action: Action.READ, entity: Entity.SITE_AREA,
        module: MODULE_NAME, method,
        value: siteAreaID
      });
    }
    // Check mandatory fields
    UtilsService.assertIdIsProvided(action, siteAreaID, MODULE_NAME, method, userToken);
    // Get dynamic auth
    const authorizationFilter = await AuthorizationService.checkAndGetSiteAreaAuthorizationFilters(
      tenant, userToken, { ID: siteAreaID });
    if (!authorizationFilter.authorized) {
      throw new AppAuthError({
        errorCode: HTTPAuthError.FORBIDDEN,
        user: userToken,
        action: Action.READ, entity: Entity.SITE_AREA,
        module: MODULE_NAME, method,
      });
    }
    // Get SiteArea
    const siteArea = await SiteAreaStorage.getSiteArea(tenant.id, siteAreaID,
      {
        ...additionalFilters,
        ...authorizationFilter.filters,
      },
      applyProjectFields ? authorizationFilter.projectFields : null
    );
    UtilsService.assertObjectExists(action, siteArea, `Site Area ID '${siteAreaID}' does not exist`,
      MODULE_NAME, method, userToken);
    // External Site Area
    if (!siteArea.issuer) {
      throw new AppError({
        source: Constants.CENTRAL_SERVER,
        errorCode: HTTPError.GENERAL_ERROR,
        message: `Site Area '${siteArea.name}' with ID '${siteArea.id}' not issued by the organization`,
        module: MODULE_NAME, method,
        user: userToken,
        action: action
      });
    }
    return siteArea;
  }

  public static sendEmptyDataResult(res: Response, next: NextFunction): void {
    res.json(Constants.DB_EMPTY_DATA_RESULT);
    next();
  }

  public static async handleUnknownAction(action: ServerAction, req: Request, res: Response, next: NextFunction): Promise<void> {
    // Action provided
    if (!action) {
<<<<<<< HEAD
      // Log
      void Logging.logActionExceptionMessageAndSendResponse(
        null, new Error('No Action has been provided'), req, res, next);
    } else {
      // Log
      void Logging.logActionExceptionMessageAndSendResponse(
=======
      await Logging.logActionExceptionMessageAndSendResponse(
        null, new Error('No Action has been provided'), req, res, next);
    } else {
      await Logging.logActionExceptionMessageAndSendResponse(
>>>>>>> 654a855a
        action, new Error(`The Action '${action}' does not exist`), req, res, next);
    }
  }

  public static getTransactionInErrorTypes(user: UserToken): TransactionInErrorType[] {
    // For only charging station in e-Mobility (not the ones from the roaming)
    const allTypes = [
      TransactionInErrorType.LONG_INACTIVITY,
      TransactionInErrorType.NEGATIVE_ACTIVITY,
      TransactionInErrorType.NEGATIVE_DURATION,
      // TransactionInErrorType.OVER_CONSUMPTION, // To much time consuming + to check if calculation is right
      TransactionInErrorType.INVALID_START_DATE,
      TransactionInErrorType.NO_CONSUMPTION,
      TransactionInErrorType.MISSING_USER
    ];
    if (Utils.isComponentActiveFromToken(user, TenantComponents.PRICING)) {
      allTypes.push(TransactionInErrorType.MISSING_PRICE);
    }
    if (Utils.isComponentActiveFromToken(user, TenantComponents.BILLING)) {
      allTypes.push(TransactionInErrorType.NO_BILLING_DATA);
    }
    return allTypes;
  }

  public static assertIdIsProvided(action: ServerAction, id: string|number, module: string, method: string, userToken: UserToken): void {
    if (!id) {
      // Object does not exist
      throw new AppError({
        action,
        source: Constants.CENTRAL_SERVER,
        errorCode: HTTPError.GENERAL_ERROR,
        message: 'The ID must be provided',
        module: module,
        method: method,
        user: userToken
      });
    }
  }

  public static assertObjectExists(action: ServerAction, object: any, errorMsg: string, module: string, method: string, userToken?: UserToken): void {
    if (!object) {
      throw new AppError({
        action,
        source: Constants.CENTRAL_SERVER,
        errorCode: HTTPError.OBJECT_DOES_NOT_EXIST_ERROR,
        message: errorMsg,
        module: module,
        method: method,
        user: userToken
      });
    }
  }

  public static checkIfOCPIEndpointValid(ocpiEndpoint: Partial<OCPIEndpoint>, req: Request): void {
    if (req.method !== 'POST' && !ocpiEndpoint.id) {
      throw new AppError({
        source: Constants.CENTRAL_SERVER,
        errorCode: HTTPError.GENERAL_ERROR,
        message: 'The OCPI Endpoint ID is mandatory',
        module: MODULE_NAME,
        method: 'checkIfOCPIEndpointValid'
      });
    }
    if (!ocpiEndpoint.name) {
      throw new AppError({
        source: Constants.CENTRAL_SERVER,
        errorCode: HTTPError.GENERAL_ERROR,
        message: 'The OCPI Endpoint name is mandatory',
        module: MODULE_NAME,
        method: 'checkIfOCPIEndpointValid',
        user: req.user.id
      });
    }
    if (!ocpiEndpoint.role) {
      throw new AppError({
        source: Constants.CENTRAL_SERVER,
        errorCode: HTTPError.GENERAL_ERROR,
        message: 'The OCPI Endpoint role is mandatory',
        module: MODULE_NAME,
        method: 'checkIfOCPIEndpointValid',
        user: req.user.id
      });
    }
    if (!ocpiEndpoint.baseUrl) {
      throw new AppError({
        source: Constants.CENTRAL_SERVER,
        errorCode: HTTPError.GENERAL_ERROR,
        message: 'The OCPI Endpoint base URL is mandatory',
        module: MODULE_NAME,
        method: 'checkIfOCPIEndpointValid',
        user: req.user.id
      });
    }
    if (ocpiEndpoint.countryCode && !countries.isValid(ocpiEndpoint.countryCode)) {
      throw new AppError({
        source: Constants.CENTRAL_SERVER,
        errorCode: HTTPError.GENERAL_ERROR,
        message: `The OCPI Endpoint ${ocpiEndpoint.countryCode} country code provided is invalid`,
        module: MODULE_NAME,
        method: 'checkIfOCPIEndpointValid',
        user: req.user.id
      });
    }
    if (!ocpiEndpoint.localToken) {
      throw new AppError({
        source: Constants.CENTRAL_SERVER,
        errorCode: HTTPError.GENERAL_ERROR,
        message: 'The OCPI Endpoint local token is mandatory',
        module: MODULE_NAME,
        method: 'checkIfOCPIEndpointValid',
        user: req.user.id
      });
    }
    if (!ocpiEndpoint.token) {
      throw new AppError({
        source: Constants.CENTRAL_SERVER,
        errorCode: HTTPError.GENERAL_ERROR,
        message: 'The OCPI Endpoint token is mandatory',
        module: MODULE_NAME,
        method: 'checkIfOCPIEndpointValid',
        user: req.user.id
      });
    }
  }

  public static checkIfOICPEndpointValid(oicpEndpoint: Partial<OICPEndpoint>, req: Request): void {
    if (req.method !== 'POST' && !oicpEndpoint.id) {
      throw new AppError({
        source: Constants.CENTRAL_SERVER,
        errorCode: HTTPError.GENERAL_ERROR,
        message: 'The OICP Endpoint ID is mandatory',
        module: MODULE_NAME,
        method: 'checkIfOICPEndpointValid'
      });
    }
    if (!oicpEndpoint.name) {
      throw new AppError({
        source: Constants.CENTRAL_SERVER,
        errorCode: HTTPError.GENERAL_ERROR,
        message: 'The OICP Endpoint name is mandatory',
        module: MODULE_NAME,
        method: 'checkIfOICPEndpointValid',
        user: req.user.id
      });
    }
    if (!oicpEndpoint.role) {
      throw new AppError({
        source: Constants.CENTRAL_SERVER,
        errorCode: HTTPError.GENERAL_ERROR,
        message: 'The OICP Endpoint role is mandatory',
        module: MODULE_NAME,
        method: 'checkIfOICPEndpointValid',
        user: req.user.id
      });
    }
    if (!oicpEndpoint.baseUrl) {
      throw new AppError({
        source: Constants.CENTRAL_SERVER,
        errorCode: HTTPError.GENERAL_ERROR,
        message: 'The OICP Endpoint base URL is mandatory',
        module: MODULE_NAME,
        method: 'checkIfOICPEndpointValid',
        user: req.user.id
      });
    }
  }

  public static httpSortFieldsToMongoDB(httpSortFields: string): any {
    // Exist?
    if (httpSortFields) {
      const dbSortField: any = {};
      // Sanitize
      const sortFields = httpSortFields.split('|');
      // Build
      for (let sortField of sortFields) {
        // Order
        const order = sortField.startsWith('-') ? -1 : 1;
        // Remove the '-'
        if (order === -1) {
          sortField = sortField.substr(1);
        }
        // Check field ID
        if (sortField === 'id') {
          // In MongoDB it's '_id'
          sortField = '_id';
        }
        // Set
        dbSortField[sortField] = order;
      }
      return dbSortField;
    }
  }

  public static httpFilterProjectToMongoDB(httpProjectFields: string): string[] {
    // Exist?
    if (httpProjectFields) {
      // Convert to array
      return httpProjectFields.split('|');
    }
  }

  public static assertComponentIsActiveFromToken(userToken: UserToken, component: TenantComponents,
      action: Action, entity: Entity, module: string, method: string): void {
    // Check from token
    const active = Utils.isComponentActiveFromToken(userToken, component);
    // Throw
    if (!active) {
      throw new AppAuthError({
        errorCode: HTTPAuthError.FORBIDDEN,
        entity: entity, action: action,
        module: module, method: method,
        inactiveComponent: component,
        user: userToken
      });
    }
  }

  public static async exportToCSV(req: Request, res: Response, attachmentName: string,
      handleGetData: (req: Request) => Promise<DataResult<any>>,
      handleConvertToCSV: (req: Request, data: any[], writeHeader: boolean) => string): Promise<void> {
    // Override
    req.query.Limit = Constants.EXPORT_PAGE_SIZE.toString();
    // Set the attachment name
    res.attachment(attachmentName);
    // Get the total number of Logs
    req.query.OnlyRecordCount = 'true';
    let data = await handleGetData(req);
    let count = data.count;
    delete req.query.OnlyRecordCount;
    let skip = 0;
    // Limit the number of records
    if (count > Constants.EXPORT_RECORD_MAX_COUNT) {
      count = Constants.EXPORT_RECORD_MAX_COUNT;
    }
    // Handle closed socket
    let connectionClosed = false;
    req.socket.on('close', () => {
      connectionClosed = true;
    });
    do {
      // Check if the socket is closed and stop the process
      if (connectionClosed) {
        break;
      }
      // Get the data
      req.query.Skip = skip.toString();
      data = await handleGetData(req);
      // Get CSV data
      const csvData = handleConvertToCSV(req, data.result, (skip === 0));
      // Send Transactions
      res.write(csvData);
      // Next page
      skip += Constants.EXPORT_PAGE_SIZE;
    } while (skip < count);
    // End of stream
    res.end();
  }

  public static async exportToPDF(req: Request, res: Response, attachementName: string,
      handleGetData: (req: Request) => Promise<DataResult<any>>,
      handleConvertToPDF: (req: Request, pdfDocument: PDFKit.PDFDocument, data: any[]) => Promise<string>): Promise<void> {
    // Override
    req.query.Limit = Constants.EXPORT_PDF_PAGE_SIZE.toString();
    // Set the attachment name
    res.attachment(attachementName);
    // Get the total number of Logs
    req.query.OnlyRecordCount = 'true';
    let data = await handleGetData(req);
    let count = data.count;
    delete req.query.OnlyRecordCount;
    let skip = 0;
    // Limit the number of records
    if (count > Constants.EXPORT_PDF_PAGE_SIZE) {
      count = Constants.EXPORT_PDF_PAGE_SIZE;
    }
    // Handle closed socket
    let connectionClosed = false;
    req.connection.on('close', () => {
      connectionClosed = true;
    });
    // Create the PDF
    const pdfDocument = new PDFDocument();
    pdfDocument.pipe(res);
    do {
      // Check if the socket is closed and stop the process
      if (connectionClosed) {
        break;
      }
      // Get the data
      req.query.Skip = skip.toString();
      data = await handleGetData(req);
      // Transform data
      await handleConvertToPDF(req, pdfDocument, data.result);
      // Next page
      skip += Constants.EXPORT_PAGE_SIZE;
    } while (skip < count);
    // Finish
    pdfDocument.end();
  }

  public static checkIfChargingProfileIsValid(chargingStation: ChargingStation, chargePoint: ChargePoint,
      filteredRequest: ChargingProfile, req: Request): void {
    if (req.method !== 'POST' && !filteredRequest.id) {
      throw new AppError({
        source: Constants.CENTRAL_SERVER,
        errorCode: HTTPError.GENERAL_ERROR,
        message: 'The Charging Profile ID is mandatory',
        module: MODULE_NAME,
        method: 'checkIfOICPEndpointValid'
      });
    }
    if (!Utils.objectHasProperty(filteredRequest, 'chargingStationID')) {
      throw new AppError({
        source: Constants.CENTRAL_SERVER,
        action: ServerAction.CHARGING_PROFILE_UPDATE,
        errorCode: HTTPError.GENERAL_ERROR,
        message: 'Charging Station ID is mandatory',
        module: MODULE_NAME, method: 'checkIfChargingProfileIsValid',
        user: req.user.id
      });
    }
    if (!Utils.objectHasProperty(filteredRequest, 'connectorID')) {
      throw new AppError({
        source: Constants.CENTRAL_SERVER,
        action: ServerAction.CHARGING_PROFILE_UPDATE,
        errorCode: HTTPError.GENERAL_ERROR,
        message: 'Connector ID is mandatory',
        module: MODULE_NAME, method: 'checkIfChargingProfileIsValid',
        user: req.user.id
      });
    }
    if (!filteredRequest.profile) {
      throw new AppError({
        source: Constants.CENTRAL_SERVER,
        action: ServerAction.CHARGING_PROFILE_UPDATE,
        errorCode: HTTPError.GENERAL_ERROR,
        message: 'Charging Profile is mandatory',
        module: MODULE_NAME, method: 'checkIfChargingProfileIsValid',
        user: req.user.id
      });
    }
    if (!filteredRequest.profile.chargingProfileId || !filteredRequest.profile.stackLevel ||
      !filteredRequest.profile.chargingProfilePurpose || !filteredRequest.profile.chargingProfileKind ||
      !filteredRequest.profile.chargingSchedule) {
      throw new AppError({
        source: Constants.CENTRAL_SERVER,
        action: ServerAction.CHARGING_PROFILE_UPDATE,
        errorCode: HTTPError.GENERAL_ERROR,
        message: 'Invalid Charging Profile',
        module: MODULE_NAME, method: 'checkIfChargingProfileIsValid',
        user: req.user.id
      });
    }
    if (!filteredRequest.profile.chargingSchedule.chargingSchedulePeriod) {
      throw new AppError({
        source: Constants.CENTRAL_SERVER,
        action: ServerAction.CHARGING_PROFILE_UPDATE,
        errorCode: HTTPError.GENERAL_ERROR,
        message: 'Invalid Charging Profile\'s Schedule',
        module: MODULE_NAME, method: 'checkIfChargingProfileIsValid',
        user: req.user.id
      });
    }
    if (filteredRequest.profile.chargingSchedule.chargingSchedulePeriod.length === 0) {
      throw new AppError({
        source: Constants.CENTRAL_SERVER,
        action: ServerAction.CHARGING_PROFILE_UPDATE,
        errorCode: HTTPError.GENERAL_ERROR,
        message: 'Charging Profile\'s schedule must not be empty',
        module: MODULE_NAME, method: 'checkIfChargingProfileIsValid',
        user: req.user.id
      });
    }
    // Check End of Schedule <= 24h
    const endScheduleDate = new Date(new Date(filteredRequest.profile.chargingSchedule.startSchedule).getTime() +
      filteredRequest.profile.chargingSchedule.duration * 1000);
    if (!moment(endScheduleDate).isBefore(moment(filteredRequest.profile.chargingSchedule.startSchedule).add('1', 'd').add('1', 'm'))) {
      throw new AppError({
        source: Constants.CENTRAL_SERVER,
        action: ServerAction.CHARGING_PROFILE_UPDATE,
        errorCode: HTTPError.GENERAL_ERROR,
        message: 'Charging Profile\'s schedule should not exceed 24 hours',
        module: MODULE_NAME, method: 'checkIfChargingProfileIsValid',
        user: req.user.id
      });
    }
    // Check Max Limitation of each Schedule
    // const numberOfPhases = Utils.getNumberOfConnectedPhases(chargingStation, null, filteredRequest.connectorID);
    // const numberOfConnectors = filteredRequest.connectorID === 0 ?
    //   (chargePoint ? chargePoint.connectorIDs.length : chargingStation.connectors.length) : 1;
    const maxAmpLimit = Utils.getChargingStationAmperageLimit(chargingStation, chargePoint, filteredRequest.connectorID);
    for (const chargingSchedulePeriod of filteredRequest.profile.chargingSchedule.chargingSchedulePeriod) {
      // Check Min
      if (chargingSchedulePeriod.limit < 0) {
        throw new AppError({
          source: Constants.CENTRAL_SERVER,
          action: ServerAction.CHARGING_PROFILE_UPDATE,
          errorCode: HTTPError.GENERAL_ERROR,
          message: 'Charging Schedule is below the min limitation (0A)',
          module: MODULE_NAME, method: 'checkIfChargingProfileIsValid',
          user: req.user.id,
          detailedMessages: { chargingSchedulePeriod }
        });
      }
      // Check Max
      if (chargingSchedulePeriod.limit > maxAmpLimit) {
        throw new AppError({
          source: Constants.CENTRAL_SERVER,
          action: ServerAction.CHARGING_PROFILE_UPDATE,
          errorCode: HTTPError.GENERAL_ERROR,
          message: `Charging Schedule is above the max limitation (${maxAmpLimit}A)`,
          module: MODULE_NAME, method: 'checkIfChargingProfileIsValid',
          user: req.user.id,
          detailedMessages: { chargingSchedulePeriod }
        });
      }
    }
  }

  public static checkIfChargePointValid(chargingStation: ChargingStation, chargePoint: ChargePoint, req: Request): void {
    const connectors = Utils.getConnectorsFromChargePoint(chargingStation, chargePoint);
    // Add helpers to check if charge point is valid
    let chargePointAmperage = 0;
    let chargePointPower = 0;
    for (const connector of connectors) {
      // Check if properties from charge point match the properties from the connector
      if (connector.voltage && chargePoint.voltage && connector.voltage !== chargePoint.voltage) {
        throw new AppError({
          source: Constants.CENTRAL_SERVER,
          action: ServerAction.CHARGING_STATION_UPDATE_PARAMS,
          errorCode: HTTPError.CHARGE_POINT_NOT_VALID,
          message: 'Charge Point does not match the voltage of its connectors',
          module: MODULE_NAME, method: 'checkIfChargePointValid',
          user: req.user.id
        });
      }
      if (connector.numberOfConnectedPhase && chargePoint.numberOfConnectedPhase && connector.numberOfConnectedPhase !== chargePoint.numberOfConnectedPhase) {
        throw new AppError({
          source: Constants.CENTRAL_SERVER,
          action: ServerAction.CHARGING_STATION_UPDATE_PARAMS,
          errorCode: HTTPError.CHARGE_POINT_NOT_VALID,
          message: 'Charge Point does not match the number of phases of its connectors',
          module: MODULE_NAME, method: 'checkIfChargePointValid',
          user: req.user.id
        });
      }
      if (connector.currentType && chargePoint.currentType && connector.currentType !== chargePoint.currentType) {
        throw new AppError({
          source: Constants.CENTRAL_SERVER,
          action: ServerAction.CHARGING_STATION_UPDATE_PARAMS,
          errorCode: HTTPError.CHARGE_POINT_NOT_VALID,
          message: 'Charge Point does not match the currentType of its connectors',
          module: MODULE_NAME, method: 'checkIfChargePointValid',
          user: req.user.id
        });
      }
      // Check connectors power when it is shared within the charge point
      if (chargePoint.sharePowerToAllConnectors) {
        if (connector.amperage && chargePoint.amperage && connector.amperage !== chargePoint.amperage) {
          throw new AppError({
            source: Constants.CENTRAL_SERVER,
            action: ServerAction.CHARGING_STATION_UPDATE_PARAMS,
            errorCode: HTTPError.CHARGE_POINT_NOT_VALID,
            message: 'Charge Points amperage does not equal the amperage of the connectors (shared power between connectors)',
            module: MODULE_NAME, method: 'checkIfChargePointValid',
            user: req.user.id
          });
        }
        if (connector.power && chargePoint.power && connector.power !== chargePoint.power) {
          throw new AppError({
            source: Constants.CENTRAL_SERVER,
            action: ServerAction.CHARGING_STATION_UPDATE_PARAMS,
            errorCode: HTTPError.CHARGE_POINT_NOT_VALID,
            message: 'Charge Points power does not equal the power of the connectors (shared power between connectors)',
            module: MODULE_NAME, method: 'checkIfChargePointValid',
            user: req.user.id
          });
        }
      } else {
        chargePointAmperage += connector.amperage;
        chargePointPower += connector.power;
      }
    }
    if (chargePointAmperage > 0 && chargePointAmperage !== chargePoint.amperage) {
      throw new AppError({
        source: Constants.CENTRAL_SERVER,
        action: ServerAction.CHARGING_STATION_UPDATE_PARAMS,
        errorCode: HTTPError.CHARGE_POINT_NOT_VALID,
        message: `Charge Points amperage ${chargePoint.amperage}A does not match the combined amperage of the connectors ${chargePointPower}A`,
        module: MODULE_NAME, method: 'checkIfChargePointValid',
        user: req.user.id
      });
    }
    if (chargePointPower > 0 && chargePointPower !== chargePoint.power) {
      throw new AppError({
        source: Constants.CENTRAL_SERVER,
        action: ServerAction.CHARGING_STATION_UPDATE_PARAMS,
        errorCode: HTTPError.CHARGE_POINT_NOT_VALID,
        message: `Charge Points power ${chargePoint.power}W does not match the combined power of the connectors ${chargePointPower}W`,
        module: MODULE_NAME, method: 'checkIfChargePointValid',
        user: req.user.id
      });
    }
  }

  public static checkIfSiteValid(site: Partial<Site>, req: Request): void {
    if (req.method !== 'POST' && !site.id) {
      throw new AppError({
        source: Constants.CENTRAL_SERVER,
        errorCode: HTTPError.GENERAL_ERROR,
        message: 'Site ID is mandatory',
        module: MODULE_NAME, method: 'checkIfSiteValid',
        user: req.user.id
      });
    }
    if (!site.name) {
      throw new AppError({
        source: Constants.CENTRAL_SERVER,
        errorCode: HTTPError.GENERAL_ERROR,
        message: 'Site Name is mandatory',
        module: MODULE_NAME, method: 'checkIfSiteValid',
        user: req.user.id
      });
    }
    if (!site.companyID) {
      throw new AppError({
        source: Constants.CENTRAL_SERVER,
        errorCode: HTTPError.GENERAL_ERROR,
        message: 'Company ID is mandatory for the Site',
        module: MODULE_NAME, method: 'checkIfSiteValid',
        user: req.user.id
      });
    }
  }

  public static checkIfSiteAreaValid(siteArea: Partial<SiteArea>, req: Request): void {
    if (req.method !== 'POST' && !siteArea.id) {
      throw new AppError({
        source: Constants.CENTRAL_SERVER,
        errorCode: HTTPError.GENERAL_ERROR,
        message: 'Site Area ID is mandatory',
        module: MODULE_NAME, method: 'checkIfSiteAreaValid',
        user: req.user.id
      });
    }
    if (!siteArea.name) {
      throw new AppError({
        source: Constants.CENTRAL_SERVER,
        errorCode: HTTPError.GENERAL_ERROR,
        message: 'Site Area name is mandatory',
        module: MODULE_NAME, method: 'checkIfSiteAreaValid',
        user: req.user.id
      });
    }
    if (!siteArea.siteID) {
      throw new AppError({
        source: Constants.CENTRAL_SERVER,
        errorCode: HTTPError.GENERAL_ERROR,
        message: 'Site ID is mandatory',
        module: MODULE_NAME, method: 'checkIfSiteAreaValid',
        user: req.user.id
      });
    }
    // Power
    if (siteArea.maximumPower <= 0) {
      throw new AppError({
        source: Constants.CENTRAL_SERVER,
        errorCode: HTTPError.GENERAL_ERROR,
        message: `Site maximum power must be a positive number but got ${siteArea.maximumPower} kW`,
        module: MODULE_NAME, method: 'checkIfSiteAreaValid',
        user: req.user.id
      });
    }
    if (siteArea.voltage !== 230 && siteArea.voltage !== 110) {
      throw new AppError({
        source: Constants.CENTRAL_SERVER,
        errorCode: HTTPError.GENERAL_ERROR,
        message: `Site voltage must be either 110V or 230V but got ${siteArea.voltage} kW`,
        module: MODULE_NAME, method: 'checkIfSiteAreaValid',
        user: req.user.id
      });
    }
    if (siteArea.numberOfPhases !== 1 && siteArea.numberOfPhases !== 3) {
      throw new AppError({
        source: Constants.CENTRAL_SERVER,
        errorCode: HTTPError.GENERAL_ERROR,
        message: `Site area number of phases must be either 1 or 3 but got ${siteArea.numberOfPhases}`,
        module: MODULE_NAME, method: 'checkIfSiteAreaValid',
        user: req.user.id
      });
    }
  }

  public static checkIfCompanyValid(company: Partial<Company>, req: Request): void {
    if (req.method !== 'POST' && !company.id) {
      throw new AppError({
        source: Constants.CENTRAL_SERVER,
        errorCode: HTTPError.GENERAL_ERROR,
        message: 'Company ID is mandatory',
        module: MODULE_NAME, method: 'checkIfCompanyValid',
        user: req.user.id
      });
    }
    if (!company.name) {
      throw new AppError({
        source: Constants.CENTRAL_SERVER,
        errorCode: HTTPError.GENERAL_ERROR,
        message: 'Company Name is mandatory',
        module: MODULE_NAME, method: 'checkIfCompanyValid',
        user: req.user.id
      });
    }
  }

  public static checkIfAssetValid(asset: Partial<Asset>, req: Request): void {
    if (req.method !== 'POST' && !asset.id) {
      throw new AppError({
        source: Constants.CENTRAL_SERVER,
        errorCode: HTTPError.GENERAL_ERROR,
        message: 'Asset ID is mandatory',
        module: MODULE_NAME, method: 'checkIfAssetValid',
        user: req.user.id
      });
    }
    if (!asset.name) {
      throw new AppError({
        source: Constants.CENTRAL_SERVER,
        errorCode: HTTPError.GENERAL_ERROR,
        message: 'Asset Name is mandatory',
        module: MODULE_NAME, method: 'checkIfAssetValid',
        user: req.user.id
      });
    }
    if (!asset.siteAreaID) {
      throw new AppError({
        source: Constants.CENTRAL_SERVER,
        errorCode: HTTPError.GENERAL_ERROR,
        message: 'Asset Site Area is mandatory',
        module: MODULE_NAME, method: 'checkIfAssetValid',
        user: req.user.id
      });
    }
    if (!asset.assetType) {
      throw new AppError({
        source: Constants.CENTRAL_SERVER,
        errorCode: HTTPError.GENERAL_ERROR,
        message: 'Asset type is mandatory',
        module: MODULE_NAME, method: 'checkIfAssetValid',
        user: req.user.id
      });
    }
    if (!(typeof asset.staticValueWatt === 'number')) {
      throw new AppError({
        source: Constants.CENTRAL_SERVER,
        errorCode: HTTPError.GENERAL_ERROR,
        message: 'Fallback value must be of type number',
        module: MODULE_NAME, method: 'checkIfAssetValid',
        user: req.user.id
      });
    }
    if (Utils.objectHasProperty(asset, 'fluctuationPercent')) {
      if (!(typeof asset.fluctuationPercent === 'number') || asset.fluctuationPercent < 0 || asset.fluctuationPercent > 100) {
        throw new AppError({
          source: Constants.CENTRAL_SERVER,
          errorCode: HTTPError.GENERAL_ERROR,
          message: 'Fluctuation percentage should be between 0 and 100',
          module: MODULE_NAME, method: 'checkIfAssetValid',
          user: req.user.id
        });
      }
    }
    if (asset.dynamicAsset) {
      if (!asset.connectionID) {
        throw new AppError({
          source: Constants.CENTRAL_SERVER,
          errorCode: HTTPError.GENERAL_ERROR,
          message: 'Asset connection is mandatory',
          module: MODULE_NAME, method: 'checkIfAssetValid',
          user: req.user.id
        });
      }
      if (!asset.meterID) {
        throw new AppError({
          source: Constants.CENTRAL_SERVER,
          errorCode: HTTPError.GENERAL_ERROR,
          message: 'Asset meter ID is mandatory',
          module: MODULE_NAME, method: 'checkIfAssetValid',
          user: req.user.id
        });
      }
    }
  }

  public static async checkIfUserTagIsValid(tag: Partial<Tag>, req: Request): Promise<void> {
    // Check badge ID
    if (!tag.id) {
      throw new AppError({
        source: Constants.CENTRAL_SERVER,
        errorCode: HTTPError.GENERAL_ERROR,
        message: 'Tag ID is mandatory',
        module: MODULE_NAME, method: 'checkIfUserTagIsValid',
        user: req.user.id
      });
    }
    // Check description
    if (!tag.description) {
      tag.description = `Tag ID '${tag.id}'`;
    }
    // Check user ID
    if (!tag.userID) {
      throw new AppError({
        source: Constants.CENTRAL_SERVER,
        errorCode: HTTPError.GENERAL_ERROR,
        message: 'User ID is mandatory',
        module: MODULE_NAME, method: 'checkIfUserTagIsValid',
        user: req.user.id
      });
    }
    // Check user activation
    if (!Utils.objectHasProperty(tag, 'active')) {
      throw new AppError({
        source: Constants.CENTRAL_SERVER,
        errorCode: HTTPError.GENERAL_ERROR,
        message: 'Tag Active property is mandatory',
        module: MODULE_NAME, method: 'checkIfUserTagIsValid',
        user: req.user.id
      });
    }
  }

  public static checkIfUserValid(filteredRequest: Partial<User>, user: User, req: Request): void {
    const tenantID = req.user.tenantID;
    if (!tenantID) {
      throw new AppError({
        source: Constants.CENTRAL_SERVER,
        errorCode: HTTPError.GENERAL_ERROR,
        message: 'Tenant is mandatory',
        module: MODULE_NAME,
        method: 'checkIfUserValid',
        user: req.user.id
      });
    }
    // Update model?
    if (req.method !== 'POST' && !filteredRequest.id) {
      throw new AppError({
        source: Constants.CENTRAL_SERVER,
        errorCode: HTTPError.GENERAL_ERROR,
        message: 'User ID is mandatory',
        module: MODULE_NAME,
        method: 'checkIfUserValid',
        user: req.user.id
      });
    }
    // Creation?
    if (req.method === 'POST') {
      if (!filteredRequest.role) {
        filteredRequest.role = UserRole.BASIC;
      }
    } else if (!Authorizations.isAdmin(req.user)) {
      filteredRequest.role = user.role;
    }
    if (req.method === 'POST' && !filteredRequest.status) {
      filteredRequest.status = UserStatus.BLOCKED;
    }
    // Creation?
    if ((filteredRequest.role !== UserRole.BASIC) && (filteredRequest.role !== UserRole.DEMO) &&
      !Authorizations.isAdmin(req.user) && !Authorizations.isSuperAdmin(req.user)) {
      throw new AppError({
        source: Constants.CENTRAL_SERVER,
        errorCode: HTTPError.GENERAL_ERROR,
        message: `Only Admins can assign the role '${Utils.getRoleNameFromRoleID(filteredRequest.role)}'`,
        module: MODULE_NAME,
        method: 'checkIfUserValid',
        user: req.user.id,
        actionOnUser: filteredRequest.id
      });
    }
    // Only Basic, Demo, Admin user other Tenants (!== default)
    if (tenantID !== 'default' && filteredRequest.role && filteredRequest.role === UserRole.SUPER_ADMIN) {
      throw new AppError({
        source: Constants.CENTRAL_SERVER,
        errorCode: HTTPError.GENERAL_ERROR,
        message: 'User cannot have the Super Admin role in this Tenant',
        module: MODULE_NAME,
        method: 'checkIfUserValid',
        user: req.user.id,
        actionOnUser: filteredRequest.id
      });
    }
    // Only Admin and Super Admin can use role different from Basic
    if ((filteredRequest.role === UserRole.ADMIN || filteredRequest.role === UserRole.SUPER_ADMIN) &&
      !Authorizations.isAdmin(req.user) && !Authorizations.isSuperAdmin(req.user)) {
      throw new AppError({
        source: Constants.CENTRAL_SERVER,
        errorCode: HTTPError.GENERAL_ERROR,
        message: `User without role Admin or Super Admin tried to ${filteredRequest.id ? 'update' : 'create'} an User with the '${Utils.getRoleNameFromRoleID(filteredRequest.role)}' role`,
        module: MODULE_NAME,
        method: 'checkIfUserValid',
        user: req.user.id,
        actionOnUser: filteredRequest.id
      });
    }
    if (!filteredRequest.name) {
      throw new AppError({
        source: Constants.CENTRAL_SERVER,
        errorCode: HTTPError.GENERAL_ERROR,
        message: 'User Last Name is mandatory',
        module: MODULE_NAME,
        method: 'checkIfUserValid',
        user: req.user.id,
        actionOnUser: filteredRequest.id
      });
    }
    if (req.method === 'POST' && !filteredRequest.email) {
      throw new AppError({
        source: Constants.CENTRAL_SERVER,
        errorCode: HTTPError.GENERAL_ERROR,
        message: 'User Email is mandatory',
        module: MODULE_NAME,
        method: 'checkIfUserValid',
        user: req.user.id,
        actionOnUser: filteredRequest.id
      });
    }
    if (req.method === 'POST' && !Utils.isUserEmailValid(filteredRequest.email)) {
      throw new AppError({
        source: Constants.CENTRAL_SERVER,
        errorCode: HTTPError.GENERAL_ERROR,
        message: `User Email '${filteredRequest.email}' is not valid`,
        module: MODULE_NAME,
        method: 'checkIfUserValid',
        user: req.user.id,
        actionOnUser: filteredRequest.id
      });
    }
    if (filteredRequest.password && !Utils.isPasswordValid(filteredRequest.password)) {
      throw new AppError({
        source: Constants.CENTRAL_SERVER,
        errorCode: HTTPError.GENERAL_ERROR,
        message: 'User Password is not valid',
        module: MODULE_NAME,
        method: 'checkIfUserValid',
        user: req.user.id,
        actionOnUser: filteredRequest.id
      });
    }
    if (filteredRequest.phone && !Utils.isPhoneValid(filteredRequest.phone)) {
      throw new AppError({
        source: Constants.CENTRAL_SERVER,
        errorCode: HTTPError.GENERAL_ERROR,
        message: `User Phone '${filteredRequest.phone}' is not valid`,
        module: MODULE_NAME,
        method: 'checkIfUserValid',
        user: req.user.id,
        actionOnUser: filteredRequest.id
      });
    }
    if (filteredRequest.mobile && !Utils.isPhoneValid(filteredRequest.mobile)) {
      throw new AppError({
        source: Constants.CENTRAL_SERVER,
        errorCode: HTTPError.GENERAL_ERROR,
        message: `User Mobile '${filteredRequest.mobile}' is not valid`,
        module: MODULE_NAME,
        method: 'checkIfUserValid',
        user: req.user.id,
        actionOnUser: filteredRequest.id
      });
    }
    if (filteredRequest.plateID && !Utils.isPlateIDValid(filteredRequest.plateID)) {
      throw new AppError({
        source: Constants.CENTRAL_SERVER,
        errorCode: HTTPError.GENERAL_ERROR,
        message: `User Plate ID '${filteredRequest.plateID}' is not valid`,
        module: MODULE_NAME,
        method: 'checkIfUserValid',
        user: req.user.id,
        actionOnUser: filteredRequest.id
      });
    }
  }

  public static checkIfCarValid(car: Partial<Car>, req: Request): void {
    if (req.method !== 'POST' && !car.id) {
      throw new AppError({
        source: Constants.CENTRAL_SERVER,
        errorCode: HTTPError.GENERAL_ERROR,
        message: 'Car ID is mandatory',
        module: MODULE_NAME, method: 'checkIfCarValid',
        user: req.user.id
      });
    }
    if (!car.vin) {
      throw new AppError({
        source: Constants.CENTRAL_SERVER,
        errorCode: HTTPError.GENERAL_ERROR,
        message: 'Vin Car is mandatory',
        module: MODULE_NAME, method: 'checkIfCarValid',
        user: req.user.id
      });
    }
    if (!car.licensePlate) {
      throw new AppError({
        source: Constants.CENTRAL_SERVER,
        errorCode: HTTPError.GENERAL_ERROR,
        message: 'License Plate is mandatory',
        module: MODULE_NAME, method: 'checkIfCarValid',
        user: req.user.id
      });
    }
    if (!Utils.isPlateIDValid(car.licensePlate)) {
      throw new AppError({
        source: Constants.CENTRAL_SERVER,
        errorCode: HTTPError.GENERAL_ERROR,
        message: `Car License Plate ID '${car.licensePlate}' is not valid`,
        module: MODULE_NAME, method: 'checkIfCarValid',
        user: req.user.id,
        actionOnUser: car.id
      });
    }
    if (!car.carCatalogID) {
      throw new AppError({
        source: Constants.CENTRAL_SERVER,
        errorCode: HTTPError.GENERAL_ERROR,
        message: 'Car Catalog ID is mandatory',
        module: MODULE_NAME, method: 'checkIfCarValid',
        user: req.user.id
      });
    }
    if (!car.type) {
      throw new AppError({
        source: Constants.CENTRAL_SERVER,
        errorCode: HTTPError.GENERAL_ERROR,
        message: 'Car type is mandatory',
        module: MODULE_NAME, method: 'checkIfCarValid',
        user: req.user.id
      });
    }
    if (!Authorizations.isAdmin(req.user)) {
      if (car.type === CarType.POOL_CAR) {
        throw new AppError({
          source: Constants.CENTRAL_SERVER,
          errorCode: HTTPError.GENERAL_ERROR,
          message: 'Pool cars can only be created by admin',
          module: MODULE_NAME, method: 'checkIfCarValid',
          user: req.user.id
        });
      }
    }
    if (!car.converter) {
      throw new AppError({
        source: Constants.CENTRAL_SERVER,
        errorCode: HTTPError.GENERAL_ERROR,
        message: 'Car Converter is mandatory',
        module: MODULE_NAME, method: 'checkIfCarValid',
        user: req.user.id
      });
    }
    if (!car.converter.amperagePerPhase) {
      throw new AppError({
        source: Constants.CENTRAL_SERVER,
        errorCode: HTTPError.GENERAL_ERROR,
        message: 'Car Converter amperage per phase is mandatory',
        module: MODULE_NAME, method: 'checkIfCarValid',
        user: req.user.id
      });
    }
    if (!car.converter.numberOfPhases) {
      throw new AppError({
        source: Constants.CENTRAL_SERVER,
        errorCode: HTTPError.GENERAL_ERROR,
        message: 'Car Converter number of phases is mandatory',
        module: MODULE_NAME, method: 'checkIfCarValid',
        user: req.user.id
      });
    }
    if (!car.converter.powerWatts) {
      throw new AppError({
        source: Constants.CENTRAL_SERVER,
        errorCode: HTTPError.GENERAL_ERROR,
        message: 'Car Converter power is mandatory',
        module: MODULE_NAME, method: 'checkIfCarValid',
        user: req.user.id
      });
    }
    if (!car.converter.type) {
      throw new AppError({
        source: Constants.CENTRAL_SERVER,
        errorCode: HTTPError.GENERAL_ERROR,
        message: 'Car Converter type is mandatory',
        module: MODULE_NAME, method: 'checkIfCarValid',
        user: req.user.id
      });
    }
  }

  public static checkIfEndUserErrorNotificationValid(endUserErrorNotificationValid: HttpEndUserReportErrorRequest, req: Request): void {
    if (!endUserErrorNotificationValid.subject) {
      throw new AppError({
        source: Constants.CENTRAL_SERVER,
        errorCode: HTTPError.GENERAL_ERROR,
        message: 'Subject is mandatory.',
        module: MODULE_NAME, method: 'checkIfEndUserErrorNotificationValid',
        user: req.user.id
      });
    }
    if (!endUserErrorNotificationValid.description) {
      throw new AppError({
        source: Constants.CENTRAL_SERVER,
        errorCode: HTTPError.GENERAL_ERROR,
        message: 'Description is mandatory.',
        module: MODULE_NAME, method: 'checkIfEndUserErrorNotificationValid',
        user: req.user.id
      });
    }
    if (endUserErrorNotificationValid.mobile && !Utils.isPhoneValid(endUserErrorNotificationValid.mobile)) {
      throw new AppError({
        source: Constants.CENTRAL_SERVER,
        errorCode: HTTPError.GENERAL_ERROR,
        message: 'Phone is invalid',
        module: MODULE_NAME, method: 'checkIfEndUserErrorNotificationValid',
        user: req.user.id
      });
    }
  }
}<|MERGE_RESOLUTION|>--- conflicted
+++ resolved
@@ -304,19 +304,10 @@
   public static async handleUnknownAction(action: ServerAction, req: Request, res: Response, next: NextFunction): Promise<void> {
     // Action provided
     if (!action) {
-<<<<<<< HEAD
-      // Log
-      void Logging.logActionExceptionMessageAndSendResponse(
-        null, new Error('No Action has been provided'), req, res, next);
-    } else {
-      // Log
-      void Logging.logActionExceptionMessageAndSendResponse(
-=======
       await Logging.logActionExceptionMessageAndSendResponse(
         null, new Error('No Action has been provided'), req, res, next);
     } else {
       await Logging.logActionExceptionMessageAndSendResponse(
->>>>>>> 654a855a
         action, new Error(`The Action '${action}' does not exist`), req, res, next);
     }
   }
