--- conflicted
+++ resolved
@@ -11,10 +11,7 @@
 import AssetStorage from '../../../../storage/mongodb/AssetStorage';
 import AuthorizationService from './AuthorizationService';
 import Authorizations from '../../../../authorization/Authorizations';
-<<<<<<< HEAD
 import CarStorage from '../../../../storage/mongodb/CarStorage';
-=======
->>>>>>> 9ae4f115
 import { ChargingProfile } from '../../../../types/ChargingProfile';
 import ChargingStationStorage from '../../../../storage/mongodb/ChargingStationStorage';
 import Company from '../../../../types/Company';
@@ -533,28 +530,17 @@
     return siteArea;
   }
 
-<<<<<<< HEAD
   public static async checkAndGetCarAuthorization(tenant: Tenant, userToken: UserToken, carID: string, authAction: Action,
       action: ServerAction, additionalFilters: Record<string, any>, applyProjectFields = false): Promise<Car> {
-    // Check mandatory fields
+  // Check mandatory fields
     UtilsService.assertIdIsProvided(action, carID, MODULE_NAME, 'handleGetCar', userToken);
     // Get dynamic auth
     const authorizationFilter = await AuthorizationService.checkAndGetCarAuthorizationFilters(
       tenant, userToken, { ID: carID }, Action.READ);
-=======
-  public static async checkAndGetTagAuthorization(tenant: Tenant, userToken:UserToken, tagID: string, authAction: Action,
-      action: ServerAction, additionalFilters: Record<string, any>, applyProjectFields = false): Promise<Tag> {
-    // Check mandatory fields
-    UtilsService.assertIdIsProvided(action, tagID, MODULE_NAME, 'checkAndGetTagAuthorization', userToken);
-    // Get dynamic auth
-    const authorizationFilter = await AuthorizationService.checkAndGetTagAuthorizationFilters(tenant, userToken,
-      { id: tagID }, Action.READ);
->>>>>>> 9ae4f115
     if (!authorizationFilter.authorized) {
       throw new AppAuthError({
         errorCode: HTTPAuthError.FORBIDDEN,
         user: userToken,
-<<<<<<< HEAD
         action: Action.READ, entity: Entity.CAR,
         module: MODULE_NAME, method: 'checkAndGetCarAuthorization',
         value: carID
@@ -571,22 +557,12 @@
     }
     // Get Car
     const car = await CarStorage.getCar(userToken.tenantID, carID,
-=======
-        action: Action.READ, entity: Entity.TAG,
-        module: MODULE_NAME, method: 'checkAndGetTagAuthorization',
-        value: tagID
-      });
-    }
-    // Get the Tag & check it exists
-    const tag = await TagStorage.getTag(userToken.tenantID, tagID,
->>>>>>> 9ae4f115
       {
         ...additionalFilters,
         ...authorizationFilter.filters
       },
       applyProjectFields ? authorizationFilter.projectFields : null
     );
-<<<<<<< HEAD
     // Check it exists
     UtilsService.assertObjectExists(action, car, `Car ID '${carID}' does not exist`,
       MODULE_NAME, 'checkAndGetCarAuthorization', userToken);
@@ -594,27 +570,10 @@
     await AuthorizationService.addCarAuthorizations(tenant, userToken, car, authorizationFilter, { ID: carID });
     // Check
     const authorized = AuthorizationService.canPerfomAction(car, authAction);
-=======
-    UtilsService.assertObjectExists(action, tag, `Tag ID '${tagID}' does not exist`,
-      MODULE_NAME, 'handleGetTag', userToken);
-    // Check Users
-    // Get authorization filters for users
-    const authorizationUsersFilters = await AuthorizationService.checkAndGetUsersAuthorizationFilters(
-      tenant, userToken, {});
-    if (!authorizationUsersFilters.authorized) {
-      delete tag.userID;
-      delete tag.user;
-    }
-    // Add actions
-    await AuthorizationService.addTagAuthorizations(tenant, userToken, tag, authorizationFilter);
-    // Check
-    const authorized = AuthorizationService.canPerformAction(tag, authAction);
->>>>>>> 9ae4f115
     if (!authorized) {
       throw new AppAuthError({
         errorCode: HTTPAuthError.FORBIDDEN,
         user: userToken,
-<<<<<<< HEAD
         action: authAction, entity: Entity.CAR,
         module: MODULE_NAME, method: 'checkAndGetCarAuthorization',
         value: carID
@@ -626,7 +585,7 @@
 
   public static async checkAndGetCarCatalogAuthorization(tenant: Tenant, userToken: UserToken, carCatalogID: number, authAction: Action,
       action: ServerAction, additionalFilters: Record<string, any>, applyProjectFields = false): Promise<CarCatalog> {
-    // Check mandatory fields
+  // Check mandatory fields
     UtilsService.assertIdIsProvided(action, carCatalogID, MODULE_NAME, 'checkAndGetCarCatalogAuthorization', userToken);
     // Get dynamic auth
     const authorizationFilter = await AuthorizationService.checkAndGetCarCatalogAuthorizationFilters(
@@ -653,14 +612,56 @@
     // todo: check if extra auth is needed?
     // Return
     return carCatalog;
-=======
+  }
+
+  public static async checkAndGetTagAuthorization(tenant: Tenant, userToken:UserToken, tagID: string, authAction: Action,
+      action: ServerAction, additionalFilters: Record<string, any>, applyProjectFields = false): Promise<Tag> {
+    // Check mandatory fields
+    UtilsService.assertIdIsProvided(action, tagID, MODULE_NAME, 'checkAndGetTagAuthorization', userToken);
+    // Get dynamic auth
+    const authorizationFilter = await AuthorizationService.checkAndGetTagAuthorizationFilters(tenant, userToken,
+      { id: tagID }, Action.READ);
+    if (!authorizationFilter.authorized) {
+      throw new AppAuthError({
+        errorCode: HTTPAuthError.FORBIDDEN,
+        user: userToken,
+        action: Action.READ, entity: Entity.TAG,
+        module: MODULE_NAME, method: 'checkAndGetTagAuthorization',
+        value: tagID
+      });
+    }
+    // Get the Tag & check it exists
+    const tag = await TagStorage.getTag(userToken.tenantID, tagID,
+      {
+        ...additionalFilters,
+        ...authorizationFilter.filters
+      },
+      applyProjectFields ? authorizationFilter.projectFields : null
+    );
+    UtilsService.assertObjectExists(action, tag, `Tag ID '${tagID}' does not exist`,
+      MODULE_NAME, 'handleGetTag', userToken);
+    // Check Users
+    // Get authorization filters for users
+    const authorizationUsersFilters = await AuthorizationService.checkAndGetUsersAuthorizationFilters(
+      tenant, userToken, {});
+    if (!authorizationUsersFilters.authorized) {
+      delete tag.userID;
+      delete tag.user;
+    }
+    // Add actions
+    await AuthorizationService.addTagAuthorizations(tenant, userToken, tag, authorizationFilter);
+    // Check
+    const authorized = AuthorizationService.canPerformAction(tag, authAction);
+    if (!authorized) {
+      throw new AppAuthError({
+        errorCode: HTTPAuthError.FORBIDDEN,
+        user: userToken,
         action: authAction, entity: Entity.TAG,
         module: MODULE_NAME, method: 'checkAndGetTagAuthorization',
         value: tagID
       });
     }
     return tag;
->>>>>>> 9ae4f115
   }
 
   public static sendEmptyDataResult(res: Response, next: NextFunction): void {
