const morgan = require('morgan');
const expressTools = require('../ExpressTools')
const path = require('path');
const sanitize = require('express-sanitizer');
const CentralRestServerAuthentication = require('./CentralRestServerAuthentication');
const CentralRestServerService = require('./CentralRestServerService');
const Database = require('../../utils/Database');
const Configuration = require('../../utils/Configuration');
const Logging = require('../../utils/Logging');
const Constants = require('../../utils/Constants');
const ErrorHandler = require('./ErrorHandler');
require('source-map-support').install();

let _centralSystemRestConfig;
let _chargingStationConfig;
let _socketIO;
const _currentNotifications = [];
const MODULE_NAME = "CentralRestServer"

class CentralRestServer {
  // Create the rest server
  constructor(centralSystemRestConfig, chargingStationConfig) {
    // Keep params
    _centralSystemRestConfig = centralSystemRestConfig;
    _chargingStationConfig = chargingStationConfig;

    // Set
    Database.setChargingStationHeartbeatIntervalSecs(
      _chargingStationConfig.heartbeatIntervalSecs);

    // Initialize express app
    this._express = expressTools.expressCommonInit('2mb')

    // FIXME?: Should be useless now that helmet() is mounted at the beginning
    // Mount express-sanitizer middleware
<<<<<<< HEAD
    express.use(sanitize());

    // Use
    express.use(locale(Configuration.getLocalesConfig().supported));
=======
    this._express.use(sanitize())
>>>>>>> 6397d681

    // log to console
    if (centralSystemRestConfig.debug) {
      // Log
      this._express.use(
        morgan('combined', {
          'stream': {
            write: (message) => {
              // Log
              Logging.logDebug({
                tenantID: Constants.DEFAULT_TENANT,
                module: MODULE_NAME,
                method: "constructor",
                action: "HttpRequestLog",
                message: message
              });
            }
          }
        })
      );
    }

    // Authentication
    this._express.use(CentralRestServerAuthentication.initialize());

    // Auth services
    this._express.use('/client/auth', CentralRestServerAuthentication.authService);

    // Secured API
    this._express.use('/client/api', CentralRestServerAuthentication.authenticate(), CentralRestServerService.restServiceSecured);

    // Util API
    this._express.use('/client/util', CentralRestServerService.restServiceUtil);

    // Register error handler
    this._express.use(ErrorHandler.errorHandler);

    // Check if the front-end has to be served also
    const centralSystemConfig = Configuration.getCentralSystemFrontEndConfig();
    // Serve it?
    // TODO: Remove distEnabled support
    if (centralSystemConfig.distEnabled) {
      // Serve all the static files of the front-end
      // eslint-disable-next-line no-unused-vars
      this._express.get(/^\/(?!client\/)(.+)$/, function (req, res, next) {
        // Filter to not handle other server requests
        if (!res.headersSent) {
          // Not already processed: serve the file
          res.sendFile(path.join(__dirname, centralSystemConfig.distPath, req.sanitize(req.params[0])));
        }
      });
      // Default, serve the index.html
      // eslint-disable-next-line no-unused-vars
      this._express.get('/', function (req, res, next) {
        // Return the index.html
        res.sendFile(path.join(__dirname, centralSystemConfig.distPath, 'index.html'));
      });
    }
  }

  // Start the server
  start() {
    const server = expressTools.expressStartServer(_centralSystemRestConfig, "REST", MODULE_NAME, this._express,
      this._listenCb);

    // Init Socket IO
    _socketIO = require("socket.io")(server);
    // Handle Socket IO connection
    _socketIO.on("connection", (socket) => {
      socket.join(socket.handshake.query.tenantID);
      // Handle Socket IO connection
      socket.on("disconnect", () => {
        // Nothing to do
      });
    });
  }

  // Listen callback 
  _listenCb() {
    let host = _centralSystemRestConfig.host;
    if (!host)
      host = '::';
    // Check and send notification
    setInterval(() => {
      // Send
      for (let i = _currentNotifications.length - 1; i >= 0; i--) {
        // console.log(`****** Notify '${_currentNotifications[i].entity}', Action '${(_currentNotifications[i].action?_currentNotifications[i].action:'')}', Data '${(_currentNotifications[i].data ? JSON.stringify(_currentNotifications[i].data, null, ' ') : '')}'`);
        // Notify all Web Sockets
        _socketIO.to(_currentNotifications[i].tenantID).emit(_currentNotifications[i].entity, _currentNotifications[i]);
        // Remove
        _currentNotifications.splice(i, 1);
      }
    }, _centralSystemRestConfig.webSocketNotificationIntervalSecs * 1000);
    // Log
    Logging.logInfo({
      tenantID: Constants.DEFAULT_TENANT,
      module: MODULE_NAME,
      method: "start",
      action: "Startup",
      message: `REST Server listening on '${_centralSystemRestConfig.protocol}://${host}:${_centralSystemRestConfig.port}'`
    });
    // eslint-disable-next-line no-console
    console.log(`REST Server listening on '${_centralSystemRestConfig.protocol}://${host}:${_centralSystemRestConfig.port}'`);
  }

  notifyUser(tenantID, action, data) {
    // Add in buffer
    this.addNotificationInBuffer({
      "tenantID": tenantID,
      "entity": Constants.ENTITY_USER,
      "action": action,
      "data": data
    });
    // Add in buffer
    this.addNotificationInBuffer({
      "tenantID": tenantID,
      "entity": Constants.ENTITY_USERS
    });
  }

  notifyVehicle(tenantID, action, data) {
    // Add in buffer
    this.addNotificationInBuffer({
      "tenantID": tenantID,
      "entity": Constants.ENTITY_VEHICLE,
      "action": action,
      "data": data
    });
    // Add in buffer
    this.addNotificationInBuffer({
      "tenantID": tenantID,
      "entity": Constants.ENTITY_VEHICLES
    });
  }

  notifyVehicleManufacturer(tenantID, action, data) {
    // Add in buffer
    this.addNotificationInBuffer({
      "tenantID": tenantID,
      "entity": Constants.ENTITY_VEHICLE_MANUFACTURER,
      "action": action,
      "data": data
    });
    // Add in buffer
    this.addNotificationInBuffer({
      "tenantID": tenantID,
      "entity": Constants.ENTITY_VEHICLE_MANUFACTURERS
    });
  }

  notifyTenant(tenantID, action, data) {
    // Add in buffer
    this.addNotificationInBuffer({
      "tenantID": tenantID,
      "entity": Constants.ENTITY_TENANT,
      "action": action,
      "data": data
    });
    // Add in buffer
    this.addNotificationInBuffer({
      "tenantID": tenantID,
      "entity": Constants.ENTITY_TENANTS
    });
  }

  notifySite(tenantID, action, data) {
    // Add in buffer
    this.addNotificationInBuffer({
      "tenantID": tenantID,
      "entity": Constants.ENTITY_SITE,
      "action": action,
      "data": data
    });
    // Add in buffer
    this.addNotificationInBuffer({
      "tenantID": tenantID,
      "entity": Constants.ENTITY_SITES
    });
  }

  notifySiteArea(tenantID, action, data) {
    // Add in buffer
    this.addNotificationInBuffer({
      "tenantID": tenantID,
      "entity": Constants.ENTITY_SITE_AREA,
      "action": action,
      "data": data
    });
    // Add in buffer
    this.addNotificationInBuffer({
      "tenantID": tenantID,
      "entity": Constants.ENTITY_SITE_AREAS
    });
  }

  notifyCompany(tenantID, action, data) {
    // Add in buffer
    this.addNotificationInBuffer({
      "tenantID": tenantID,
      "entity": Constants.ENTITY_COMPANY,
      "action": action,
      "data": data
    });
    // Add in buffer
    this.addNotificationInBuffer({
      "tenantID": tenantID,
      "entity": Constants.ENTITY_COMPANIES
    });
  }

  notifyTransaction(tenantID, action, data) {
    // Add in buffer
    this.addNotificationInBuffer({
      "tenantID": tenantID,
      "entity": Constants.ENTITY_TRANSACTION,
      "action": action,
      "data": data
    });
    // Add in buffer
    this.addNotificationInBuffer({
      "tenantID": tenantID,
      "entity": Constants.ENTITY_TRANSACTIONS
    });
  }

  notifyChargingStation(tenantID, action, data) {
    // Add in buffer
    this.addNotificationInBuffer({
      "tenantID": tenantID,
      "entity": Constants.ENTITY_CHARGING_STATION,
      "action": action,
      "data": data
    });
    // Add in buffer
    this.addNotificationInBuffer({
      "tenantID": tenantID,
      "entity": Constants.ENTITY_CHARGING_STATIONS
    });
  }

  notifyLogging(tenantID, action) {
    // Add in buffer
    this.addNotificationInBuffer({
      "tenantID": tenantID,
      "entity": Constants.ENTITY_LOGGINGS,
      "action": action
    });
  }

  addNotificationInBuffer(notification) {
    let dups = false;
    // Add in buffer
    for (let i = 0; i < _currentNotifications.length; i++) {
      // Same Entity and Action?
      if (_currentNotifications[i].tenantID === notification.tenantID &&
        _currentNotifications[i].entity === notification.entity &&
        _currentNotifications[i].action === notification.action) {
        // Yes
        dups = true;
        // Data provided: Check Id and Type
        if (_currentNotifications[i].data &&
          (_currentNotifications[i].data.id !== notification.data.id ||
            _currentNotifications[i].data.type !== notification.data.type)) {
          dups = false;
        } else {
          break;
        }
      }
    }
    // Found dups?
    if (!dups) {
      // No: Add it
      _currentNotifications.push(notification);
    }
  }
}

module.exports = CentralRestServer;<|MERGE_RESOLUTION|>--- conflicted
+++ resolved
@@ -33,14 +33,7 @@
 
     // FIXME?: Should be useless now that helmet() is mounted at the beginning
     // Mount express-sanitizer middleware
-<<<<<<< HEAD
     express.use(sanitize());
-
-    // Use
-    express.use(locale(Configuration.getLocalesConfig().supported));
-=======
-    this._express.use(sanitize())
->>>>>>> 6397d681
 
     // log to console
     if (centralSystemRestConfig.debug) {
@@ -118,7 +111,7 @@
     });
   }
 
-  // Listen callback 
+  // Listen callback
   _listenCb() {
     let host = _centralSystemRestConfig.host;
     if (!host)
