import { ChargePointStatus, OCPPAttribute, OCPPAuthorizationStatus, OCPPAuthorizeRequestExtended, OCPPAuthorizeResponse, OCPPBootNotificationRequestExtended, OCPPBootNotificationResponse, OCPPDataTransferRequestExtended, OCPPDataTransferResponse, OCPPDataTransferStatus, OCPPDiagnosticsStatusNotificationRequestExtended, OCPPDiagnosticsStatusNotificationResponse, OCPPFirmwareStatusNotificationRequestExtended, OCPPFirmwareStatusNotificationResponse, OCPPHeartbeatRequestExtended, OCPPHeartbeatResponse, OCPPLocation, OCPPMeasurand, OCPPMeterValuesExtended, OCPPMeterValuesResponse, OCPPNormalizedMeterValue, OCPPNormalizedMeterValues, OCPPReadingContext, OCPPSampledValue, OCPPStartTransactionRequestExtended, OCPPStartTransactionResponse, OCPPStatusNotificationRequestExtended, OCPPStatusNotificationResponse, OCPPStopTransactionRequestExtended, OCPPStopTransactionResponse, OCPPUnitOfMeasure, OCPPValueFormat, OCPPVersion, RegistrationStatus } from '../../../types/ocpp/OCPPServer';
import { ChargingProfilePurposeType, ChargingRateUnitType } from '../../../types/ChargingProfile';
import ChargingStation, { ChargerVendor, Connector, ConnectorCurrentLimitSource, ConnectorType, SiteAreaLimitSource } from '../../../types/ChargingStation';
import Transaction, { InactivityStatus, TransactionAction } from '../../../types/Transaction';

import Authorizations from '../../../authorization/Authorizations';
import BackendError from '../../../exception/BackendError';
import { BillingDataTransactionStop } from '../../../types/Billing';
import BillingFactory from '../../../integration/billing/BillingFactory';
import ChargingStationConfiguration from '../../../types/configuration/ChargingStationConfiguration';
import ChargingStationStorage from '../../../storage/mongodb/ChargingStationStorage';
import ChargingStationVendorFactory from '../../../integration/charging-station-vendor/ChargingStationVendorFactory';
import Configuration from '../../../utils/Configuration';
import Constants from '../../../utils/Constants';
import Consumption from '../../../types/Consumption';
import ConsumptionStorage from '../../../storage/mongodb/ConsumptionStorage';
import CpoOCPIClient from '../../../client/ocpi/CpoOCPIClient';
import I18nManager from '../../../utils/I18nManager';
import LockingHelper from '../../../locking/LockingHelper';
import LockingManager from '../../../locking/LockingManager';
import Logging from '../../../utils/Logging';
import NotificationHandler from '../../../notification/NotificationHandler';
import OCPIClientFactory from '../../../client/ocpi/OCPIClientFactory';
import { OCPIRole } from '../../../types/ocpi/OCPIRole';
import { OCPPHeader } from '../../../types/ocpp/OCPPHeader';
import OCPPStorage from '../../../storage/mongodb/OCPPStorage';
import OCPPUtils from '../utils/OCPPUtils';
import OCPPValidation from '../validation/OCPPValidation';
import PricingFactory from '../../../integration/pricing/PricingFactory';
import RegistrationToken from '../../../types/RegistrationToken';
import RegistrationTokenStorage from '../../../storage/mongodb/RegistrationTokenStorage';
import { ServerAction } from '../../../types/Server';
import SiteAreaStorage from '../../../storage/mongodb/SiteAreaStorage';
import SmartChargingFactory from '../../../integration/smart-charging/SmartChargingFactory';
import Tenant from '../../../types/Tenant';
import TenantComponents from '../../../types/TenantComponents';
import TenantStorage from '../../../storage/mongodb/TenantStorage';
import TransactionStorage from '../../../storage/mongodb/TransactionStorage';
import User from '../../../types/User';
import UserStorage from '../../../storage/mongodb/UserStorage';
import Utils from '../../../utils/Utils';
import UtilsService from '../../rest/service/UtilsService';
import moment from 'moment';
import momentDurationFormatSetup from 'moment-duration-format';

momentDurationFormatSetup(moment as any);

const DEFAULT_OCPP_CONSUMPTION_ATTRIBUTE: OCPPAttribute = {
  unit: OCPPUnitOfMeasure.WATT_HOUR,
  location: OCPPLocation.OUTLET,
  measurand: OCPPMeasurand.ENERGY_ACTIVE_IMPORT_REGISTER,
  format: OCPPValueFormat.RAW,
  context: OCPPReadingContext.SAMPLE_PERIODIC
};

const MODULE_NAME = 'OCPPService';

export default class OCPPService {
  private chargingStationConfig: ChargingStationConfiguration;

  public constructor(chargingStationConfig: ChargingStationConfiguration) {
    this.chargingStationConfig = chargingStationConfig;
  }

  public async handleBootNotification(headers: OCPPHeader, bootNotification: OCPPBootNotificationRequestExtended): Promise<OCPPBootNotificationResponse> {
    try {
      // Check props
      OCPPValidation.getInstance().validateBootNotification(bootNotification);
      // Set the endpoint
      if (headers.From) {
        bootNotification.endpoint = headers.From.Address;
      }
      // Set the ChargeBox ID
      if (!headers.chargeBoxIdentity) {
        throw new BackendError({
          source: Constants.CENTRAL_SERVER,
          action: ServerAction.BOOT_NOTIFICATION,
          module: MODULE_NAME, method: 'handleBootNotification',
          message: 'Should have the required property \'chargeBoxIdentity\'!'
        });
      }
      bootNotification.id = headers.chargeBoxIdentity;
      bootNotification.chargeBoxID = headers.chargeBoxIdentity;
      bootNotification.currentIPAddress = headers.currentIPAddress;
      bootNotification.ocppProtocol = headers.ocppProtocol;
      bootNotification.ocppVersion = headers.ocppVersion;
      // Set the default Heart Beat
      bootNotification.lastReboot = new Date();
      bootNotification.lastHeartBeat = bootNotification.lastReboot;
      bootNotification.timestamp = bootNotification.lastReboot;
      // Get the charging station
      let chargingStation = await ChargingStationStorage.getChargingStation(headers.tenantID, headers.chargeBoxIdentity);
      if (!chargingStation) {
        if (!headers.token) {
          throw new BackendError({
            source: headers.chargeBoxIdentity,
            action: ServerAction.BOOT_NOTIFICATION,
            module: MODULE_NAME, method: 'handleBootNotification',
            message: `Registration rejected: Token is required for: '${headers.chargeBoxIdentity}' on ip '${headers.currentIPAddress}'`,
          });
        }
        const token: RegistrationToken = await RegistrationTokenStorage.getRegistrationToken(headers.tenantID, headers.token);
        if (!token || !token.expirationDate || moment().isAfter(token.expirationDate)) {
          throw new BackendError({
            source: headers.chargeBoxIdentity,
            action: ServerAction.BOOT_NOTIFICATION,
            module: MODULE_NAME, method: 'handleBootNotification',
            message: `Registration rejected: Token '${headers.token}' is invalid or expired for: '${headers.chargeBoxIdentity}' on ip '${headers.currentIPAddress}'`,
          });
        }
        if (token.revocationDate || moment().isAfter(token.revocationDate)) {
          throw new BackendError({
            source: headers.chargeBoxIdentity,
            action: ServerAction.BOOT_NOTIFICATION,
            module: MODULE_NAME, method: 'handleBootNotification',
            message: `Registration rejected: Token '${headers.token}' is revoked for: '${headers.chargeBoxIdentity}' on ip '${headers.currentIPAddress}'`,
          });
        }
        // New Charging Station: Create
        chargingStation = {} as ChargingStation;
        for (const key in bootNotification) {
          chargingStation[key] = bootNotification[key];
        }
        // Update props
        chargingStation.createdOn = new Date();
        chargingStation.issuer = true;
        chargingStation.powerLimitUnit = ChargingRateUnitType.AMPERE;
        // Assign to Site Area
        if (token.siteAreaID) {
          const siteArea = await SiteAreaStorage.getSiteArea(headers.tenantID, token.siteAreaID);
          if (siteArea) {
            chargingStation.siteAreaID = token.siteAreaID;
            // Set the same coordinates
            if (siteArea.address && siteArea.address.coordinates && siteArea.address.coordinates.length === 2) {
              chargingStation.coordinates = siteArea.address.coordinates;
            }
          }
        }
      } else {
        // Existing Charging Station: Update
        // Check if same vendor and model
        if ((chargingStation.chargePointVendor !== bootNotification.chargePointVendor ||
          chargingStation.chargePointModel !== bootNotification.chargePointModel) ||
          (chargingStation.chargePointSerialNumber && bootNotification.chargePointSerialNumber &&
            chargingStation.chargePointSerialNumber !== bootNotification.chargePointSerialNumber)) {
          // Not the same Charging Station!
          throw new BackendError({
            source: chargingStation.id,
            action: ServerAction.BOOT_NOTIFICATION,
            module: MODULE_NAME, method: 'handleBootNotification',
            message: 'Boot Notif Rejected: Attribute mismatch: ' +
              (bootNotification.chargePointVendor !== chargingStation.chargePointVendor ?
                `Got chargePointVendor='${bootNotification.chargePointVendor}' but expected '${chargingStation.chargePointVendor}'! ` : '') +
              (bootNotification.chargePointModel !== chargingStation.chargePointModel ?
                `Got chargePointModel='${bootNotification.chargePointModel}' but expected '${chargingStation.chargePointModel}'! ` : '') +
              (bootNotification.chargePointSerialNumber !== chargingStation.chargePointSerialNumber ?
                `Got chargePointSerialNumber='${bootNotification.chargePointSerialNumber ? bootNotification.chargePointSerialNumber : ''}' but expected '${chargingStation.chargePointSerialNumber ? chargingStation.chargePointSerialNumber : ''}'!` : ''),
          });
        }
        chargingStation.chargePointSerialNumber = bootNotification.chargePointSerialNumber;
        chargingStation.chargeBoxSerialNumber = bootNotification.chargeBoxSerialNumber;
        chargingStation.firmwareVersion = bootNotification.firmwareVersion;
        chargingStation.lastReboot = bootNotification.lastReboot;
        // Back again
        chargingStation.deleted = false;
      }
      chargingStation.ocppVersion = headers.ocppVersion;
      chargingStation.ocppProtocol = headers.ocppProtocol;
      chargingStation.lastHeartBeat = bootNotification.lastHeartBeat;
      chargingStation.currentIPAddress = bootNotification.currentIPAddress;
      chargingStation.currentServerLocalIPAddressPort = headers.currentServerLocalIPAddressPort;
      // Set the Charging Station URL?
      if (headers.chargingStationURL) {
        chargingStation.chargingStationURL = headers.chargingStationURL;
      }
      // Update CF Instance
      if (Configuration.isCloudFoundry()) {
        chargingStation.cfApplicationIDAndInstanceIndex = Configuration.getCFApplicationIDAndInstanceIndex();
      }
      // Enrich Charging Station
      const chargingStationTemplateUpdated =
        await OCPPUtils.enrichChargingStationWithTemplate(headers.tenantID, chargingStation);
      // Save Charging Station
      await ChargingStationStorage.saveChargingStation(headers.tenantID, chargingStation);
      // Save Boot Notification
      await OCPPStorage.saveBootNotification(headers.tenantID, bootNotification);
      // Send Notification (Async)
      NotificationHandler.sendChargingStationRegistered(
        headers.tenantID,
        Utils.generateGUID(),
        chargingStation,
        {
          'chargeBoxID': chargingStation.id,
          'evseDashboardURL': Utils.buildEvseURL((await TenantStorage.getTenant(headers.tenantID)).subdomain),
          'evseDashboardChargingStationURL': await Utils.buildEvseChargingStationURL(headers.tenantID, chargingStation, '#all')
        }
      ).catch(
        () => { }
      );
      // Log
      Logging.logInfo({
        tenantID: headers.tenantID,
        source: chargingStation.id,
        action: ServerAction.BOOT_NOTIFICATION,
        module: MODULE_NAME, method: 'handleBootNotification',
        message: 'Boot notification saved'
      });
      // Handle the get of configuration later on
      // eslint-disable-next-line @typescript-eslint/no-misused-promises
      setTimeout(async () => {
        // Get config and save it
        await OCPPUtils.requestAndSaveChargingStationOcppParameters(
          headers.tenantID, chargingStation, chargingStationTemplateUpdated.ocppUpdated);
      }, Constants.DELAY_REQUEST_CONFIGURATION_EXECUTION_MILLIS);
      // Return the result
      return {
        'currentTime': bootNotification.timestamp.toISOString(),
        'status': RegistrationStatus.ACCEPTED,
        'heartbeatInterval': this.chargingStationConfig.heartbeatIntervalSecs
      };
    } catch (error) {
      // Log error
      error.source = headers.chargeBoxIdentity;
      Logging.logActionExceptionMessage(headers.tenantID, ServerAction.BOOT_NOTIFICATION, error);
      // Reject
      return {
        'status': RegistrationStatus.REJECTED,
        'currentTime': bootNotification.timestamp ? bootNotification.timestamp.toISOString() : new Date().toISOString(),
        'heartbeatInterval': this.chargingStationConfig.heartbeatIntervalSecs
      };
    }
  }

  public async handleHeartbeat(headers: OCPPHeader, heartbeat: OCPPHeartbeatRequestExtended): Promise<OCPPHeartbeatResponse> {
    try {
      // Get Charging Station
      const chargingStation = await OCPPUtils.checkAndGetChargingStation(headers.chargeBoxIdentity, headers.tenantID);
      // Replace IPs
      chargingStation.currentIPAddress = headers.currentIPAddress;
      chargingStation.currentServerLocalIPAddressPort = headers.currentServerLocalIPAddressPort;
      // Check props
      OCPPValidation.getInstance().validateHeartbeat(heartbeat);
      // Set Heartbeat
      chargingStation.lastHeartBeat = new Date();
      // Set Heart Beat Object
      heartbeat = {
        chargeBoxID: chargingStation.id,
        timestamp: new Date(),
        timezone: Utils.getTimezone(chargingStation.coordinates)
      };
      // Save Charging Station
      await ChargingStationStorage.saveChargingStationHeartBeat(headers.tenantID, chargingStation.id, {
        lastHeartBeat: chargingStation.lastHeartBeat,
        currentIPAddress: chargingStation.currentIPAddress,
        currentServerLocalIPAddressPort: chargingStation.currentServerLocalIPAddressPort,
      });
      // Save Heart Beat
      await OCPPStorage.saveHeartbeat(headers.tenantID, heartbeat);
      // Log
      Logging.logInfo({
        tenantID: headers.tenantID,
        source: chargingStation.id,
        module: MODULE_NAME, method: 'handleHeartbeat',
        action: ServerAction.HEARTBEAT,
        message: `Heartbeat saved with IP '${chargingStation.currentIPAddress}'`
      });
      // Return
      return {
        'currentTime': chargingStation.lastHeartBeat.toISOString()
      };
    } catch (error) {
      // Set the source
      error.source = headers.chargeBoxIdentity;
      // Log error
      Logging.logActionExceptionMessage(headers.tenantID, ServerAction.HEARTBEAT, error);
      // Send the response
      return {
        'currentTime': new Date().toISOString()
      };
    }
  }

  public async handleStatusNotification(headers: OCPPHeader, statusNotification: OCPPStatusNotificationRequestExtended): Promise<OCPPStatusNotificationResponse> {
    try {
      // Get charging station
      const chargingStation = await OCPPUtils.checkAndGetChargingStation(headers.chargeBoxIdentity, headers.tenantID);
      // Check props
      OCPPValidation.getInstance().validateStatusNotification(statusNotification);
      // Set Header
      statusNotification.chargeBoxID = chargingStation.id;
      statusNotification.timezone = Utils.getTimezone(chargingStation.coordinates);
      // Handle connectorId = 0 case => Currently status is distributed to each individual connectors
      if (statusNotification.connectorId === 0) {
        // Ignore EBEE Charging Station
        if (chargingStation.chargePointVendor !== ChargerVendor.EBEE) {
          // Log
          Logging.logInfo({
            tenantID: headers.tenantID,
            source: chargingStation.id,
            action: ServerAction.STATUS_NOTIFICATION,
            module: MODULE_NAME, method: 'handleStatusNotification',
            message: `Connector '0' > Received Status: '${statusNotification.status}' - '${statusNotification.errorCode}' - '${statusNotification.info}'`
          });
          // Get the connectors
          const connectors = chargingStation.connectors;
          // Update ALL connectors
          for (let i = 0; i < connectors.length; i++) {
            // Update message with proper connectorId
            statusNotification.connectorId = connectors[i].connectorId;
            // Update
            await this.updateConnectorStatus(headers.tenantID, chargingStation, statusNotification, true);
          }
        } else {
          // Do not take connector '0' into account for EBEE
          Logging.logWarning({
            tenantID: headers.tenantID,
            source: chargingStation.id,
            module: MODULE_NAME, method: 'handleStatusNotification',
            action: ServerAction.STATUS_NOTIFICATION,
            message: `Connector '0' > Ignored EBEE with with Status: '${statusNotification.status}' - '${statusNotification.errorCode}' - '${statusNotification.info}'`
          });
        }
      } else {
        // Update only the given connectorId
        await this.updateConnectorStatus(headers.tenantID, chargingStation, statusNotification, false);
      }
      // Respond
      return {};
    } catch (error) {
      // Set the source
      error.source = headers.chargeBoxIdentity;
      // Log error
      Logging.logActionExceptionMessage(headers.tenantID, ServerAction.STATUS_NOTIFICATION, error);
      // Return
      return {};
    }
  }

  public async handleMeterValues(headers: OCPPHeader, meterValues: OCPPMeterValuesExtended): Promise<OCPPMeterValuesResponse> {
    try {
      // Get the charging station
      const chargingStation = await OCPPUtils.checkAndGetChargingStation(headers.chargeBoxIdentity, headers.tenantID);
      // Check props
      OCPPValidation.getInstance().validateMeterValues(headers.tenantID, chargingStation, meterValues);
      // Normalize Meter Values
      const newMeterValues = this.normalizeMeterValues(chargingStation, meterValues);
      // Handle Charging Station's specificities
      this.filterMeterValuesOnSpecificChargingStations(headers.tenantID, chargingStation, newMeterValues);
      // No Values?
      if (newMeterValues.values.length === 0) {
        Logging.logDebug({
          tenantID: headers.tenantID,
          source: chargingStation.id,
          module: MODULE_NAME, method: 'handleMeterValues',
          action: ServerAction.METER_VALUES,
          message: 'No relevant Meter Values to save',
          detailedMessages: { meterValues }
        });
        // Process values
      } else {
        // Handle Meter Value only for transaction
        // eslint-disable-next-line no-lonely-if
        if (meterValues.transactionId) {
          // Get the transaction
          const transaction = await TransactionStorage.getTransaction(headers.tenantID, meterValues.transactionId);
          // Save Meter Values
          await OCPPStorage.saveMeterValues(headers.tenantID, newMeterValues);
          // Handle Consumptions
          await this.buildConsumptionsWithMeterValues(headers.tenantID, transaction, newMeterValues, chargingStation);
          // Hndle OCPI
          await this.updateOCPITransaction(headers.tenantID, transaction, chargingStation, TransactionAction.UPDATE);
          // Save Transaction
          await TransactionStorage.saveTransaction(headers.tenantID, transaction);
          // Update Charging Station
          await this.updateChargingStationWithTransaction(headers.tenantID, chargingStation, transaction);
          // Save Charging Station
          await ChargingStationStorage.saveChargingStation(headers.tenantID, chargingStation);
          // Log
          Logging.logInfo({
            tenantID: headers.tenantID,
            source: chargingStation.id,
            action: ServerAction.METER_VALUES,
            user: transaction.userID,
            module: MODULE_NAME, method: 'handleMeterValues',
            message: `Connector '${meterValues.connectorId}' > Transaction ID '${meterValues.transactionId}' > MeterValue have been saved`,
            detailedMessages: { meterValues }
          });
        } else {
          // Log
          Logging.logWarning({
            tenantID: headers.tenantID,
            source: chargingStation.id,
            action: ServerAction.METER_VALUES,
            module: MODULE_NAME, method: 'handleMeterValues',
            message: `Connector '${meterValues.connectorId}' > Meter Values are ignored as it is not linked to a transaction`,
            detailedMessages: { meterValues }
          });
        }
      }
      // Return
      return {};
    } catch (error) {
      // Set the source
      error.source = headers.chargeBoxIdentity;
      // Log error
      Logging.logActionExceptionMessage(headers.tenantID, ServerAction.METER_VALUES, error);
      // Return
      return {};
    }
  }

  public async handleAuthorize(headers: OCPPHeader, authorize: OCPPAuthorizeRequestExtended): Promise<OCPPAuthorizeResponse> {
    try {
      // Get the charging station
      const chargingStation = await OCPPUtils.checkAndGetChargingStation(headers.chargeBoxIdentity, headers.tenantID);
      // Check props
      OCPPValidation.getInstance().validateAuthorize(authorize);
      // Set header
      authorize.chargeBoxID = chargingStation.id;
      authorize.timestamp = new Date();
      authorize.timezone = Utils.getTimezone(chargingStation.coordinates);
      // Check
      const user = await Authorizations.isAuthorizedOnChargingStation(headers.tenantID, chargingStation, authorize.idTag);

      if (user && !user.issuer) {
        const tenant: Tenant = await TenantStorage.getTenant(headers.tenantID);
        if (!Utils.isTenantComponentActive(tenant, TenantComponents.OCPI)) {
          throw new BackendError({
            user: user,
            action: ServerAction.AUTHORIZE,
            module: MODULE_NAME, method: 'handleAuthorize',
            message: `Unable to authorize user '${user.id}' not issued locally`
          });
        }
        const tag = user.tags.find(((value) => value.id === authorize.idTag));
        if (!tag.ocpiToken) {
          throw new BackendError({
            user: user,
            action: ServerAction.AUTHORIZE,
            module: MODULE_NAME, method: 'handleAuthorize',
            message: `user '${user.id}' with tag '${authorize.idTag}' cannot be authorized thought OCPI protocol due to missing ocpiToken`
          });
        }
        const ocpiClient = await OCPIClientFactory.getAvailableOcpiClient(tenant, OCPIRole.CPO) as CpoOCPIClient;
        if (!ocpiClient) {
          throw new BackendError({
            user: user,
            action: ServerAction.AUTHORIZE,
            module: MODULE_NAME, method: 'handleAuthorize',
            message: 'OCPI component requires at least one CPO endpoint to authorize users'
          });
        }
        authorize.authorizationId = await ocpiClient.authorizeToken(tag.ocpiToken, chargingStation);
      }
      authorize.user = user;
      // Save
      await OCPPStorage.saveAuthorize(headers.tenantID, authorize);
      // Log
      Logging.logInfo({
        tenantID: headers.tenantID,
        source: chargingStation.id,
        module: MODULE_NAME, method: 'handleAuthorize',
        action: ServerAction.AUTHORIZE, user: (authorize.user ? authorize.user : null),
        message: `User has been authorized with Badge ID '${authorize.idTag}'`
      });
      // Return
      return {
        'status': OCPPAuthorizationStatus.ACCEPTED
      };
    } catch (error) {
      // Set the source
      error.source = headers.chargeBoxIdentity;
      // Log error
      Logging.logActionExceptionMessage(headers.tenantID, ServerAction.AUTHORIZE, error);
      return {
        'status': OCPPAuthorizationStatus.INVALID
      };
    }
  }

  public async handleDiagnosticsStatusNotification(headers: OCPPHeader, diagnosticsStatusNotification: OCPPDiagnosticsStatusNotificationRequestExtended): Promise<OCPPDiagnosticsStatusNotificationResponse> {
    try {
      // Get the charging station
      const chargingStation = await OCPPUtils.checkAndGetChargingStation(headers.chargeBoxIdentity, headers.tenantID);
      // Check props
      OCPPValidation.getInstance().validateDiagnosticsStatusNotification(chargingStation, diagnosticsStatusNotification);
      // Set the Charging Station ID
      diagnosticsStatusNotification.chargeBoxID = chargingStation.id;
      diagnosticsStatusNotification.timestamp = new Date();
      diagnosticsStatusNotification.timezone = Utils.getTimezone(chargingStation.coordinates);
      // Save it
      await OCPPStorage.saveDiagnosticsStatusNotification(headers.tenantID, diagnosticsStatusNotification);
      // Log
      Logging.logInfo({
        tenantID: headers.tenantID,
        source: chargingStation.id,
        action: ServerAction.DIAGNOSTICS_STATUS_NOTIFICATION,
        module: MODULE_NAME, method: 'handleDiagnosticsStatusNotification',
        message: 'Diagnostics Status Notification has been saved'
      });
      // Return
      return {};
    } catch (error) {
      // Set the source
      error.source = headers.chargeBoxIdentity;
      // Log error
      Logging.logActionExceptionMessage(headers.tenantID, ServerAction.DIAGNOSTICS_STATUS_NOTIFICATION, error);
      return {};
    }
  }

  public async handleFirmwareStatusNotification(headers: OCPPHeader, firmwareStatusNotification: OCPPFirmwareStatusNotificationRequestExtended): Promise<OCPPFirmwareStatusNotificationResponse> {
    try {
      // Get the charging station
      const chargingStation = await OCPPUtils.checkAndGetChargingStation(headers.chargeBoxIdentity, headers.tenantID);
      // Check props
      OCPPValidation.getInstance().validateFirmwareStatusNotification(chargingStation, firmwareStatusNotification);
      // Save the status to Charging Station
      await ChargingStationStorage.saveChargingStationFirmwareStatus(headers.tenantID, chargingStation.id, firmwareStatusNotification.status);
      // Set the Charging Station ID
      firmwareStatusNotification.chargeBoxID = chargingStation.id;
      firmwareStatusNotification.timestamp = new Date();
      firmwareStatusNotification.timezone = Utils.getTimezone(chargingStation.coordinates);
      // Save it
      await OCPPStorage.saveFirmwareStatusNotification(headers.tenantID, firmwareStatusNotification);
      // Log
      Logging.logInfo({
        tenantID: headers.tenantID,
        source: chargingStation.id,
        module: MODULE_NAME, method: 'handleFirmwareStatusNotification',
        action: ServerAction.FIRMWARE_STATUS_NOTIFICATION,
        message: `Firmware Status Notification '${firmwareStatusNotification.status}' has been saved`
      });
      // Return
      return {};
    } catch (error) {
      // Set the source
      error.source = headers.chargeBoxIdentity;
      // Log error
      Logging.logActionExceptionMessage(headers.tenantID, ServerAction.FIRMWARE_STATUS_NOTIFICATION, error);
      return {};
    }
  }

  public async handleStartTransaction(headers: OCPPHeader, startTransaction: OCPPStartTransactionRequestExtended): Promise<OCPPStartTransactionResponse> {
    try {
      // Get the charging station
      const chargingStation: ChargingStation = await OCPPUtils.checkAndGetChargingStation(
        headers.chargeBoxIdentity, headers.tenantID);
      // Check props
      OCPPValidation.getInstance().validateStartTransaction(chargingStation, startTransaction);
      // Set the header
      startTransaction.chargeBoxID = chargingStation.id;
      startTransaction.tagID = startTransaction.idTag;
      startTransaction.timezone = Utils.getTimezone(chargingStation.coordinates);
      // Check Authorization with Tag ID
      const user = await Authorizations.isAuthorizedToStartTransaction(
        headers.tenantID, chargingStation, startTransaction.tagID);
      if (user) {
        startTransaction.userID = user.id;
      }
      // Check Org
      const tenant = await TenantStorage.getTenant(headers.tenantID);
      if (Utils.isTenantComponentActive(tenant, TenantComponents.ORGANIZATION)) {
        // Set the Site Area ID
        startTransaction.siteAreaID = chargingStation.siteAreaID;
        // Set the Site ID. ChargingStation$siteArea$site checked by TagIDAuthorized.
        const site = chargingStation.siteArea ? chargingStation.siteArea.site : null;
        if (site) {
          startTransaction.siteID = site.id;
        }
      }
      // Cleanup ongoing transactions
      await this.stopOrDeleteActiveTransactions(
        headers.tenantID, chargingStation.id, startTransaction.connectorId);
      // Create
      const transaction: Transaction = {
        issuer: true,
        chargeBoxID: startTransaction.chargeBoxID,
        tagID: startTransaction.idTag,
        timezone: startTransaction.timezone,
        userID: startTransaction.userID,
        siteAreaID: startTransaction.siteAreaID,
        siteID: startTransaction.siteID,
        connectorId: startTransaction.connectorId,
        meterStart: startTransaction.meterStart,
        timestamp: Utils.convertToDate(startTransaction.timestamp),
        numberOfMeterValues: 0,
        lastMeterValue: {
          value: startTransaction.meterStart,
          timestamp: Utils.convertToDate(startTransaction.timestamp)
        },
        currentTotalInactivitySecs: 0,
        currentInactivityStatus: InactivityStatus.INFO,
        currentStateOfCharge: 0,
        currentConsumption: 0,
        currentTotalConsumption: 0,
        currentConsumptionWh: 0,
        signedData: '',
        stateOfCharge: 0,
        user
      };
      // Build first Dummy consumption for pricing the Start Transaction
      const consumption = await this.buildConsumptionFromTransactionAndMeterValue(
        headers.tenantID, chargingStation, transaction, transaction.timestamp, transaction.timestamp, {
          id: '666',
          chargeBoxID: transaction.chargeBoxID,
          connectorId: transaction.connectorId,
          transactionId: transaction.id,
          timestamp: transaction.timestamp,
          value: transaction.meterStart,
          attribute: DEFAULT_OCPP_CONSUMPTION_ATTRIBUTE
        }
      );
      // Price it
      await this.priceTransaction(headers.tenantID, transaction, consumption, TransactionAction.START);
      // Billing
      await this.billTransaction(headers.tenantID, transaction, TransactionAction.START);
      // OCPI
      await this.updateOCPITransaction(headers.tenantID, transaction, chargingStation, TransactionAction.START);
      // Save it
      transaction.id = await TransactionStorage.saveTransaction(headers.tenantID, transaction);
      // Clean up Charging Station's connector transaction info
      const foundConnector = Utils.getConnectorFromID(chargingStation, transaction.connectorId);
      if (foundConnector) {
        foundConnector.currentConsumption = 0;
        foundConnector.totalConsumption = 0;
        foundConnector.totalInactivitySecs = 0;
        foundConnector.inactivityStatus = InactivityStatus.INFO;
        foundConnector.currentStateOfCharge = 0;
        foundConnector.activeTransactionID = transaction.id;
        foundConnector.activeTransactionDate = transaction.timestamp;
        foundConnector.activeTagID = transaction.tagID;
      } else {
        Logging.logWarning({
          tenantID: headers.tenantID,
          source: chargingStation.id,
          module: MODULE_NAME, method: 'handleStartTransaction',
          action: ServerAction.START_TRANSACTION, user: user,
          message: `Missing connector '${transaction.connectorId}' > Transaction ID '${transaction.id}'`
        });
      }
      // Set the active transaction on the connector
      // Update Heartbeat
      chargingStation.lastHeartBeat = new Date();
      // Save
      await ChargingStationStorage.saveChargingStation(headers.tenantID, chargingStation);
      // Notifiy
      await this.notifyStartTransaction(headers.tenantID, transaction, chargingStation, user);
      // Log
      if (user) {
        // Log
        Logging.logInfo({
          tenantID: headers.tenantID,
          source: chargingStation.id,
          module: MODULE_NAME, method: 'handleStartTransaction',
          action: ServerAction.START_TRANSACTION, user: user,
          message: `Connector '${transaction.connectorId}' > Transaction ID '${transaction.id}' has been started`
        });
      } else {
        // Log
        Logging.logInfo({
          tenantID: headers.tenantID,
          source: chargingStation.id,
          module: MODULE_NAME, method: 'handleStartTransaction',
          action: ServerAction.START_TRANSACTION,
          message: `Connector '${transaction.connectorId}' > Transaction ID '${transaction.id}' has been started`
        });
      }
      // Return
      return {
        'transactionId': transaction.id,
        'status': OCPPAuthorizationStatus.ACCEPTED
      };
    } catch (error) {
      // Set the source
      error.source = headers.chargeBoxIdentity;
      // Log error
      Logging.logActionExceptionMessage(headers.tenantID, ServerAction.START_TRANSACTION, error);
      return {
        'transactionId': 0,
        'status': OCPPAuthorizationStatus.INVALID
      };
    }
  }

  public async handleDataTransfer(headers: OCPPHeader, dataTransfer: OCPPDataTransferRequestExtended): Promise<OCPPDataTransferResponse> {
    try {
      // Get the charging station
      const chargingStation = await OCPPUtils.checkAndGetChargingStation(headers.chargeBoxIdentity, headers.tenantID);
      // Check props
      OCPPValidation.getInstance().validateDataTransfer(chargingStation, dataTransfer);
      // Set the Charging Station ID
      dataTransfer.chargeBoxID = chargingStation.id;
      dataTransfer.timestamp = new Date();
      dataTransfer.timezone = Utils.getTimezone(chargingStation.coordinates);
      // Save it
      await OCPPStorage.saveDataTransfer(headers.tenantID, dataTransfer);
      // Log
      Logging.logInfo({
        tenantID: headers.tenantID,
        source: chargingStation.id,
        module: MODULE_NAME, method: 'handleDataTransfer',
        action: ServerAction.CHARGING_STATION_DATA_TRANSFER, message: 'Data Transfer has been saved'
      });
      // Return
      return {
        'status': OCPPDataTransferStatus.ACCEPTED
      };
    } catch (error) {
      // Set the source
      error.source = headers.chargeBoxIdentity;
      // Log error
      Logging.logActionExceptionMessage(headers.tenantID, ServerAction.CHARGING_STATION_DATA_TRANSFER, error);
      return {
        'status': OCPPDataTransferStatus.REJECTED
      };
    }
  }

  public async handleStopTransaction(headers: OCPPHeader, stopTransaction: OCPPStopTransactionRequestExtended, isSoftStop = false, stoppedByCentralSystem = false): Promise<OCPPStopTransactionResponse> {
    try {
      // Get the charging station
      const chargingStation = await OCPPUtils.checkAndGetChargingStation(headers.chargeBoxIdentity, headers.tenantID);
      // Check props
      OCPPValidation.getInstance().validateStopTransaction(chargingStation, stopTransaction);
      // Set header
      stopTransaction.chargeBoxID = chargingStation.id;
      // Get the transaction
      const transaction = await TransactionStorage.getTransaction(headers.tenantID, stopTransaction.transactionId);
      UtilsService.assertObjectExists(ServerAction.STOP_TRANSACTION, transaction, `Transaction with ID '${stopTransaction.transactionId}' doesn't exist`,
        'OCPPService', 'handleStopTransaction', null);
      // Delete TxProfile if any
      const chargingProfiles = await ChargingStationStorage.getChargingProfiles(headers.tenantID, {
        chargingStationID: chargingStation.id,
        connectorID: transaction.connectorId,
        profilePurposeType: ChargingProfilePurposeType.TX_PROFILE,
        transactionId: stopTransaction.transactionId
      }, Constants.DB_PARAMS_MAX_LIMIT);
      // Delete all TxProfiles
      for (const chargingProfile of chargingProfiles.result) {
        try {
          await OCPPUtils.clearAndDeleteChargingProfile(headers.tenantID, chargingProfile);
          Logging.logDebug({
            tenantID: headers.tenantID,
            source: chargingStation.id,
            action: ServerAction.CHARGING_PROFILE_DELETE,
            message: `Connector '${transaction.connectorId}' > Transaction ID '${transaction.id}' > TX Charging Profile with ID '${chargingProfile.id}'`,
            module: MODULE_NAME, method: 'handleStopTransaction',
            detailedMessages: { chargingProfile }
          });
        } catch (error) {
          Logging.logError({
            tenantID: headers.tenantID,
            source: chargingStation.id,
            action: ServerAction.CHARGING_PROFILE_DELETE,
            message: `Connector '${transaction.connectorId}' > Transaction ID '${transaction.id}' > Cannot delete TX Charging Profile with ID '${chargingProfile.id}'`,
            module: MODULE_NAME, method: 'handleStopTransaction',
            detailedMessages: { error: error.message, stack: error.stack, chargingProfile }
          });
        }
      }
      // Get the TagID that stopped the transaction
      const tagId = this.getStopTransactionTagId(stopTransaction, transaction);
      let user: User, alternateUser: User;
      // Transaction is stopped by central system?
      if (!stoppedByCentralSystem) {
        // Check and get users
        const users = await Authorizations.isAuthorizedToStopTransaction(
          headers.tenantID, chargingStation, transaction, tagId);
        user = users.user;
        alternateUser = users.alternateUser;
      } else {
        // Get the user
        user = await UserStorage.getUserByTagId(headers.tenantID, tagId);
      }
      // Check if the transaction has already been stopped
      if (transaction.stop) {
        throw new BackendError({
          source: chargingStation.id,
          module: MODULE_NAME, method: 'handleStopTransaction',
          message: `Transaction ID '${stopTransaction.transactionId}' has already been stopped`,
          action: ServerAction.STOP_TRANSACTION,
          user: (alternateUser ? alternateUser : user),
          actionOnUser: (alternateUser ? (user ? user : null) : null)
        });
      }
      // Check and free the connector
      OCPPUtils.checkAndFreeChargingStationConnector(chargingStation, transaction.connectorId);
      // Update Heartbeat
      chargingStation.lastHeartBeat = new Date();
      // Save Charging Station
      await ChargingStationStorage.saveChargingStation(headers.tenantID, chargingStation);
      // Soft Stop?
      if (isSoftStop) {
        // Yes: Add the latest Meter Value
        if (transaction.lastMeterValue) {
          stopTransaction.meterStop = transaction.lastMeterValue.value;
        } else {
          stopTransaction.meterStop = 0;
        }
      }
      // Update the transaction
      const lastMeterValue = this.updateTransactionWithStopTransaction(
        transaction, stopTransaction, user, alternateUser, tagId);
      // Build final consumption
      const consumption: Consumption = await this.buildConsumptionFromTransactionAndMeterValue(
        headers.tenantID, chargingStation, transaction, lastMeterValue.timestamp, transaction.stop.timestamp, {
          id: '6969',
          chargeBoxID: transaction.chargeBoxID,
          connectorId: transaction.connectorId,
          transactionId: transaction.id,
          timestamp: transaction.stop.timestamp,
          value: transaction.stop.meterStop,
          attribute: DEFAULT_OCPP_CONSUMPTION_ATTRIBUTE
        }
      );
      // Update the price
      await this.priceTransaction(headers.tenantID, transaction, consumption, TransactionAction.STOP);
      // Finalize billing
      await this.billTransaction(headers.tenantID, transaction, TransactionAction.STOP);
      // Save Consumption
      await ConsumptionStorage.saveConsumption(headers.tenantID, consumption);
      // OCPI
      await this.updateOCPITransaction(headers.tenantID, transaction, chargingStation, TransactionAction.STOP);
      // Save the transaction
      transaction.id = await TransactionStorage.saveTransaction(headers.tenantID, transaction);
      // Notify User
      await this.notifyStopTransaction(headers.tenantID, chargingStation, transaction, user, alternateUser);
      // Handle Smart Charging
      const tenant = await TenantStorage.getTenant(headers.tenantID);
      // Recompute the Smart Charging Plan
      if (Utils.isTenantComponentActive(tenant, TenantComponents.SMART_CHARGING)) {
        // Call async because the Transaction ID on the connector should be cleared
        // eslint-disable-next-line @typescript-eslint/no-misused-promises
        setTimeout(async () => {
          try {
            // Trigger Smart Charging
            await this.triggerSmartCharging(tenant.id, chargingStation);
          } catch (error) {
            Logging.logError({
              tenantID: tenant.id,
              source: chargingStation.id,
              module: MODULE_NAME, method: 'handleStopTransaction',
              action: ServerAction.STOP_TRANSACTION,
              message: 'An error occurred while trying to call smart charging',
              detailedMessages: { error: error.message, stack: error.stack }
            });
          }
        }, Constants.DELAY_SMART_CHARGING_EXECUTION_MILLIS);
      }
      // Log
      Logging.logInfo({
        tenantID: headers.tenantID,
        source: chargingStation.id,
        module: MODULE_NAME, method: 'handleStopTransaction',
        action: ServerAction.STOP_TRANSACTION,
        user: (alternateUser ? alternateUser : (user ? user : null)),
        actionOnUser: (alternateUser ? (user ? user : null) : null),
        message: `Connector '${transaction.connectorId}' > Transaction ID '${transaction.id}' has been stopped successfully`
      });
      // Success
      return {
        'status': OCPPAuthorizationStatus.ACCEPTED
      };
    } catch (error) {
      // Set the source
      error.source = headers.chargeBoxIdentity;
      // Log error
      Logging.logActionExceptionMessage(headers.tenantID, ServerAction.STOP_TRANSACTION, error);
      // Error
      return { 'status': OCPPAuthorizationStatus.INVALID };
    }
  }

  private async updateConnectorStatus(tenantID: string, chargingStation: ChargingStation, statusNotification: OCPPStatusNotificationRequestExtended, bothConnectorsUpdated) {
    // Get it
    let foundConnector: Connector = Utils.getConnectorFromID(chargingStation, statusNotification.connectorId);
    const oldConnectorStatus = foundConnector ? foundConnector.status : null;
    if (!foundConnector) {
      // Does not exist: Create
      foundConnector = {
        activeTransactionID: 0,
        activeTransactionDate: null,
        activeTagID: null,
        connectorId: statusNotification.connectorId,
        currentConsumption: 0,
        status: ChargePointStatus.UNAVAILABLE,
        power: 0,
        type: ConnectorType.UNKNOWN
      };
      chargingStation.connectors.push(foundConnector);
      // Enrich Charging Station's Connector
      const chargingStationTemplate = await OCPPUtils.getChargingStationTemplate(chargingStation);
      if (chargingStationTemplate) {
        await OCPPUtils.enrichChargingStationConnectorWithTemplate(
          tenantID, chargingStation, statusNotification.connectorId, chargingStationTemplate);
      }
    }
    // Check if status has changed
    if (foundConnector.status === statusNotification.status &&
      foundConnector.errorCode === statusNotification.errorCode) {
      // No Change: Do not save it
      Logging.logWarning({
        tenantID: tenantID,
        source: chargingStation.id,
        module: MODULE_NAME, method: 'updateConnectorStatus',
        action: ServerAction.STATUS_NOTIFICATION,
        message: `Connector '${statusNotification.connectorId}' > Transaction ID '${foundConnector.activeTransactionID}' > Status has not changed then not saved: '${statusNotification.status}' - '${statusNotification.errorCode}' - '${(statusNotification.info ? statusNotification.info : 'N/A')}''`,
        detailedMessages: { connector: foundConnector }
      });
      return;
    }
    // Check for inactivity
    await this.checkStatusNotificationInactivity(tenantID, chargingStation, statusNotification, foundConnector);
    // Set connector data
    foundConnector.connectorId = statusNotification.connectorId;
    foundConnector.status = statusNotification.status;
    foundConnector.errorCode = statusNotification.errorCode;
    foundConnector.info = (statusNotification.info ? statusNotification.info : '');
    foundConnector.vendorErrorCode = (statusNotification.vendorErrorCode ? statusNotification.vendorErrorCode : '');
    foundConnector.statusLastChangedOn = new Date(statusNotification.timestamp);
    // Save Status Notification
    await OCPPStorage.saveStatusNotification(tenantID, statusNotification);
    // Update Heartbeat
    chargingStation.lastHeartBeat = new Date();
    // Log
    Logging.logInfo({
      tenantID: tenantID,
      source: chargingStation.id,
      module: MODULE_NAME, method: 'updateConnectorStatus',
      action: ServerAction.STATUS_NOTIFICATION,
      message: `Connector '${statusNotification.connectorId}' > Transaction ID '${foundConnector.activeTransactionID}' > Status: '${statusNotification.status}' - '${statusNotification.errorCode}' - '${(statusNotification.info ? statusNotification.info : 'N/A')}' has been saved`,
      detailedMessages: [statusNotification, foundConnector]
    });
    // Check if transaction is ongoing (ABB bug)!!!
    await this.checkStatusNotificationOngoingTransaction(tenantID, chargingStation, statusNotification, foundConnector, bothConnectorsUpdated);
    // Notify admins
    await this.notifyStatusNotification(tenantID, chargingStation, statusNotification);
    // Send new status to IOP
    await this.updateOCPIStatus(tenantID, chargingStation, foundConnector);
    // Save
    await ChargingStationStorage.saveChargingStation(tenantID, chargingStation);
    // Start Transaction in OCPP: trigger Smart Charging
    if (oldConnectorStatus &&
        (statusNotification.status === ChargePointStatus.CHARGING ||
         statusNotification.status === ChargePointStatus.SUSPENDED_EV ||
         statusNotification.status === ChargePointStatus.SUSPENDED_EVSE) &&
        (oldConnectorStatus === ChargePointStatus.PREPARING ||
         oldConnectorStatus === ChargePointStatus.AVAILABLE)) {
      // Handle Smart Charging
      try {
        // Trigger Smart Charging
        await this.triggerSmartCharging(tenantID, chargingStation);
      } catch (error) {
        Logging.logError({
          tenantID: tenantID,
          source: chargingStation.id,
          module: MODULE_NAME, method: 'updateConnectorStatus',
          action: ServerAction.STATUS_NOTIFICATION,
          message: 'An error occurred while trying to call the smart charging',
          detailedMessages: { error: error.message, stack: error.stack }
        });
      }
    }
  }

  private async checkStatusNotificationInactivity(tenantID: string, chargingStation: ChargingStation, statusNotification: OCPPStatusNotificationRequestExtended, connector: Connector) {
    // Check Inactivity
    // OCPP 1.6: Finishing --> Available
    if (connector.status === ChargePointStatus.FINISHING &&
      statusNotification.status === ChargePointStatus.AVAILABLE &&
      Utils.objectHasProperty(statusNotification, 'timestamp')) {
      // Get the last transaction
      const lastTransaction = await TransactionStorage.getLastTransaction(
        tenantID, chargingStation.id, connector.connectorId);
      // Finished?
      if (lastTransaction && lastTransaction.stop) {
        if (!lastTransaction.stop.extraInactivityComputed) {
          const transactionStopTimestamp = lastTransaction.stop.timestamp;
          const statusNotifTimestamp = new Date(statusNotification.timestamp);
          lastTransaction.stop.extraInactivitySecs = Math.floor((statusNotifTimestamp.getTime() - transactionStopTimestamp.getTime()) / 1000);
          lastTransaction.stop.extraInactivityComputed = true;
          lastTransaction.stop.inactivityStatus = Utils.getInactivityStatusLevel(lastTransaction.chargeBox, lastTransaction.connectorId,
            lastTransaction.stop.totalInactivitySecs + lastTransaction.stop.extraInactivitySecs);
          // Save
          await TransactionStorage.saveTransaction(tenantID, lastTransaction);
          // Log
          Logging.logInfo({
            tenantID: tenantID,
            source: chargingStation.id,
            user: lastTransaction.userID,
            module: MODULE_NAME, method: 'checkStatusNotificationInactivity',
            action: ServerAction.EXTRA_INACTIVITY,
            message: `Connector '${lastTransaction.connectorId}' > Transaction ID '${lastTransaction.id}' > Extra Inactivity of ${lastTransaction.stop.extraInactivitySecs} secs has been added`,
            detailedMessages: [statusNotification, lastTransaction]
          });
        } else {
          // Log
          Logging.logWarning({
            tenantID: tenantID,
            source: chargingStation.id,
            user: lastTransaction.userID,
            module: MODULE_NAME, method: 'checkStatusNotificationInactivity',
            action: ServerAction.EXTRA_INACTIVITY,
            message: `Connector '${lastTransaction.connectorId}' > Transaction ID '${lastTransaction.id}' > Extra Inactivity has already been computed`,
            detailedMessages: [statusNotification, lastTransaction]
          });
        }
      }
      // OCPP 1.6: Charging --> Available
    } else if (connector.status === ChargePointStatus.CHARGING &&
      statusNotification.status === ChargePointStatus.AVAILABLE) {
      // Get the last transaction
      const lastTransaction = await TransactionStorage.getLastTransaction(
        tenantID, chargingStation.id, connector.connectorId);
      // FInished?
      if (lastTransaction && lastTransaction.stop && !lastTransaction.stop.extraInactivityComputed) {
        // Marked done
        lastTransaction.stop.extraInactivityComputed = true;
        // Save
        await TransactionStorage.saveTransaction(tenantID, lastTransaction);
        // Log
        Logging.logInfo({
          tenantID: tenantID,
          source: chargingStation.id,
          user: lastTransaction.userID,
          module: MODULE_NAME, method: 'checkStatusNotificationInactivity',
          action: ServerAction.EXTRA_INACTIVITY,
          message: `Connector '${lastTransaction.connectorId}' > Transaction ID '${lastTransaction.id}' > No Extra Inactivity has been added`,
          detailedMessages: [statusNotification, lastTransaction]
        });
      }
    }
  }

  private async checkStatusNotificationOngoingTransaction(tenantID: string, chargingStation: ChargingStation, statusNotification: OCPPStatusNotificationRequestExtended, connector: Connector, bothConnectorsUpdated: boolean) {
    // Check the status
    if (!bothConnectorsUpdated &&
      connector.activeTransactionID > 0 &&
      statusNotification.status === ChargePointStatus.AVAILABLE) {
      // Cleanup ongoing transactions on the connector
      await this.stopOrDeleteActiveTransactions(
        tenantID, chargingStation.id, statusNotification.connectorId);
      // Clean up connector
      OCPPUtils.checkAndFreeChargingStationConnector(chargingStation, statusNotification.connectorId);
    }
  }

  private async updateOCPIStatus(tenantID: string, chargingStation: ChargingStation, connector: Connector) {
    const tenant: Tenant = await TenantStorage.getTenant(tenantID);
    if (chargingStation.issuer && !chargingStation.private && Utils.isTenantComponentActive(tenant, TenantComponents.OCPI)) {
      try {
        const ocpiClient = await OCPIClientFactory.getAvailableOcpiClient(tenant, OCPIRole.CPO) as CpoOCPIClient;
        if (ocpiClient) {
          await ocpiClient.patchChargingStationStatus(chargingStation, connector);
        }
      } catch (error) {
        Logging.logError({
          tenantID: tenantID,
          source: chargingStation.id,
          module: MODULE_NAME, method: 'updateOCPIStatus',
          action: ServerAction.OCPI_PATCH_STATUS,
          message: `An error occurred while patching the charging station status of ${chargingStation.id}`,
          detailedMessages: { error: error.message, stack: error.stack }
        });
      }
    }
  }

  private async notifyStatusNotification(tenantID: string, chargingStation: ChargingStation, statusNotification: OCPPStatusNotificationRequestExtended) {
    // Faulted?
    if (statusNotification.status === ChargePointStatus.FAULTED) {
      // Log
      Logging.logError({
        tenantID: tenantID,
        source: chargingStation.id,
        action: ServerAction.STATUS_NOTIFICATION,
        module: MODULE_NAME, method: 'notifyStatusNotification',
        message: `Connector '${statusNotification.connectorId}' > Error occurred : '${statusNotification.status}' - '${statusNotification.errorCode}' - '${(statusNotification.info ? statusNotification.info : 'N/A')}'`
      });
      // Send Notification (Async)
      NotificationHandler.sendChargingStationStatusError(
        tenantID,
        Utils.generateGUID(),
        chargingStation,
        {
          'chargeBoxID': chargingStation.id,
          'connectorId': Utils.getConnectorLetterFromConnectorID(statusNotification.connectorId),
          'error': `${statusNotification.status} - ${statusNotification.errorCode} - ${(statusNotification.info ? statusNotification.info : 'N/A')}`,
          'evseDashboardURL': Utils.buildEvseURL((await TenantStorage.getTenant(tenantID)).subdomain),
          'evseDashboardChargingStationURL': await Utils.buildEvseChargingStationURL(tenantID, chargingStation, '#inerror')
        }
      ).catch(() => { });
    }
  }

  private async buildConsumptionWithMeterValue(tenantID: string, transaction: Transaction,
    chargingStation: ChargingStation, meterValue: OCPPNormalizedMeterValue): Promise<Consumption> {
    // Get the last one
    // FIXME: Handle missing lastMeterValue attribute
    const lastMeterValue = transaction.lastMeterValue;
    // State of Charge?
    if (OCPPUtils.isSocMeterValue(meterValue)) {
      // Set current
      transaction.currentStateOfCharge = Utils.convertToFloat(meterValue.value);
      // If Transaction.Begin not provided (Cahors)
      if (transaction.stateOfCharge === 0) {
        transaction.stateOfCharge = transaction.currentStateOfCharge;
      }
      // Consumption?
    } else if (OCPPUtils.isActiveEnergyMeterValue(meterValue)) {
      // Update
      transaction.numberOfMeterValues = transaction.numberOfMeterValues + 1;
      transaction.lastMeterValue = {
        value: Utils.convertToFloat(meterValue.value),
        timestamp: Utils.convertToDate(meterValue.timestamp)
      };
      // Compute duration
      const diffSecs = moment(meterValue.timestamp).diff(lastMeterValue.timestamp, 'milliseconds') / 1000;
      // Check if the new value is greater
      if (Utils.convertToFloat(meterValue.value) >= lastMeterValue.value) {
        // Compute consumption
        const sampleMultiplier = diffSecs > 0 ? 3600 / diffSecs : 0;
        const consumption = Utils.convertToFloat(meterValue.value) - Utils.convertToFloat(lastMeterValue.value);
        const currentConsumption = consumption * sampleMultiplier;
        // Update current consumption
        transaction.currentConsumption = currentConsumption;
        transaction.currentConsumptionWh = consumption;
        transaction.lastUpdate = meterValue.timestamp;
        transaction.currentTotalConsumption = transaction.currentTotalConsumption + consumption;
        // Inactivity?
        if (consumption === 0) {
          transaction.currentTotalInactivitySecs = transaction.currentTotalInactivitySecs + diffSecs;
        }
      } else {
        // Update current consumption
        transaction.currentConsumption = 0;
        transaction.currentTotalInactivitySecs = transaction.currentTotalInactivitySecs + diffSecs;
      }
      // Update inactivity status
      transaction.currentInactivityStatus = Utils.getInactivityStatusLevel(
        transaction.chargeBox, transaction.connectorId, transaction.currentTotalInactivitySecs);
    }
    // Compute consumption
    return this.buildConsumptionFromTransactionAndMeterValue(
      tenantID, chargingStation, transaction, lastMeterValue.timestamp, meterValue.timestamp, meterValue);
  }

  private async buildConsumptionFromTransactionAndMeterValue(tenantID: string, chargingStation: ChargingStation,
    transaction: Transaction, startedAt: Date, endedAt: Date, meterValue: OCPPNormalizedMeterValue): Promise<Consumption> {
    // Only Consumption and SoC (No consumption for Transaction Begin/End: scenario already handled in Start/Stop Transaction)
    if (OCPPUtils.isSocMeterValue(meterValue) ||
      OCPPUtils.isActiveEnergyMeterValue(meterValue)) {
      // Init
      const consumption: Consumption = {
        transactionId: transaction.id,
        connectorId: transaction.connectorId,
        chargeBoxID: transaction.chargeBoxID,
        siteAreaID: transaction.siteAreaID,
        siteID: transaction.siteID,
        userID: transaction.userID,
        startedAt: new Date(startedAt),
        endedAt: new Date(endedAt),
      } as Consumption;
      // Set SoC
      if (OCPPUtils.isSocMeterValue(meterValue)) {
        consumption.stateOfCharge = transaction.currentStateOfCharge;
        // Set Consumption
      } else {
        consumption.consumption = transaction.currentConsumptionWh;
        consumption.instantPower = Math.round(transaction.currentConsumption);
<<<<<<< HEAD
        consumption.instantAmps = transaction.currentConsumption / 230; // Utils convert method was updated. Needs to be handled by Serge.
=======
        consumption.instantAmps = Utils.convertWattToAmp(chargingStation, null, transaction.connectorId, transaction.currentConsumption);
>>>>>>> 4f1c9455
        consumption.cumulatedConsumption = transaction.currentTotalConsumption;
        consumption.totalInactivitySecs = transaction.currentTotalInactivitySecs;
        consumption.totalDurationSecs = !transaction.stop ?
          moment.duration(moment(transaction.lastMeterValue.timestamp).diff(moment(transaction.timestamp))).asSeconds() :
          moment.duration(moment(transaction.stop.timestamp).diff(moment(transaction.timestamp))).asSeconds();
        consumption.stateOfCharge = transaction.currentStateOfCharge;
        consumption.toPrice = true;
      }
      // Get the current limit of the connector
      const chargingStationVendor = ChargingStationVendorFactory.getChargingStationVendorImpl(chargingStation);
      if (chargingStationVendor) {
        // Get current limitation
        const connector = Utils.getConnectorFromID(chargingStation, transaction.connectorId);
        const chargePoint = Utils.getChargePointFromID(chargingStation, connector.chargePointID);
        const connectorLimit = await chargingStationVendor.getCurrentConnectorLimit(
          tenantID, chargingStation, chargePoint, transaction.connectorId);
        consumption.limitAmps = connectorLimit.limitAmps;
        consumption.limitWatts = connectorLimit.limitWatts;
        consumption.limitSource = connectorLimit.limitSource;
      } else {
        // Default
        const connector = Utils.getConnectorFromID(chargingStation, transaction.connectorId);
        consumption.limitAmps = connector.amperageLimit;
        consumption.limitWatts = connector.power;
        consumption.limitSource = ConnectorCurrentLimitSource.CONNECTOR;
      }
      // Check Org
      const tenant: Tenant = await TenantStorage.getTenant(tenantID);
      if (Utils.isTenantComponentActive(tenant, TenantComponents.ORGANIZATION)) {
        // Get limit of the site area
        consumption.limitSiteAreaWatts = 0;
        // Maximum power of the Site Area provided?
        if (chargingStation.siteArea.maximumPower) {
          consumption.limitSiteAreaWatts = chargingStation.siteArea.maximumPower;
          consumption.limitSiteAreaAmps = Math.round(chargingStation.siteArea.maximumPower / chargingStation.siteArea.voltage);
          consumption.limitSiteAreaSource = SiteAreaLimitSource.SITE_AREA;
        } else {
          // Compute it for Charging Stations
          const chargingStationsOfSiteArea = await ChargingStationStorage.getChargingStations(tenantID, { siteAreaIDs: [chargingStation.siteAreaID] }, Constants.DB_PARAMS_MAX_LIMIT);
          for (const chargingStationOfSiteArea of chargingStationsOfSiteArea.result) {
            for (const connector of chargingStationOfSiteArea.connectors) {
              consumption.limitSiteAreaWatts += connector.power;
            }
          }
          consumption.limitSiteAreaAmps = Math.round(consumption.limitSiteAreaWatts / chargingStation.siteArea.voltage);
          consumption.limitSiteAreaSource = SiteAreaLimitSource.CHARGING_STATIONS;
        }
      }
      // Return
      return consumption;
    }
  }

  private async buildConsumptionsWithMeterValues(tenantID: string, transaction: Transaction,
    meterValues: OCPPNormalizedMeterValues, chargingStation: ChargingStation) {
    // Build consumptions
    const consumptions: Consumption[] = [];
    for (const meterValue of meterValues.values) {
      // Handles Signed Data values
      if (meterValue.attribute.format === 'SignedData') {
        if (meterValue.attribute.context === 'Transaction.Begin') {
          transaction.signedData = meterValue.value;
          continue;
        } else if (meterValue.attribute.context === 'Transaction.End') {
          transaction.currentSignedData = meterValue.value + '';
          continue;
        }
      }
      // SoC handling
      if (meterValue.attribute.measurand === 'SoC') {
        // Set the first SoC
        if (meterValue.attribute.context === 'Transaction.Begin') {
          transaction.stateOfCharge = Utils.convertToFloat(meterValue.value);
          continue;
          // Set the Last SoC
        } else if (meterValue.attribute.context === 'Transaction.End') {
          transaction.currentStateOfCharge = Utils.convertToFloat(meterValue.value);
          continue;
        }
      }
      // Only Consumption Meter Value
      if (OCPPUtils.isSocMeterValue(meterValue) ||
        OCPPUtils.isActiveEnergyMeterValue(meterValue)) {
        // Build Consumption and Update Transaction with Meter Values
        const consumption: Consumption = await this.buildConsumptionWithMeterValue(
          tenantID, transaction, chargingStation, meterValue);
        if (consumption) {
          // Existing Consumption (SoC or Consumption MeterValue)?
          const existingConsumption = consumptions.find(
            (c) => c.endedAt.getTime() === consumption.endedAt.getTime());
          if (existingConsumption) {
            // Update existing
            for (const property in consumption) {
              existingConsumption[property] = consumption[property];
            }
          } else {
            // Add
            consumptions.push(consumption);
          }
        }
      }
    }
    // Price and Save the Consumptions
    for (const consumption of consumptions) {
      if (consumption.toPrice) {
        await this.priceTransaction(tenantID, transaction, consumption, TransactionAction.UPDATE);
        await this.billTransaction(tenantID, transaction, TransactionAction.UPDATE);
      }
      await ConsumptionStorage.saveConsumption(tenantID, consumption);
    }
  }

  private async priceTransaction(tenantID: string, transaction: Transaction, consumption: Consumption, action: TransactionAction) {
    let pricedConsumption;
    // Get the pricing impl
    const pricingImpl = await PricingFactory.getPricingImpl(tenantID);
    switch (action) {
      // Start Transaction
      case TransactionAction.START:
        // Active?
        if (pricingImpl) {
          // Set
          pricedConsumption = await pricingImpl.startSession(transaction, consumption);
          if (pricedConsumption) {
            // Set the initial pricing
            transaction.price = pricedConsumption.amount;
            transaction.roundedPrice = pricedConsumption.roundedAmount;
            transaction.priceUnit = pricedConsumption.currencyCode;
            transaction.pricingSource = pricedConsumption.pricingSource;
            transaction.currentCumulatedPrice = pricedConsumption.amount;
          }
        } else {
          // Default
          transaction.price = 0;
          transaction.roundedPrice = 0;
          transaction.priceUnit = '';
          transaction.pricingSource = '';
          transaction.currentCumulatedPrice = 0;
        }
        break;
      // Meter Values
      case TransactionAction.UPDATE:
        // Active?
        if (pricingImpl) {
          // Set
          pricedConsumption = await pricingImpl.updateSession(transaction, consumption);
          if (pricedConsumption) {
            // Update consumption
            consumption.amount = pricedConsumption.amount;
            consumption.roundedAmount = pricedConsumption.roundedAmount;
            consumption.currencyCode = pricedConsumption.currencyCode;
            consumption.pricingSource = pricedConsumption.pricingSource;
            if (pricedConsumption.cumulatedAmount) {
              consumption.cumulatedAmount = pricedConsumption.cumulatedAmount;
            } else {
              consumption.cumulatedAmount = Utils.convertToFloat((transaction.currentCumulatedPrice + consumption.amount).toFixed(6));
            }
            transaction.currentCumulatedPrice = consumption.cumulatedAmount;
          }
        }
        break;
      // Stop Transaction
      case TransactionAction.STOP:
        // Active?
        if (pricingImpl) {
          // Set
          pricedConsumption = await pricingImpl.stopSession(transaction, consumption);
          if (pricedConsumption) {
            // Update consumption
            consumption.amount = pricedConsumption.amount;
            consumption.roundedAmount = pricedConsumption.roundedAmount;
            consumption.currencyCode = pricedConsumption.currencyCode;
            consumption.pricingSource = pricedConsumption.pricingSource;
            if (pricedConsumption.cumulatedAmount) {
              consumption.cumulatedAmount = pricedConsumption.cumulatedAmount;
            } else {
              consumption.cumulatedAmount = Utils.convertToFloat((transaction.currentCumulatedPrice + consumption.amount).toFixed(6));
            }
            transaction.currentCumulatedPrice = consumption.cumulatedAmount;
            // Update Transaction
            if (!transaction.stop) {
              (transaction as any).stop = {};
            }
            transaction.stop.price = Utils.convertToFloat(transaction.currentCumulatedPrice.toFixed(6));
            transaction.stop.roundedPrice = Utils.convertToFloat((transaction.currentCumulatedPrice).toFixed(2));
            transaction.stop.priceUnit = pricedConsumption.currencyCode;
            transaction.stop.pricingSource = pricedConsumption.pricingSource;
          }
        }
        break;
    }
  }

  private async billTransaction(tenantID: string, transaction: Transaction, action: TransactionAction) {
    let billingDataStop: BillingDataTransactionStop;
    const billingImpl = await BillingFactory.getBillingImpl(tenantID);
    if (!billingImpl) {
      return;
    }
    // Check
    switch (action) {
      // Start Transaction
      case TransactionAction.START:
        // Delegate
        await billingImpl.startTransaction(transaction);
        // Update
        transaction.billingData = {
          lastUpdate: new Date()
        };
        break;
      // Meter Values
      case TransactionAction.UPDATE:
        // Delegate
        await billingImpl.updateTransaction(transaction);
        // Update
        transaction.billingData.lastUpdate = new Date();
        break;
      // Stop Transaction
      case TransactionAction.STOP:
        // Delegate
        billingDataStop = await billingImpl.stopTransaction(transaction);
        // Update
        transaction.billingData.status = billingDataStop.status;
        transaction.billingData.invoiceStatus = billingDataStop.invoiceStatus;
        transaction.billingData.invoiceItem = billingDataStop.invoiceItem;
        transaction.billingData.lastUpdate = new Date();
        break;
    }
  }

  private async updateOCPITransaction(tenantID: string, transaction: Transaction, chargingStation: ChargingStation, transactionAction: TransactionAction) {
    if (!transaction.user || transaction.user.issuer) {
      return;
    }
    const user: User = transaction.user;
    const tenant: Tenant = await TenantStorage.getTenant(tenantID);
    let action: ServerAction;
    switch (transactionAction) {
      case TransactionAction.START:
        action = ServerAction.START_TRANSACTION;
        break;
      case TransactionAction.UPDATE:
        action = ServerAction.UPDATE_TRANSACTION;
        break;
      case TransactionAction.STOP:
        action = ServerAction.STOP_TRANSACTION;
        break;
    }
    if (!Utils.isTenantComponentActive(tenant, TenantComponents.OCPI)) {
      throw new BackendError({
        user: user,
        action: action,
        module: MODULE_NAME,
        method: 'updateOCPITransaction',
        message: `Unable to ${transactionAction} transaction for user '${user.id}' not issued locally`
      });
    }
    const ocpiClient = await OCPIClientFactory.getAvailableOcpiClient(tenant, OCPIRole.CPO) as CpoOCPIClient;
    if (!ocpiClient) {
      throw new BackendError({
        user: user,
        action: action,
        module: MODULE_NAME,
        method: 'updateOCPITransaction',
        message: `OCPI component requires at least one CPO endpoint to ${transactionAction} transactions`
      });
    }
    switch (transactionAction) {
      case TransactionAction.START:
        // eslint-disable-next-line no-case-declarations
        const tag = user.tags.find(((value) => value.id === transaction.tagID));
        if (!tag.ocpiToken) {
          throw new BackendError({
            user: user,
            action: action,
            module: MODULE_NAME,
            method: 'updateOCPITransaction',
            message: `User '${user.id}' with tag '${transaction.tagID}' cannot ${transactionAction} transaction thought OCPI protocol due to missing ocpiToken`
          });
        }
        // Retrieve authorization id
        // eslint-disable-next-line no-case-declarations
        const authorizes = await OCPPStorage.getAuthorizes(tenant.id, {
          dateFrom: moment(transaction.timestamp).subtract(10, 'minutes').toDate(),
          chargeBoxID: transaction.chargeBoxID,
          tagID: transaction.tagID
        }, Constants.DB_PARAMS_SINGLE_RECORD);
        // eslint-disable-next-line no-case-declarations
        let authorizationId = '';
        if (authorizes && authorizes.result && authorizes.result.length > 0) {
          authorizationId = authorizes.result[0].authorizationId;
        }
        await ocpiClient.startSession(tag.ocpiToken, chargingStation, transaction, authorizationId);
        break;
      case TransactionAction.UPDATE:
        await ocpiClient.updateSession(transaction);
        break;
      case TransactionAction.STOP:
        await ocpiClient.stopSession(transaction);
        await ocpiClient.postCdr(transaction);
        break;
    }
  }

  // Save Consumption
  private async updateChargingStationWithTransaction(tenantID: string, chargingStation: ChargingStation, transaction: Transaction) {
    // Get the connector
    const foundConnector: Connector = Utils.getConnectorFromID(chargingStation, transaction.connectorId);
    // Active transaction?
    if (!transaction.stop && foundConnector) {
      // Set consumption
      foundConnector.currentConsumption = transaction.currentConsumption;
      foundConnector.totalConsumption = transaction.currentTotalConsumption;
      foundConnector.totalInactivitySecs = transaction.currentTotalInactivitySecs;
      foundConnector.inactivityStatus = Utils.getInactivityStatusLevel(
        transaction.chargeBox, transaction.connectorId, transaction.currentTotalInactivitySecs);
      foundConnector.currentStateOfCharge = transaction.currentStateOfCharge;
      foundConnector.totalInactivitySecs = transaction.currentTotalInactivitySecs;
      // Set Transaction ID
      foundConnector.activeTransactionID = transaction.id;
      foundConnector.activeTagID = transaction.tagID;
      // Update Heartbeat
      chargingStation.lastHeartBeat = new Date();
      // Handle End Of charge
      await this.checkNotificationEndOfCharge(tenantID, chargingStation, transaction);
      // Log
      Logging.logInfo({
        tenantID: tenantID,
        source: chargingStation.id,
        module: MODULE_NAME, method: 'updateChargingStationWithTransaction',
        action: ServerAction.CONSUMPTION,
        user: transaction.userID,
        message: `Connector '${foundConnector.connectorId}' > Transaction ID '${foundConnector.activeTransactionID}' > Instant: ${Utils.getRoundedNumberToTwoDecimals(foundConnector.currentConsumption / 1000)} kW, Total: ${Utils.getRoundedNumberToTwoDecimals(foundConnector.totalConsumption / 1000)} kW.h${foundConnector.currentStateOfCharge ? ', SoC: ' + foundConnector.currentStateOfCharge + ' %' : ''}`
      });
      // Cleanup connector transaction data
    } else if (foundConnector) {
      foundConnector.currentConsumption = 0;
      foundConnector.totalConsumption = 0;
      foundConnector.totalInactivitySecs = 0;
      foundConnector.inactivityStatus = InactivityStatus.INFO;
      foundConnector.currentStateOfCharge = 0;
      foundConnector.activeTransactionID = 0;
      foundConnector.activeTransactionDate = null;
      foundConnector.activeTagID = null;
    }
  }

  private async notifyEndOfCharge(tenantID: string, chargingStation: ChargingStation, transaction: Transaction) {
    if (transaction.user) {
      // Get the i18n lib
      const i18nManager = new I18nManager(transaction.user.locale);
      // Notify (Async)
      NotificationHandler.sendEndOfCharge(
        tenantID,
        transaction.user,
        chargingStation,
        {
          'user': transaction.user,
          'transactionId': transaction.id,
          'chargeBoxID': chargingStation.id,
          'connectorId': Utils.getConnectorLetterFromConnectorID(transaction.connectorId),
          'totalConsumption': i18nManager.formatNumber(Math.round(transaction.currentTotalConsumption / 10) / 100),
          'stateOfCharge': transaction.currentStateOfCharge,
          'totalDuration': this.buildCurrentTransactionDuration(transaction),
          'evseDashboardChargingStationURL': await Utils.buildEvseTransactionURL(tenantID, chargingStation, transaction.id, '#inprogress'),
          'evseDashboardURL': Utils.buildEvseURL((await TenantStorage.getTenant(tenantID)).subdomain)
        }
      ).catch(() => { });
    }
  }

  private async notifyOptimalChargeReached(tenantID: string, chargingStation: ChargingStation, transaction: Transaction) {
    if (transaction.user) {
      // Get the i18n lib
      const i18nManager = new I18nManager(transaction.user.locale);
      // Notification Before End Of Charge (Async)
      NotificationHandler.sendOptimalChargeReached(
        tenantID,
        transaction.id + '-OCR',
        transaction.user,
        chargingStation,
        {
          'user': transaction.user,
          'chargeBoxID': chargingStation.id,
          'transactionId': transaction.id,
          'connectorId': Utils.getConnectorLetterFromConnectorID(transaction.connectorId),
          'totalConsumption': i18nManager.formatNumber(Math.round(transaction.currentTotalConsumption / 10) / 100),
          'stateOfCharge': transaction.currentStateOfCharge,
          'evseDashboardChargingStationURL': await Utils.buildEvseTransactionURL(tenantID, chargingStation, transaction.id, '#inprogress'),
          'evseDashboardURL': Utils.buildEvseURL((await TenantStorage.getTenant(tenantID)).subdomain)
        }
      ).catch(() => { });
    }
  }

  private async checkNotificationEndOfCharge(tenantID: string, chargingStation: ChargingStation, transaction: Transaction) {
    // Transaction in progress?
    if (transaction && !transaction.stop) {
      // Has consumption?
      if (transaction.numberOfMeterValues > 1 && transaction.currentTotalConsumption > 0) {
        // End of charge?
        if (this.chargingStationConfig.notifEndOfChargeEnabled &&
          (transaction.currentTotalInactivitySecs > 60 || transaction.currentStateOfCharge === 100)) {
          // Send Notification
          await this.notifyEndOfCharge(tenantID, chargingStation, transaction);
          // Optimal Charge? (SoC)
        } else if (this.chargingStationConfig.notifBeforeEndOfChargeEnabled &&
          transaction.currentStateOfCharge >= this.chargingStationConfig.notifBeforeEndOfChargePercent) {
          // Send Notification
          await this.notifyOptimalChargeReached(tenantID, chargingStation, transaction);
        }
      }
    }
  }

  // Build Inactivity
  private buildTransactionInactivity(transaction: Transaction, i18nHourShort = 'h') {
    const i18nManager = new I18nManager(transaction.user.locale);
    // Get total
    const totalInactivitySecs = transaction.stop.totalInactivitySecs;
    // None?
    if (totalInactivitySecs === 0) {
      return `0${i18nHourShort}00 (${i18nManager.formatPercentage(0)})`;
    }
    // Build the inactivity percentage
    const totalInactivityPercent = i18nManager.formatPercentage(Math.round((totalInactivitySecs / transaction.stop.totalDurationSecs) * 100) / 100);
    return moment.duration(totalInactivitySecs, 's').format(`h[${i18nHourShort}]mm`, { trim: false }) + ` (${totalInactivityPercent})`;
  }

  // Build duration
  private buildCurrentTransactionDuration(transaction: Transaction): string {
    let totalDuration;
    if (!transaction.stop) {
      totalDuration = moment.duration(moment(transaction.lastMeterValue.timestamp).diff(moment(transaction.timestamp))).asSeconds();
    } else {
      totalDuration = moment.duration(moment(transaction.stop.timestamp).diff(moment(transaction.timestamp))).asSeconds();
    }
    return moment.duration(totalDuration, 's').format('h[h]mm', { trim: false });
  }

  // Build duration
  private buildTransactionDuration(transaction: Transaction): string {
    return moment.duration(transaction.stop.totalDurationSecs, 's').format('h[h]mm', { trim: false });
  }

  private filterMeterValuesOnSpecificChargingStations(tenantID: string, chargingStation: ChargingStation, meterValues: OCPPNormalizedMeterValues) {
    // Clean up Sample.Clock meter value
    if (chargingStation.chargePointVendor !== ChargerVendor.ABB ||
      chargingStation.ocppVersion !== OCPPVersion.VERSION_15) {
      // Filter Sample.Clock meter value for all chargers except ABB using OCPP 1.5
      meterValues.values = meterValues.values.filter((meterValue) => {
        // Remove Sample Clock
        if (meterValue.attribute.context === 'Sample.Clock') {
          // Log
          Logging.logWarning({
            tenantID: tenantID,
            source: chargingStation.id,
            module: MODULE_NAME, method: 'filterMeterValuesOnSpecificChargingStations',
            action: ServerAction.METER_VALUES,
            message: 'Removed Meter Value with attribute context \'Sample.Clock\'',
            detailedMessages: { meterValue }
          });
          return false;
        }
        return true;
      });
    }
  }

  private normalizeMeterValues(chargingStation: ChargingStation, meterValues: OCPPMeterValuesExtended): OCPPNormalizedMeterValues {
    // Create the model
    const newMeterValues: OCPPNormalizedMeterValues = {} as OCPPNormalizedMeterValues;
    newMeterValues.values = [];
    newMeterValues.chargeBoxID = chargingStation.id;
    // OCPP 1.6
    if (chargingStation.ocppVersion === OCPPVersion.VERSION_16) {
      meterValues.values = meterValues.meterValue;
      delete meterValues.meterValue;
    }
    // Only one value?
    if (!Array.isArray(meterValues.values)) {
      // Make it an array
      meterValues.values = [meterValues.values];
    }
    // Process the Meter Values
    for (const value of meterValues.values) {
      const newMeterValue: OCPPNormalizedMeterValue = {} as OCPPNormalizedMeterValue;
      // Set the Meter Value header
      newMeterValue.chargeBoxID = newMeterValues.chargeBoxID;
      newMeterValue.connectorId = meterValues.connectorId;
      newMeterValue.transactionId = meterValues.transactionId;
      newMeterValue.timestamp = Utils.convertToDate(value.timestamp);
      // OCPP 1.6
      if (chargingStation.ocppVersion === OCPPVersion.VERSION_16) {
        // Multiple Values?
        if (Array.isArray(value.sampledValue)) {
          // Create one record per value
          for (const sampledValue of value.sampledValue) {
            // Add Attributes
            const newLocalMeterValue = JSON.parse(JSON.stringify(newMeterValue));
            newLocalMeterValue.attribute = this.buildMeterValueAttributes(sampledValue);
            // Data is to be interpreted as integer/decimal numeric data
            if (newLocalMeterValue.attribute.format === 'Raw') {
              newLocalMeterValue.value = Utils.convertToFloat(sampledValue.value);
              // Data is represented as a signed binary data block, encoded as hex data
            } else if (newLocalMeterValue.attribute.format === 'SignedData') {
              newLocalMeterValue.value = sampledValue.value;
            }
            // Add
            newMeterValues.values.push(newLocalMeterValue);
          }
        } else {
          // Add Attributes
          const newLocalMeterValue = JSON.parse(JSON.stringify(newMeterValue));
          newLocalMeterValue.attribute = this.buildMeterValueAttributes(value.sampledValue);
          // Add
          newMeterValues.values.push(newLocalMeterValue);
        }
        // OCPP < 1.6
      } else if (value['value']) {
        // OCPP 1.2
        if (value['value']['$value']) {
          // Set
          newMeterValue.value = value['value']['$value'];
          newMeterValue.attribute = value['value'].attributes;
          // OCPP 1.5
        } else {
          newMeterValue.value = Utils.convertToFloat(value['value']);
        }
        // Add
        newMeterValues.values.push(newMeterValue);
      }
    }
    return newMeterValues;
  }

  private buildMeterValueAttributes(sampledValue: OCPPSampledValue): OCPPAttribute {
    return {
      context: (sampledValue.context ? sampledValue.context : OCPPReadingContext.SAMPLE_PERIODIC),
      format: (sampledValue.format ? sampledValue.format : OCPPValueFormat.RAW),
      measurand: (sampledValue.measurand ? sampledValue.measurand : OCPPMeasurand.ENERGY_ACTIVE_IMPORT_REGISTER),
      location: (sampledValue.location ? sampledValue.location : OCPPLocation.OUTLET),
      unit: (sampledValue.unit ? sampledValue.unit : OCPPUnitOfMeasure.WATT_HOUR),
      phase: (sampledValue.phase ? sampledValue.phase : null)
    };
  }

  private async stopOrDeleteActiveTransactions(tenantID: string, chargeBoxID: string, connectorId: number) {
    // Check
    let activeTransaction: Transaction, lastCheckedTransactionID;
    do {
      // Check if the charging station has already a transaction
      activeTransaction = await TransactionStorage.getActiveTransaction(tenantID, chargeBoxID, connectorId);
      // Exists already?
      if (activeTransaction) {
        // Avoid infinite Loop
        if (lastCheckedTransactionID === activeTransaction.id) {
          return;
        }
        // Has consumption?
        if (activeTransaction.currentTotalConsumption <= 0) {
          // No consumption: delete
          Logging.logWarning({
            tenantID: tenantID,
            source: chargeBoxID,
            module: MODULE_NAME, method: 'stopOrDeleteActiveTransactions',
            action: ServerAction.CLEANUP_TRANSACTION,
            actionOnUser: activeTransaction.user,
            message: `Connector '${activeTransaction.connectorId}' > Pending Transaction ID '${activeTransaction.id}' with no consumption has been deleted`
          });
          // Delete
          await TransactionStorage.deleteTransaction(tenantID, activeTransaction);
        } else {
          // Simulate a Stop Transaction
          const result = await this.handleStopTransaction({
            'tenantID': tenantID,
            'chargeBoxIdentity': activeTransaction.chargeBoxID
          }, {
            'chargeBoxID': activeTransaction.chargeBoxID,
            'transactionId': activeTransaction.id,
            'meterStop': activeTransaction.lastMeterValue.value,
            'timestamp': Utils.convertToDate(activeTransaction.lastMeterValue.timestamp).toISOString(),
          }, false, true);
          // Check
          if (result.status === 'Invalid') {
            // No consumption: delete
            Logging.logError({
              tenantID: tenantID,
              source: chargeBoxID,
              module: MODULE_NAME, method: 'stopOrDeleteActiveTransactions',
              action: ServerAction.CLEANUP_TRANSACTION,
              actionOnUser: activeTransaction.userID,
              message: `Connector '${activeTransaction.connectorId}' > Cannot delete pending Transaction ID '${activeTransaction.id}' with no consumption`
            });
          } else {
            // Has consumption: close it!
            Logging.logWarning({
              tenantID: tenantID,
              source: chargeBoxID,
              module: MODULE_NAME, method: 'stopOrDeleteActiveTransactions',
              action: ServerAction.CLEANUP_TRANSACTION,
              actionOnUser: activeTransaction.userID,
              message: `Connector '${activeTransaction.connectorId}' > Pending Transaction ID '${activeTransaction.id}' has been stopped`
            });
          }
        }
        // Keep last Transaction ID
        lastCheckedTransactionID = activeTransaction.id;
      }
    } while (activeTransaction);
  }

  private async notifyStartTransaction(tenantID: string, transaction: Transaction, chargingStation: ChargingStation, user: User) {
    if (user) {
      // Notify (Async)
      NotificationHandler.sendSessionStarted(
        tenantID,
        transaction.id + '',
        user,
        chargingStation,
        {
          'user': user,
          'transactionId': transaction.id,
          'chargeBoxID': chargingStation.id,
          'connectorId': Utils.getConnectorLetterFromConnectorID(transaction.connectorId),
          'evseDashboardURL': Utils.buildEvseURL((await TenantStorage.getTenant(tenantID)).subdomain),
          'evseDashboardChargingStationURL':
            await Utils.buildEvseTransactionURL(tenantID, chargingStation, transaction.id, '#inprogress')
        }
      ).catch(() => { });
    }
  }

  private updateTransactionWithStopTransaction(transaction: Transaction, stopTransaction: OCPPStopTransactionRequestExtended, user: User, alternateUser: User, tagId) {
    if (!transaction.stop) {
      (transaction as any).stop = {};
    }
    transaction.stop.meterStop = Utils.convertToFloat(stopTransaction.meterStop);
    transaction.stop.timestamp = new Date(stopTransaction.timestamp);
    transaction.stop.userID = (alternateUser ? alternateUser.id : (user ? user.id : null));
    transaction.stop.tagID = tagId;
    transaction.stop.stateOfCharge = transaction.currentStateOfCharge;
    transaction.stop.signedData = transaction.currentSignedData ? transaction.currentSignedData : '';
    // Keep the last Meter Value
    const lastMeterValue = transaction.lastMeterValue;
    // Compute duration
    const diffSecs = moment(transaction.stop.timestamp).diff(lastMeterValue.timestamp, 'milliseconds') / 1000;
    // Check if the new value is greater
    if (transaction.stop.meterStop >= lastMeterValue.value) {
      // Compute consumption
      const consumption = transaction.stop.meterStop - Utils.convertToFloat(lastMeterValue.value);
      const sampleMultiplier = diffSecs > 0 ? 3600 / diffSecs : 0;
      const currentConsumption = consumption * sampleMultiplier;
      // Update current consumption
      transaction.currentConsumption = currentConsumption;
      transaction.currentTotalConsumption = transaction.currentTotalConsumption + consumption;
      transaction.currentConsumptionWh = consumption;
      // Inactivity?
      if (consumption === 0) {
        transaction.currentTotalInactivitySecs = transaction.currentTotalInactivitySecs + diffSecs;
      }
    } else {
      // Update current consumption
      transaction.currentConsumption = 0;
      transaction.currentTotalInactivitySecs = transaction.currentTotalInactivitySecs + diffSecs;
    }
    // Set Total data
    transaction.stop.totalConsumption = transaction.currentTotalConsumption;
    transaction.stop.totalInactivitySecs = transaction.currentTotalInactivitySecs;
    transaction.stop.totalDurationSecs = Math.round(moment.duration(moment(transaction.stop.timestamp).diff(moment(transaction.timestamp))).asSeconds());
    // No Duration?
    if (transaction.stop.totalDurationSecs === 0) {
      // Compute it from now
      transaction.stop.totalDurationSecs = Math.round(moment.duration(moment().diff(moment(transaction.timestamp))).asSeconds());
      transaction.stop.totalInactivitySecs = transaction.stop.totalDurationSecs;
    }
    // Update Inactivity Status
    transaction.stop.inactivityStatus =
      Utils.getInactivityStatusLevel(transaction.chargeBox, transaction.connectorId, transaction.stop.totalInactivitySecs);
    return lastMeterValue;
  }

  private getStopTransactionTagId(stopTransaction: OCPPStopTransactionRequestExtended, transaction: Transaction): string {
    // Stopped Remotely?
    if (transaction.remotestop) {
      // Yes: Get the diff from now
      const secs = moment.duration(moment().diff(
        moment(transaction.remotestop.timestamp))).asSeconds();
      // In a minute
      if (secs < 60) {
        // Return tag that remotely stopped the transaction
        return transaction.remotestop.tagID;
      }
    }
    // Already provided?
    if (stopTransaction.idTag) {
      // Return tag that stopped the transaction
      return stopTransaction.idTag;
    }
    // Default: return tag that started the transaction
    return transaction.tagID;
  }

  private async notifyStopTransaction(tenantID: string, chargingStation: ChargingStation, transaction: Transaction, user: User, alternateUser: User) {
    // User provided?
    if (user) {
      // Get the i18n lib
      const i18nManager = new I18nManager(user.locale);
      // Send Notification (Async)
      NotificationHandler.sendEndOfSession(
        tenantID,
        transaction.id + '-EOS',
        user,
        chargingStation,
        {
          'user': user,
          'alternateUser': (alternateUser ? alternateUser : null),
          'transactionId': transaction.id,
          'chargeBoxID': chargingStation.id,
          'connectorId': Utils.getConnectorLetterFromConnectorID(transaction.connectorId),
          'totalConsumption': i18nManager.formatNumber(Math.round(transaction.stop.totalConsumption / 10) / 100),
          'totalDuration': this.buildTransactionDuration(transaction),
          'totalInactivity': this.buildTransactionInactivity(transaction),
          'stateOfCharge': transaction.stop.stateOfCharge,
          'evseDashboardChargingStationURL': await Utils.buildEvseTransactionURL(tenantID, chargingStation, transaction.id, '#history'),
          'evseDashboardURL': Utils.buildEvseURL((await TenantStorage.getTenant(tenantID)).subdomain)
        }
      ).catch(() => { });
      if (transaction.stop.signedData !== '') {
        // Send Notification (Async)
        NotificationHandler.sendEndOfSignedSession(
          tenantID,
          transaction.id + '-EOSS',
          user,
          chargingStation,
          {
            'user': user,
            'alternateUser': (alternateUser ? alternateUser : null),
            'transactionId': transaction.id,
            'chargeBoxID': chargingStation.id,
            'connectorId': Utils.getConnectorLetterFromConnectorID(transaction.connectorId),
            'tagId': transaction.tagID,
            'startDate': transaction.timestamp.toLocaleString('de-DE'),
            'endDate': transaction.stop.timestamp.toLocaleString('de-DE'),
            'meterStart': (transaction.meterStart / 1000).toLocaleString(
              (user.locale ? user.locale.replace('_', '-') : Constants.DEFAULT_LOCALE.replace('_', '-')),
              { minimumIntegerDigits: 1, minimumFractionDigits: 4, maximumFractionDigits: 4 }),
            'meterStop': (transaction.stop.meterStop / 1000).toLocaleString(
              (user.locale ? user.locale.replace('_', '-') : Constants.DEFAULT_LOCALE.replace('_', '-')),
              { minimumIntegerDigits: 1, minimumFractionDigits: 4, maximumFractionDigits: 4 }),
            'totalConsumption': (transaction.stop.totalConsumption / 1000).toLocaleString(
              (user.locale ? user.locale.replace('_', '-') : Constants.DEFAULT_LOCALE.replace('_', '-')),
              { minimumIntegerDigits: 1, minimumFractionDigits: 4, maximumFractionDigits: 4 }),
            'price': transaction.stop.price,
            'relativeCost': (transaction.stop.price / (transaction.stop.totalConsumption / 1000)),
            'startSignedData': transaction.signedData,
            'endSignedData': transaction.stop.signedData,
            'evseDashboardURL': Utils.buildEvseURL((await TenantStorage.getTenant(tenantID)).subdomain)
          }
        ).catch(() => { });
      }
    }
  }

  private async triggerSmartCharging(tenantID: string, chargingStation: ChargingStation) {
    // Get Site Area
    const siteArea = await SiteAreaStorage.getSiteArea(tenantID, chargingStation.siteAreaID);
    if (siteArea && siteArea.smartCharging) {
      const siteAreaLock = await LockingHelper.createAndAquireExclusiveLockForSiteArea(tenantID, siteArea);
      if (siteAreaLock) {
        try {
          const smartCharging = await SmartChargingFactory.getSmartChargingImpl(tenantID);
          if (smartCharging) {
            await smartCharging.computeAndApplyChargingProfiles(siteArea);
          }
        } finally {
          // Release lock
          await LockingManager.release(siteAreaLock);
        }
      }
    }
  }
}
<|MERGE_RESOLUTION|>--- conflicted
+++ resolved
@@ -1170,11 +1170,7 @@
       } else {
         consumption.consumption = transaction.currentConsumptionWh;
         consumption.instantPower = Math.round(transaction.currentConsumption);
-<<<<<<< HEAD
-        consumption.instantAmps = transaction.currentConsumption / 230; // Utils convert method was updated. Needs to be handled by Serge.
-=======
         consumption.instantAmps = Utils.convertWattToAmp(chargingStation, null, transaction.connectorId, transaction.currentConsumption);
->>>>>>> 4f1c9455
         consumption.cumulatedConsumption = transaction.currentTotalConsumption;
         consumption.totalInactivitySecs = transaction.currentTotalInactivitySecs;
         consumption.totalDurationSecs = !transaction.stop ?
