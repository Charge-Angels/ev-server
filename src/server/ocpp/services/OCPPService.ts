--- conflicted
+++ resolved
@@ -23,12 +23,9 @@
 import UserStorage from '../../../storage/mongodb/UserStorage';
 import Utils from '../../../utils/Utils';
 import UtilsService from '../../rest/service/UtilsService';
-<<<<<<< HEAD
 import { BillingTransactionData } from '../../../integration/billing/Billing';
-=======
 import Consumption from '../../../types/Consumption';
 
->>>>>>> ce5de602
 const moment = require('moment');
 momentDurationFormatSetup(moment);
 const _configChargingStation = Configuration.getChargingStationConfig();
@@ -1109,15 +1106,6 @@
       // Build first Dummy consumption for pricing the Start Transaction
       const consumption = await this._buildConsumptionFromTransactionAndMeterValue(
         transaction, transaction.timestamp, transaction.timestamp, {
-<<<<<<< HEAD
-        id: '666',
-        connectorId: transaction.connectorId,
-        transactionId: transaction.id,
-        timestamp: transaction.timestamp,
-        value: transaction.meterStart,
-        attribute: DEFAULT_CONSUMPTION_ATTRIBUTE
-      }
-=======
           id: '666',
           connectorId: transaction.connectorId,
           transactionId: transaction.id,
@@ -1125,7 +1113,6 @@
           value: transaction.meterStart,
           attribute: DEFAULT_OCPP_CONSUMPTION_ATTRIBUTE
         }
->>>>>>> ce5de602
       );
       // Price it
       await this._priceTransactionFromConsumption(headers.tenantID, transaction, consumption, 'start');
@@ -1359,15 +1346,6 @@
       // Build final consumption
       const consumption: Consumption = await this._buildConsumptionFromTransactionAndMeterValue(
         transaction, lastMeterValue.timestamp, transaction.stop.timestamp, {
-<<<<<<< HEAD
-        id: '6969',
-        connectorId: transaction.connectorId,
-        transactionId: transaction.id,
-        timestamp: transaction.stop.timestamp,
-        value: transaction.stop.meterStop,
-        attribute: DEFAULT_CONSUMPTION_ATTRIBUTE
-      }
-=======
           id: '6969',
           connectorId: transaction.connectorId,
           transactionId: transaction.id,
@@ -1375,7 +1353,6 @@
           value: transaction.stop.meterStop,
           attribute: DEFAULT_OCPP_CONSUMPTION_ATTRIBUTE
         }
->>>>>>> ce5de602
       );
       // Update the price
       await this._priceTransactionFromConsumption(headers.tenantID, transaction, consumption, 'stop');
