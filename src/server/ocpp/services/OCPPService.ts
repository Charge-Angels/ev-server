import momentDurationFormatSetup from 'moment-duration-format'; // TODO: what?
import Authorizations from '../../../authorization/Authorizations';
import BackendError from '../../../exception/BackendError';
import ChargingStation from '../../../types/ChargingStation';
import Configuration from '../../../utils/Configuration';
import Constants from '../../../utils/Constants';
import Logging from '../../../utils/Logging';
import NotificationHandler from '../../../notification/NotificationHandler';
import OCPPStorage from '../../../storage/mongodb/OCPPStorage';
import OCPPUtils from '../utils/OCPPUtils';
import OCPPValidation from '../validation/OCPPValidation';
import PricingFactory from '../../../integration/pricing/PricingFactory';
import TenantStorage from '../../../storage/mongodb/TenantStorage';
import Transaction from '../../../entity/Transaction';
import User from '../../../types/User';
import UserStorage from '../../../storage/mongodb/UserStorage';
import Utils from '../../../utils/Utils';
import ChargingStationStorage from '../../../storage/mongodb/ChargingStationStorage';
import tzlookup from 'tz-lookup';
import Connector from '../../../types/Connector';
import Tenant from '../../../types/Tenant';
// FIXME
const moment = require('moment');
momentDurationFormatSetup(moment);
const _configChargingStation = Configuration.getChargingStationConfig();

const DEFAULT_CONSUMPTION_ATTRIBUTE = {
  unit: 'Wh',
  location: 'Outlet',
  measurand: 'Energy.Active.Import.Register',
  format: 'Raw',
  context: 'Sample.Periodic'
};
export default class OCPPService {
  private chargingStationConfig: any;

  public constructor(chargingStationConfig = null) {
    this.chargingStationConfig = chargingStationConfig;
  }

  async handleBootNotification(headers, bootNotification) {
    try {
      // Check props
      OCPPValidation.getInstance().validateBootNotification(bootNotification);
      // Set the endpoint
      if (headers.From) {
        bootNotification.endpoint = headers.From.Address;
      }
      // Set the ChargeBox ID
      if (!headers.chargeBoxIdentity) {
        throw new BackendError(Constants.CENTRAL_SERVER,
          'Should have the required property \'chargeBoxIdentity\'!',
          'OCPPUtils', '_checkAndGetChargingStation');
      }
      bootNotification.id = headers.chargeBoxIdentity;
      bootNotification.currentIPAddress = headers.currentIPAddress;
      // Set the default Heart Beat
      bootNotification.lastReboot = new Date();
      bootNotification.lastHeartBeat = bootNotification.lastReboot;
      bootNotification.timestamp = bootNotification.lastReboot;
      // Get the charging station
      let chargingStation = await ChargingStationStorage.getChargingStation(headers.tenantID, headers.chargeBoxIdentity);
      if (!chargingStation) {
        // New Charging Station: Create
        chargingStation = bootNotification; // TODO: VERIFY THIS. WHAT IS BOOT NOTIFICATION?
        // Update timestamp
        chargingStation.createdOn = new Date();
      } else {
        // Existing Charging Station: Update
        // Check if same vendor and model
        if (chargingStation.chargePointVendor !== bootNotification.chargePointVendor ||
          chargingStation.chargePointModel !== bootNotification.chargePointModel) {
          // Double check on Serial Number
          if (!chargingStation.chargePointSerialNumber || !bootNotification.chargePointSerialNumber ||
            chargingStation.chargePointSerialNumber !== bootNotification.chargePointSerialNumber) {
            // Not the same charger!
            throw new BackendError(
              chargingStation.id,
              `Registration rejected: Vendor, Model or Serial Number attribute is different: '${bootNotification.chargePointVendor}' / '${bootNotification.chargePointModel} / ${bootNotification.chargePointSerialNumber}'! Expected '${chargingStation.chargePointVendor}' / '${chargingStation.chargePointModel}' / '${chargingStation.chargePointSerialNumber}'`,
              'OCPPService', 'handleBootNotification', 'BootNotification');
          }
        }
        chargingStation.chargePointSerialNumber = bootNotification.chargePointSerialNumber;
        chargingStation.chargeBoxSerialNumber = bootNotification.chargeBoxSerialNumber;
        chargingStation.firmwareVersion = bootNotification.firmwareVersion;
        chargingStation.lastReboot = bootNotification.lastReboot;
        // Back again
        chargingStation.deleted = false;
      }

      chargingStation.ocppVersion = headers.ocppVersion;
      chargingStation.ocppProtocol = headers.ocppProtocol;
      chargingStation.lastHeartBeat = bootNotification.lastHeartBeat;
      chargingStation.currentIPAddress = bootNotification.currentIPAddress;
      // Set the charger URL?
      if (headers.chargingStationURL) {
        chargingStation.chargingStationURL = headers.chargingStationURL;
      }

      // Save Charging Station
      await ChargingStationStorage.saveChargingStation(headers.tenantID, chargingStation);

      // Send Notification
      await NotificationHandler.sendChargingStationRegistered(
        headers.tenantID,
        Utils.generateGUID(),
        chargingStation,
        {
          'chargeBoxID': chargingStation.id,
          'evseDashboardURL': Utils.buildEvseURL((await TenantStorage.getTenant(headers.tenantID)).subdomain),
          'evseDashboardChargingStationURL': await Utils.buildEvseChargingStationURL(headers.tenantID, chargingStation, '#all')
        }
      );
      // Save Boot Notification
      await OCPPStorage.saveBootNotification(headers.tenantID, bootNotification);
      // Log
      Logging.logInfo({
        tenantID: headers.tenantID,
        source: chargingStation.id,
        module: 'OCPPService', method: 'handleBootNotification',
        action: 'BootNotification', message: 'Boot notification saved'
      });
      // Handle the get of configuration later on
      setTimeout(async () => {
        // Get config and save it
        await OCPPUtils.requestAndSaveChargingStationConfiguration(headers.tenantID, chargingStation);
      }, 3000);
      // Return the result
      return {
        'currentTime': bootNotification.timestamp.toISOString(),
        'status': 'Accepted',
        'heartbeatInterval': this.chargingStationConfig.heartbeatIntervalSecs
      };
    } catch (error) {
      // Log error
      error.source = headers.chargeBoxIdentity;
      Logging.logActionExceptionMessage(headers.tenantID, 'BootNotification', error);
      // Reject
      return {
        'status': 'Rejected',
        'currentTime': bootNotification.timestamp ? bootNotification.timestamp.toISOString() : new Date().toISOString(),
        'heartbeatInterval': this.chargingStationConfig.heartbeatIntervalSecs
      };
    }
  }

  async handleHeartbeat(headers, heartbeat) {
    try {
      // Get Charging Station
      const chargingStation = await OCPPUtils.checkAndGetChargingStation(headers.chargeBoxIdentity, headers.tenantID);
      // Check and replace IP
      if (chargingStation.currentIPAddress !== headers.currentIPAddress) {
        chargingStation.currentIPAddress = headers.currentIPAddress;
        await ChargingStationStorage.saveChargingStation(headers.tenantID, chargingStation);
      }
      // Check props
      OCPPValidation.getInstance().validateHeartbeat(heartbeat);
      // Set Heartbeat
      chargingStation.lastHeartBeat = new Date();
      // Save
      await ChargingStationStorage.saveChargingStationHeartBeat(headers.tenantID, chargingStation);
      // Log
      Logging.logInfo({
        tenantID: headers.tenantID,
        source: chargingStation.id,
        module: 'OCPPService', method: 'handleHeartbeat',
        action: 'Heartbeat', message: 'Heartbeat saved'
      });
      // Return
      return {
        'currentTime': chargingStation.lastHeartBeat.toISOString()
      };
    } catch (error) {
      // Set the source
      error.source = headers.chargeBoxIdentity;
      // Log error
      Logging.logActionExceptionMessage(headers.tenantID, 'HeartBeat', error);
      // Send the response
      return {
        'currentTime': new Date().toISOString()
      };
    }
  }

  async handleStatusNotification(headers, statusNotification) {
    try {
      // Get charging station
      const chargingStation = await OCPPUtils.checkAndGetChargingStation(headers.chargeBoxIdentity, headers.tenantID);
      // Check props
      OCPPValidation.getInstance().validateStatusNotification(statusNotification);
      // Set Header
      statusNotification.chargeBoxID = chargingStation.id;
      statusNotification.timezone = Utils.getTimezone(chargingStation.latitude, chargingStation.longitude);
      // Handle connectorId = 0 case => Currently status is distributed to each individual connectors
      if (statusNotification.connectorId === 0) {
        // Ignore EBEE charger
        if (chargingStation.chargePointVendor !== Constants.CHARGER_VENDOR_EBEE) {
          // Log
          Logging.logInfo({
            tenantID: headers.tenantID,
            source: chargingStation.id, module: 'OCPPService',
            method: 'handleStatusNotification', action: 'StatusNotification',
            message: `Connector ID '0' received with status '${statusNotification.status}' - '${statusNotification.errorCode}' - '${statusNotification.info}'`
          });
          // Get the connectors
          const connectors = chargingStation.connectors;
          // Update ALL connectors
          for (let i = 0; i < connectors.length; i++) {
            // Update message with proper connectorId
            statusNotification.connectorId = connectors[i].connectorId;
            // Update
            await this._updateConnectorStatus(headers.tenantID, chargingStation, statusNotification, true);
          }
        } else {
          // Do not take connector '0' into account for EBEE
          Logging.logWarning({
            tenantID: headers.tenantID,
            source: chargingStation.id, module: 'OCPPService',
            method: 'handleStatusNotification', action: 'StatusNotification',
            message: `Ignored EBEE with Connector ID '0' with status '${statusNotification.status}' - '${statusNotification.errorCode}' - '${statusNotification.info}'`
          });
        }
      } else {
        // Update only the given connectorId
        await this._updateConnectorStatus(headers.tenantID, chargingStation, statusNotification, false);
      }
      // Respond
      return {};
    } catch (error) {
      // Set the source
      error.source = headers.chargeBoxIdentity;
      // Log error
      Logging.logActionExceptionMessage(headers.tenantID, 'StatusNotification', error);
      // Return
      return {};
    }
  }

  async _updateConnectorStatus(tenantID: string, chargingStation: ChargingStation, statusNotification, bothConnectorsUpdated) {
    // Get it
    let connector = chargingStation.connectors.find((localConnector) => localConnector.connectorId === statusNotification.connectorId);
    if (!connector) {
      // Does not exist: Create
      connector = {
        activeTransactionID: 0,
        connectorId: statusNotification.connectorId,
        currentConsumption: 0,
        status: 'Unknown',
        power: 0,
        type: Constants.CONNECTOR_TYPES.UNKNOWN
      };
      chargingStation.connectors.push(connector);
    }
    // Check if status has changed
    if (connector.status === statusNotification.status &&
      connector.errorCode === statusNotification.errorCode) {
      // No Change: Do not save it
      Logging.logWarning({
        tenantID: tenantID, source: chargingStation.id,
        module: 'OCPPService', method: 'handleStatusNotification', action: 'StatusNotification',
        message: `Status on Connector '${statusNotification.connectorId}' has not changed then not saved: '${statusNotification.status}' - '${statusNotification.errorCode}' - '${(statusNotification.info ? statusNotification.info : 'N/A')}''`
      });
      return;
    }
    // Check for inactivity
    await this._checkStatusNotificationInactivity(tenantID, chargingStation, statusNotification, connector);
    // Set connector data
    connector.connectorId = statusNotification.connectorId;
    connector.status = statusNotification.status;
    connector.errorCode = statusNotification.errorCode;
    connector.info = (statusNotification.info ? statusNotification.info : '');
    connector.vendorErrorCode = (statusNotification.vendorErrorCode ? statusNotification.vendorErrorCode : '');
    // Save Status Notification
    await OCPPStorage.saveStatusNotification(tenantID, statusNotification);
    // Log
    Logging.logInfo({
      tenantID: tenantID, source: chargingStation.id,
      module: 'OCPPService', method: 'handleStatusNotification', action: 'StatusNotification',
      message: `Connector '${statusNotification.connectorId}' status '${statusNotification.status}' - '${statusNotification.errorCode}' - '${(statusNotification.info ? statusNotification.info : 'N/A')}' has been saved`
    });
    // Check if transaction is ongoing (ABB bug)!!!
    await this._checkStatusNotificationOngoingTransaction(tenantID, chargingStation, statusNotification, connector, bothConnectorsUpdated);
    // Notify admins
    await this._notifyStatusNotification(tenantID, chargingStation, statusNotification);
    // Save Connector
    await ChargingStationStorage.saveChargingStationConnector(tenantID, chargingStation, chargingStation.connectors.find((localConnector) =>
      localConnector.connectorId === statusNotification.connectorId));
  }

  async _checkStatusNotificationInactivity(tenantID: string, chargingStation: ChargingStation, statusNotification, connector: Connector) {
    // Check Inactivity
    // OCPP 1.6: Finishing --> Available
    if (connector.status === Constants.CONN_STATUS_FINISHING &&
      statusNotification.status === Constants.CONN_STATUS_AVAILABLE &&
      statusNotification.hasOwnProperty('timestamp')) {
      // Get the last transaction
      const lastTransaction = await Transaction.getLastTransaction(
        tenantID, chargingStation.id, connector.connectorId);
      // FInished?
      if (lastTransaction && lastTransaction.isFinished()) {
        // Compute Extra inactivity
        const transactionStopTimestamp = lastTransaction.getStopDate();
        const statusNotifTimestamp = new Date(statusNotification.timestamp);
        const extraInactivitySecs = Math.floor((statusNotifTimestamp.getTime() - transactionStopTimestamp.getTime()) / 1000);
        lastTransaction.setStopExtraInactivitySecs(extraInactivitySecs);
        // Save
        await lastTransaction.save();
      }
    }
  }

  async _checkStatusNotificationOngoingTransaction(tenantID: string, chargingStation: ChargingStation, statusNotification, connector: Connector, bothConnectorsUpdated) {
    // Check the status
    if (!bothConnectorsUpdated &&
      connector.activeTransactionID > 0 &&
      (statusNotification.status === Constants.CONN_STATUS_AVAILABLE || statusNotification.status === Constants.CONN_STATUS_FINISHING)) {
      // Cleanup ongoing transactions on the connector
      await this._stopOrDeleteActiveTransactions(
        tenantID, chargingStation.id, statusNotification.connectorId);
      // Clean up connector
      await OCPPUtils.checkAndFreeChargingStationConnector(tenantID, chargingStation, statusNotification.connectorId, true);
    }
  }

  async _notifyStatusNotification(tenantID: string, chargingStation: ChargingStation, statusNotification) {
    // Faulted?
    if (statusNotification.status === Constants.CONN_STATUS_FAULTED) {
      // Log
      Logging.logError({
        tenantID: tenantID, source: chargingStation.id, module: 'OCPPService',
        method: '_notifyStatusNotification', action: 'StatusNotification',
        message: `Error on Connector '${statusNotification.connectorId}': '${statusNotification.status}' - '${statusNotification.errorCode}' - '${(statusNotification.info ? statusNotification.info : 'N/A')}'`
      });
      // Send Notification
      await NotificationHandler.sendChargingStationStatusError(
        tenantID,
        Utils.generateGUID(),
        chargingStation,
        {
          'chargeBoxID': chargingStation.id,
          'connectorId': statusNotification.connectorId,
          'error': `${statusNotification.status} - ${statusNotification.errorCode} - ${(statusNotification.info ? statusNotification.info : 'N/A')}`,
          'evseDashboardURL': Utils.buildEvseURL((await TenantStorage.getTenant(tenantID)).subdomain),
          'evseDashboardChargingStationURL': await Utils.buildEvseChargingStationURL(tenantID, chargingStation, '#inerror')
        },
        {
          'connectorId': statusNotification.connectorId,
          'error': `${statusNotification.status} - ${statusNotification.errorCode} - ${statusNotification.info}`,
        }
      );
    }
  }

  async handleMeterValues(headers, meterValues) {
    try {
      // Get the charging station
      const chargingStation = await OCPPUtils.checkAndGetChargingStation(headers.chargeBoxIdentity, headers.tenantID);
      // Check props
      OCPPValidation.getInstance().validateMeterValues(headers.tenantID, chargingStation, meterValues);
      // Normalize Meter Values
      const newMeterValues = this._normalizeMeterValues(chargingStation, meterValues);
      // Handle charger's specificities
      this._filterMeterValuesOnCharger(headers.tenantID, chargingStation, newMeterValues);
      // No Values?
      if (newMeterValues.values.length === 0) {
        Logging.logDebug({
          tenantID: headers.tenantID,
          source: chargingStation.id, module: 'OCPPService', method: 'handleMeterValues',
          action: 'MeterValues', message: 'No relevant MeterValues to save',
          detailedMessages: meterValues
        });
        // Process values
      } else {
        // Handle Meter Value only for transaction
        // eslint-disable-next-line no-lonely-if
        if (meterValues.transactionId) {
          // Get the transaction
          const transaction = await Transaction.getTransaction(headers.tenantID, meterValues.transactionId);
          // Handle Meter Values
          await this._updateTransactionWithMeterValues(transaction, newMeterValues);
          // Save Transaction
          await transaction.save();
          // Update Charging Station Consumption
          await this._updateChargingStationConsumption(headers.tenantID, chargingStation, transaction);
          // Save Charging Station
          await ChargingStationStorage.saveChargingStation(headers.tenantID, chargingStation);
          // Log
          Logging.logInfo({
            tenantID: headers.tenantID, source: chargingStation.id,
            module: 'OCPPService', method: 'handleMeterValues', action: 'MeterValues',
            message: `MeterValue have been saved for Transaction ID '${meterValues.transactionId}'`,
            detailedMessages: meterValues
          });
        } else {
          // Log
          Logging.logWarning({
            tenantID: headers.tenantID, source: chargingStation.id,
            module: 'OCPPService', method: 'handleMeterValues', action: 'MeterValues',
            message: 'MeterValues is ignored as it is not linked to a transaction',
            detailedMessages: meterValues
          });
        }
      }
      // Return
      return {};
    } catch (error) {
      // Set the source
      error.source = headers.chargeBoxIdentity;
      // Log error
      Logging.logActionExceptionMessage(headers.tenantID, 'MeterValues', error);
      // Return
      return {};
    }
  }

  _buildConsumptionAndUpdateTransactionFromMeterValue(transaction, meterValue) {
    // Get the last one
    const lastMeterValue = transaction.getLastMeterValue();
    // State of Charge?
    if (OCPPUtils.isSocMeterValue(meterValue)) {
      // Set current
      transaction.setCurrentStateOfCharge(meterValue.value);
      // Consumption?
    } else if (OCPPUtils.isConsumptionMeterValue(meterValue)) {
      // Update
      transaction.setNumberOfConsumptionMeterValues(transaction.getNumberOfMeterValues() + 1);
      transaction.setLastConsumptionMeterValue({
        value: Utils.convertToInt(meterValue.value),
        timestamp: Utils.convertToDate(meterValue.timestamp).toISOString()
      });
      // Compute duration
      const diffSecs = moment(meterValue.timestamp).diff(lastMeterValue.timestamp, 'milliseconds') / 1000;
      // Check if the new value is greater
      if (Utils.convertToInt(meterValue.value) >= lastMeterValue.value) {
        // Compute consumption
        const sampleMultiplier = diffSecs > 0 ? 3600 / diffSecs : 0;
        const consumption = meterValue.value - lastMeterValue.value;
        const currentConsumption = consumption * sampleMultiplier;
        // Update current consumption
        transaction.setCurrentConsumption(currentConsumption);
        transaction.setCurrentConsumptionWh(consumption);
        transaction.setLastUpdateDate(meterValue.timestamp);
        transaction.setCurrentTotalConsumption(transaction.getCurrentTotalConsumption() + consumption);
        // Inactivity?
        if (consumption === 0) {
          transaction.setCurrentTotalInactivitySecs(transaction.getCurrentTotalInactivitySecs() + diffSecs);
        }
      } else {
        // Update current consumption
        transaction.setCurrentConsumption(0);
        transaction.setCurrentTotalInactivitySecs(transaction.getCurrentTotalInactivitySecs() + diffSecs);
      }
    }
    // Compute consumption
    return this._buildConsumptionFromTransactionAndMeterValue(
      transaction, lastMeterValue.timestamp, meterValue.timestamp, meterValue);
  }

  _buildConsumptionFromTransactionAndMeterValue(transaction, startedAt, endedAt, meterValue) {
    // Only Consumption and SoC (No consumption for Transaction Begin/End: scenario already handled in Start/Stop Transaction)
    if (OCPPUtils.isSocMeterValue(meterValue) ||
      OCPPUtils.isConsumptionMeterValue(meterValue)) {
      // Init
      const consumption: any = {
        transactionId: transaction.getID(),
        connectorId: transaction.getConnectorId(),
        chargeBoxID: transaction.getChargeBoxID(),
        siteAreaID: transaction.getSiteAreaID(),
        siteID: transaction.getSiteID(),
        userID: transaction.getUserID(),
        startedAt: new Date(startedAt),
        endedAt: new Date(endedAt)
      };
      // SoC?
      if (OCPPUtils.isSocMeterValue(meterValue)) {
        // Set SoC
        consumption.stateOfCharge = transaction.getCurrentStateOfCharge();
        // Consumption
      } else {
        // Set Consumption
        consumption.consumption = transaction.getCurrentConsumptionWh();
        consumption.instantPower = Math.round(transaction.getCurrentConsumption());
        consumption.cumulatedConsumption = transaction.getCurrentTotalConsumption();
        consumption.totalInactivitySecs = transaction.getCurrentTotalInactivitySecs();
        consumption.totalDurationSecs = transaction.getCurrentTotalDurationSecs();
        consumption.stateOfCharge = transaction.getCurrentStateOfCharge();
        consumption.toPrice = true;
      }
      // Return
      return consumption;
    }
  }

  async _updateTransactionWithMeterValues(transaction, meterValues) {
    // Save Meter Values
    await OCPPStorage.saveMeterValues(transaction.getTenantID(), meterValues);
    // Build consumptions
    const consumptions = [];
    for (const meterValue of meterValues.values) {
      // Handles Signed Data values
      if (meterValue.attribute.format === 'SignedData') {
        if (meterValue.attribute.context === 'Transaction.Begin') {
          transaction.setSignedData(meterValue.value);
          continue;
        } else if (meterValue.attribute.context === 'Transaction.End') {
          transaction.setCurrentSignedData(meterValue.value);
          continue;
        }
      }
      // SoC handling
      if (meterValue.attribute.measurand === 'SoC') {
        // Set the first SoC
        if (meterValue.attribute.context === 'Transaction.Begin') {
          transaction.setStateOfCharge(meterValue.value);
          continue;
          // Set the Last SoC
        } else if (meterValue.attribute.context === 'Transaction.End') {
          transaction.setCurrentStateOfCharge(meterValue.value);
          continue;
        }
      }
      // Only Consumption Meter Value
      if (OCPPUtils.isSocMeterValue(meterValue) ||
        OCPPUtils.isConsumptionMeterValue(meterValue)) {
        // Build Consumption and Update Transaction with Meter Values
        const consumption = await this._buildConsumptionAndUpdateTransactionFromMeterValue(transaction, meterValue);
        if (consumption) {
          // Existing Consumption (SoC or Consumption MeterValue)?
          const existingConsumption = consumptions.find(
            (c) => {
              return c.endedAt.getTime() === consumption.endedAt.getTime();
            });
          if (existingConsumption) {
            // Update existing
            for (const property in consumption) {
              existingConsumption[property] = consumption[property];
            }
          } else {
            // Add
            consumptions.push(consumption);
          }
        }
      }
    }
    // Price the Consumptions
    for (const consumption of consumptions) {
      // Price
      if (consumption.toPrice) {
        await this._priceTransactionFromConsumption(transaction, consumption, 'update');
      }
      // Save
      await transaction.saveConsumption(consumption);
    }
  }

  async _priceTransactionFromConsumption(transaction, consumption, action) {
    let pricedConsumption;
    // Get the pricing impl
    const pricingImpl = await PricingFactory.getPricingImpl(transaction);
    switch (action) {
      // Start Transaction
      case 'start':
        // Active?
        if (pricingImpl) {
          // Set
          pricedConsumption = await pricingImpl.startSession(consumption);

          if (pricedConsumption) {
            // Set the initial pricing
            transaction.setStartPrice(pricedConsumption.amount);
            transaction.setStartRoundedPrice(pricedConsumption.roundedAmount);
            transaction.setStartPriceUnit(pricedConsumption.currencyCode);
            transaction.setStartPricingSource(pricedConsumption.pricingSource);
            // Init the cumulated price
            transaction.setCurrentCumulatedPrice(pricedConsumption.amount);
          }
        } else {
          // Default
          transaction.setStartPrice(0);
          transaction.setStartRoundedPrice(0);
          transaction.setStartPriceUnit('');
          transaction.setStartPricingSource('');
        }
        break;
      // Meter Values
      case 'update':
        // Active?
        if (pricingImpl) {
          // Set
          pricedConsumption = await pricingImpl.updateSession(consumption);

          if (pricedConsumption) {
            // Update consumption
            consumption.amount = pricedConsumption.amount;
            consumption.roundedAmount = pricedConsumption.roundedAmount;
            consumption.currencyCode = pricedConsumption.currencyCode;
            consumption.pricingSource = pricedConsumption.pricingSource;
            if (pricedConsumption.cumulatedAmount) {
              consumption.cumulatedAmount = pricedConsumption.cumulatedAmount;
            } else {
              consumption.cumulatedAmount = parseFloat((transaction.getCurrentCumulatedPrice() + consumption.amount).toFixed(6));
            }
            transaction.setCurrentCumulatedPrice(consumption.cumulatedAmount);
          }
        }
        break;
      // Stop Transaction
      case 'stop':
        // Active?
        if (pricingImpl) {
          // Set
          pricedConsumption = await pricingImpl.stopSession(consumption);

          if (pricedConsumption) {
            // Update consumption
            consumption.amount = pricedConsumption.amount;
            consumption.roundedAmount = pricedConsumption.roundedAmount;
            consumption.currencyCode = pricedConsumption.currencyCode;
            consumption.pricingSource = pricedConsumption.pricingSource;
            if (pricedConsumption.cumulatedAmount) {
              consumption.cumulatedAmount = pricedConsumption.cumulatedAmount;
            } else {
              consumption.cumulatedAmount = parseFloat((transaction.getCurrentCumulatedPrice() + consumption.amount).toFixed(6));
            }
            transaction.setCurrentCumulatedPrice(consumption.cumulatedAmount);
            // Update Transaction
            transaction.setStopPrice(parseFloat(transaction.getCurrentCumulatedPrice().toFixed(6)));
            transaction.setStopRoundedPrice(parseFloat((transaction.getCurrentCumulatedPrice()).toFixed(2)));
            transaction.setStopPriceUnit(pricedConsumption.currencyCode);
            transaction.setStopPricingSource(pricedConsumption.pricingSource);
          }
        }
        break;
    }
  }

  async _updateChargingStationConsumption(tenantID: string, chargingStation: ChargingStation, transaction: Transaction) {
    // Get the connector
    const connector = chargingStation.connectors.find((connector)=> {
      return connector.connectorId === transaction.getConnectorId()
    });
    // Active transaction?
    if (transaction.isActive() && connector) {
      // Set consumption
      connector.currentConsumption = transaction.getCurrentConsumption();
      connector.totalConsumption = transaction.getCurrentTotalConsumption();
      connector.totalInactivitySecs = transaction.getCurrentTotalInactivitySecs();
      connector.currentStateOfCharge = transaction.getCurrentStateOfCharge();
      connector.totalInactivitySecs = transaction.getCurrentTotalInactivitySecs();
      // Set Transaction ID
      connector.activeTransactionID = transaction.getID();
      // Update Heartbeat
      chargingStation.lastHeartBeat = new Date();
      // Handle End Of charge
      await this._checkNotificationEndOfCharge(tenantID, chargingStation, transaction);
    } else {
      // Cleanup connector transaction data
      if(connector){
        connector.currentConsumption = 0;
        connector.totalConsumption = 0;
        connector.totalInactivitySecs = 0;
        connector.currentStateOfCharge = 0;
        connector.activeTransactionID = 0;
      }
    }
    // Log
    Logging.logInfo({
      tenantID: tenantID,
      source: chargingStation.id, module: 'OCPPService',
      method: 'updateChargingStationConsumption', action: 'ChargingStationConsumption',
      message: `Connector '${connector.connectorId}' - Consumption ${connector.currentConsumption}, Total: ${connector.totalConsumption}, SoC: ${connector.currentStateOfCharge}`
    });
  }

  async _notifyEndOfCharge(tenantID: string, chargingStation: ChargingStation, transaction: Transaction) {
    // Notify
    NotificationHandler.sendEndOfCharge(
      tenantID,
      transaction.getID() + '-EOC',
      transaction.getUserJson(),
      chargingStation,
      {
        'user': transaction.getUserJson(),
        'chargeBoxID': chargingStation.id,
        'connectorId': transaction.getConnectorId(),
        'totalConsumption': (transaction.getCurrentTotalConsumption() / 1000).toLocaleString(
          (transaction.getUserJson().locale ? transaction.getUserJson().locale.replace('_', '-') : Constants.DEFAULT_LOCALE.replace('_', '-')),
          { minimumIntegerDigits: 1, minimumFractionDigits: 0, maximumFractionDigits: 2 }),
        'stateOfCharge': transaction.getCurrentStateOfCharge(),
        'totalDuration': this._buildCurrentTransactionDuration(transaction),
        'evseDashboardChargingStationURL': await Utils.buildEvseTransactionURL(tenantID, chargingStation, transaction.getID(), '#inprogress'),
        'evseDashboardURL': Utils.buildEvseURL((await TenantStorage.getTenant(tenantID)).subdomain)
      },
      transaction.getUserJson().locale,
      {
        'transactionId': transaction.getID(),
        'connectorId': transaction.getConnectorId()
      }
    );
  }

  async _notifyOptimalChargeReached(tenantID: string, chargingStation: ChargingStation, transaction: Transaction) {
    // Notifcation Before End Of Charge
    NotificationHandler.sendOptimalChargeReached(
      tenantID,
      transaction.getID() + '-OCR',
      transaction.getUserJson(),
      chargingStation,
      {
        'user': transaction.getUserJson(),
        'chargeBoxID': chargingStation.id,
        'connectorId': transaction.getConnectorId(),
        'totalConsumption': (transaction.getCurrentTotalConsumption() / 1000).toLocaleString(
          (transaction.getUserJson().locale ? transaction.getUserJson().locale.replace('_', '-') : Constants.DEFAULT_LOCALE.replace('_', '-')),
          { minimumIntegerDigits: 1, minimumFractionDigits: 0, maximumFractionDigits: 2 }),
        'stateOfCharge': transaction.getCurrentStateOfCharge(),
        'evseDashboardChargingStationURL': await Utils.buildEvseTransactionURL(tenantID, chargingStation, transaction.getID(), '#inprogress'),
        'evseDashboardURL': Utils.buildEvseURL((await TenantStorage.getTenant(tenantID)).subdomain)
      },
      transaction.getUserJson().locale,
      {
        'transactionId': transaction.getID(),
        'connectorId': transaction.getConnectorId()
      }
    );
  }

  async _checkNotificationEndOfCharge(tenantID: string, chargingStation: ChargingStation, transaction: Transaction) {
    // Transaction in progress?
    if (transaction && transaction.isActive()) {
      // Has consumption?
      if (transaction.hasMultipleConsumptions()) {
        // End of charge?
        if (_configChargingStation.notifEndOfChargeEnabled &&
          (transaction.getCurrentTotalInactivitySecs() > 60 || transaction.getCurrentStateOfCharge() === 100)) {
          // Notify User?
          if (transaction.getUserJson()) {
            // Send Notification
            await this._notifyEndOfCharge(tenantID, chargingStation, transaction);
          }
          // Optimal Charge? (SoC)
        } else if (_configChargingStation.notifBeforeEndOfChargeEnabled &&
          transaction.getCurrentStateOfCharge() >= _configChargingStation.notifBeforeEndOfChargePercent) {
          // Notify User?
          if (transaction.getUserJson()) {
            // Send Notification
            await this._notifyOptimalChargeReached(tenantID, chargingStation, transaction);
          }
        }
      }
    }
  }

  // Build Inactivity
  _buildTransactionInactivity(transaction, i18nHourShort = 'h') {
    // Get total
    const totalInactivitySecs = transaction.getStopTotalInactivitySecs();
    // None?
    if (totalInactivitySecs === 0) {
      return `0${i18nHourShort}00 (0%)`;
    }
    // Build the inactivity percentage
    const totalInactivityPercent = Math.round((totalInactivitySecs * 100) / transaction.getStopTotalDurationSecs());
    // Format
    return moment.duration(totalInactivitySecs, 's').format(`h[${i18nHourShort}]mm`, { trim: false }) + ` (${totalInactivityPercent}%)`;
  }

  // Build duration
  _buildCurrentTransactionDuration(transaction) {
    return moment.duration(transaction.getCurrentTotalDurationSecs(), 's').format('h[h]mm', { trim: false });
  }

  // Build duration
  _buildTransactionDuration(transaction) {
    return moment.duration(transaction.getStopTotalDurationSecs(), 's').format('h[h]mm', { trim: false });
  }

  _filterMeterValuesOnCharger(tenantID: string, chargingStation: ChargingStation, meterValues) {
    // Clean up Sample.Clock meter value
    if (chargingStation.chargePointVendor !== Constants.CHARGER_VENDOR_ABB ||
      chargingStation.ocppVersion !== Constants.OCPP_VERSION_15) {
      // Filter Sample.Clock meter value for all chargers except ABB using OCPP 1.5
      meterValues.values = meterValues.values.filter((meterValue) => {
        // Remove Sample Clock
        if (meterValue.attribute.context === 'Sample.Clock') {
          // Log
          Logging.logWarning({
            tenantID: tenantID,
            source: chargingStation.id, module: 'OCPPService', method: '_filterMeterValuesOnCharger',
            action: 'MeterValues',
            message: 'Removed Meter Value with attribute context \'Sample.Clock\'',
            detailedMessages: meterValue
          });
          return false;
        }
        return true;
      });
    }
  }

  _normalizeMeterValues(chargingStation: ChargingStation, meterValues) {
    // Create the model
    const newMeterValues: any = {};
    newMeterValues.values = [];
    newMeterValues.chargeBoxID = chargingStation.id;
    // OCPP 1.6
    if (chargingStation.ocppVersion === Constants.OCPP_VERSION_16) {
      meterValues.values = meterValues.meterValue;
    }
    // Only one value?
    if (!Array.isArray(meterValues.values)) {
      // Make it an array
      meterValues.values = [meterValues.values];
    }
    // Process the Meter Values
    for (const value of meterValues.values) {
      const newMeterValue: any = {};
      // Set the Meter Value header
      newMeterValue.chargeBoxID = newMeterValues.chargeBoxID;
      newMeterValue.connectorId = meterValues.connectorId;
      newMeterValue.transactionId = meterValues.transactionId;
      newMeterValue.timestamp = value.timestamp;
      // OCPP 1.6
      if (chargingStation.ocppVersion === Constants.OCPP_VERSION_16) {
        // Multiple Values?
        if (Array.isArray(value.sampledValue)) {
          // Create one record per value
          for (const sampledValue of value.sampledValue) {
            // Add Attributes
            const newLocalMeterValue = JSON.parse(JSON.stringify(newMeterValue));
            newLocalMeterValue.attribute = this._buildMeterValueAttributes(sampledValue);
            // Data is to be interpreted as integer/decimal numeric data
            if (newLocalMeterValue.attribute.format === 'Raw') {
              newLocalMeterValue.value = parseFloat(sampledValue.value);
              // Data is represented as a signed binary data block, encoded as hex data
            } else if (newLocalMeterValue.attribute.format === 'SignedData') {
              newLocalMeterValue.value = sampledValue.value;
            }
            // Add
            newMeterValues.values.push(newLocalMeterValue);
          }
        } else {
          // Add Attributes
          const newLocalMeterValue = JSON.parse(JSON.stringify(newMeterValue));
          newLocalMeterValue.attribute = this._buildMeterValueAttributes(value.sampledValue);
          // Add
          newMeterValues.values.push(newLocalMeterValue);
        }
        // OCPP < 1.6
      } else if (value.value) {
        // OCPP 1.2
        if (value.value.$value) {
          // Set
          newMeterValue.value = value.value.$value;
          newMeterValue.attribute = value.value.attributes;
          // OCPP 1.5
        } else {
          newMeterValue.value = parseFloat(value.value);
        }
        // Add
        newMeterValues.values.push(newMeterValue);
      }
    }
    return newMeterValues;
  }

  _buildMeterValueAttributes(sampledValue) {
    return {
      context: (sampledValue.context ? sampledValue.context : Constants.METER_VALUE_CTX_SAMPLE_PERIODIC),
      format: (sampledValue.format ? sampledValue.format : Constants.METER_VALUE_FORMAT_RAW),
      measurand: (sampledValue.measurand ? sampledValue.measurand : Constants.METER_VALUE_MEASURAND_IMPREG),
      location: (sampledValue.location ? sampledValue.location : Constants.METER_VALUE_LOCATION_OUTLET),
      unit: (sampledValue.unit ? sampledValue.unit : Constants.METER_VALUE_UNIT_WH),
      phase: (sampledValue.phase ? sampledValue.phase : '')
    };
  }

  async handleAuthorize(headers, authorize) {
    try {
      // Get the charging station
      const chargingStation = await OCPPUtils.checkAndGetChargingStation(headers.chargeBoxIdentity, headers.tenantID);
      // Check props
      OCPPValidation.getInstance().validateAuthorize(authorize);
      // Set header
      authorize.chargeBoxID = chargingStation.id;
      authorize.timestamp = new Date();
      authorize.timezone = Utils.getTimezone(chargingStation.latitude, chargingStation.longitude);
      // Check
      authorize.user = await Authorizations.isTagIDAuthorizedOnChargingStation(headers.tenantID, chargingStation, authorize.idTag, Constants.ACTION_AUTHORIZE);
      // Save
      await OCPPStorage.saveAuthorize(headers.tenantID, authorize);
      // Log
      Logging.logInfo({
        tenantID: headers.tenantID,
        source: chargingStation.id, module: 'OCPPService', method: 'handleAuthorize',
        action: 'Authorize', user: (authorize.user ? authorize.user : null),
        message: `User has been authorized with Badge ID '${authorize.idTag}'`
      });
      // Return
      return {
        'status': 'Accepted'
      };
    } catch (error) {
      // Set the source
      error.source = headers.chargeBoxIdentity;
      // Log error
      Logging.logActionExceptionMessage(headers.tenantID, 'Authorize', error);
      return {
        'status': 'Invalid'
      };
    }
  }

  async handleDiagnosticsStatusNotification(headers, diagnosticsStatusNotification) {
    try {
      // Get the charging station
      const chargingStation = await OCPPUtils.checkAndGetChargingStation(headers.chargeBoxIdentity, headers.tenantID);
      // Check props
      OCPPValidation.getInstance().validateDiagnosticsStatusNotification(chargingStation, diagnosticsStatusNotification);
      // Set the charger ID
      diagnosticsStatusNotification.chargeBoxID = chargingStation.id;
      diagnosticsStatusNotification.timestamp = new Date();
      diagnosticsStatusNotification.timezone = Utils.getTimezone(chargingStation.latitude, chargingStation.longitude);
      // Save it
      await OCPPStorage.saveDiagnosticsStatusNotification(headers.tenantID, diagnosticsStatusNotification);
      // Log
      Logging.logInfo({
        tenantID: headers.tenantID,
        source: chargingStation.id, module: 'OCPPService', method: 'handleDiagnosticsStatusNotification',
        action: 'DiagnosticsStatusNotification', message: 'Diagnostics Status Notification has been saved'
      });
      // Return
      return {};
    } catch (error) {
      // Set the source
      error.source = headers.chargeBoxIdentity;
      // Log error
      Logging.logActionExceptionMessage(headers.tenantID, 'DiagnosticsStatusNotification', error);
      return {};
    }
  }

  async handleFirmwareStatusNotification(headers, firmwareStatusNotification) {
    try {
      // Get the charging station
      const chargingStation = await OCPPUtils.checkAndGetChargingStation(headers.chargeBoxIdentity, headers.tenantID);
      // Check props
      OCPPValidation.getInstance().validateFirmwareStatusNotification(chargingStation, firmwareStatusNotification);
      // Set the charger ID
      firmwareStatusNotification.chargeBoxID = chargingStation.id;
      firmwareStatusNotification.timestamp = new Date();
      firmwareStatusNotification.timezone = Utils.getTimezone(chargingStation.latitude, chargingStation.longitude);
      // Save it
      await OCPPStorage.saveFirmwareStatusNotification(headers.tenantID, firmwareStatusNotification);
      // Log
      Logging.logInfo({
        tenantID: headers.tenantID,
        source: chargingStation.id, module: 'OCPPService', method: 'handleFirmwareStatusNotification',
        action: 'FirmwareStatusNotification', message: 'Firmware Status Notification has been saved'
      });
      // Return
      return {};
    } catch (error) {
      // Set the source
      error.source = headers.chargeBoxIdentity;
      // Log error
      Logging.logActionExceptionMessage(headers.tenantID, 'FirmwareStatusNotification', error);
      return {};
    }
  }

  async handleStartTransaction(headers, startTransaction) {
    try {
      // Get the charging station
      const chargingStation: ChargingStation = await OCPPUtils.checkAndGetChargingStation(
        headers.chargeBoxIdentity, headers.tenantID);
      // Check props
      OCPPValidation.getInstance().validateStartTransaction(chargingStation, startTransaction);
      // Set the header
      startTransaction.chargeBoxID = chargingStation.id;
      startTransaction.tagID = startTransaction.idTag;
      startTransaction.timezone = Utils.getTimezone(chargingStation.latitude, chargingStation.longitude);
      // Check Authorization with Tag ID
      const user = await Authorizations.isTagIDAuthorizedOnChargingStation(headers.tenantID,
        chargingStation, startTransaction.tagID, Constants.ACTION_REMOTE_START_TRANSACTION);
      if (user) {
        startTransaction.user = user;
      }
      // Check Org
      const tenant = await TenantStorage.getTenant(headers.tenantID);
<<<<<<< HEAD
      const isOrgCompActive = await Utils.tenantComponentActive(tenant, Constants.COMPONENTS.ORGANIZATION);
=======
      const isOrgCompActive = tenant.isComponentActive(Constants.COMPONENTS.ORGANIZATION);
>>>>>>> ded09ee7
      if (isOrgCompActive) {
        // Set the Site Area ID
        startTransaction.siteAreaID = chargingStation.siteAreaID;
        // Set the Site ID. ChargingStation$siteArea$site checked by TagIDAuthorized.
        const site = chargingStation.siteArea.site; // TODO: please change structure so we can remove this
        if (site) {
          startTransaction.siteID = site.id;
        }
      }
      // Cleanup ongoing transactions
      await this._stopOrDeleteActiveTransactions(
        headers.tenantID, chargingStation.id, startTransaction.connectorId);
      // Create
      let transaction = new Transaction(headers.tenantID, startTransaction);
      // Init
      transaction.setNumberOfConsumptionMeterValues(0);
      transaction.setLastConsumptionMeterValue({
        value: transaction.getMeterStart(),
        timestamp: transaction.getStartDate()
      });
      transaction.setCurrentTotalInactivitySecs(0);
      transaction.setCurrentStateOfCharge(0);
      transaction.setCurrentSignedData('');
      transaction.setStateOfCharge(0);
      transaction.setSignedData('');
      transaction.setCurrentConsumption(0);
      transaction.setCurrentTotalConsumption(0);
      transaction.setCurrentConsumptionWh(0);
      transaction.setUser(user);
      // Build first Dummy consumption for pricing the Start Transaction
      const consumption = await this._buildConsumptionFromTransactionAndMeterValue(
        transaction, transaction.getStartDate(), transaction.getStartDate(), {
          id: '666',
          connectorId: transaction.getConnectorId(),
          transactionId: transaction.getID(),
          timestamp: transaction.getStartDate(),
          value: transaction.getMeterStart(),
          attribute: DEFAULT_CONSUMPTION_ATTRIBUTE
        }
      );
      // Price it
      await this._priceTransactionFromConsumption(transaction, consumption, 'start');
      // Save it
      transaction = await transaction.save();
      // Lock the other connectors?
      if (chargingStation.cannotChargeInParallel) {
        OCPPUtils.lockAllConnectors(chargingStation);
      }
      // Clean up Charger's connector transaction info
      let connector = chargingStation.connectors.find((connector1) => connector1.connectorId === transaction.getConnectorId());
      if(connector){
        connector.currentConsumption = 0;
        connector.totalConsumption = 0;
        connector.totalInactivitySecs = 0;
        connector.currentStateOfCharge = 0;
        connector.activeTransactionID = 0;
      }
      // Set the active transaction on the connector
      connector = chargingStation.connectors.find((connector1) => connector1.connectorId === transaction.getConnectorId());
      connector.activeTransactionID = transaction.getID();
      // Update Heartbeat
      chargingStation.lastHeartBeat = new Date();
      // Save
      await ChargingStationStorage.saveChargingStation(headers.tenantID, chargingStation);
      // Log
      if (user) {
        await this._notifyStartTransaction(headers.tenantID, transaction, chargingStation, user);
        // Log
        Logging.logInfo({
          tenantID: headers.tenantID,
          source: chargingStation.id, module: 'OCPPService', method: 'handleStartTransaction',
          action: 'StartTransaction', user: user,
          message: `Transaction ID '${transaction.getID()}' has been started on Connector '${transaction.getConnectorId()}'`
        });
      } else {
        // Log
        Logging.logInfo({
          tenantID: headers.tenantID, source: chargingStation.id,
          module: 'OCPPService', method: 'handleStartTransaction', action: 'StartTransaction',
          message: `Transaction ID '${transaction.getID()}' has been started on Connector '${transaction.getConnectorId()}'`
        });
      }
      // Return
      return {
        'transactionId': transaction.getID(),
        'status': 'Accepted'
      };
    } catch (error) {
      // Set the source
      error.source = headers.chargeBoxIdentity;
      // Log error
      Logging.logActionExceptionMessage(headers.tenantID, Constants.ACTION_REMOTE_START_TRANSACTION, error);
      return {
        'transactionId': 0,
        'status': 'Invalid'
      };
    }
  }

  async _stopOrDeleteActiveTransactions(tenantID: string, chargeBoxID: string, connectorId: number) {
    // Check
    let activeTransaction: Transaction, lastCheckedTransactionID;
    do {
      // Check if the charging station has already a transaction
      activeTransaction = await Transaction.getActiveTransaction(tenantID, chargeBoxID, connectorId);
      // Exists already?
      if (activeTransaction) {
        // Avoid infinite Loop
        if (lastCheckedTransactionID === activeTransaction.getID()) {
          return;
        }
        // Has consumption?
        if (activeTransaction.getCurrentTotalConsumption() <= 0) {
          // No consumption: delete
          Logging.logWarning({
            tenantID: tenantID, source: chargeBoxID, module: 'OCPPService', method: '_stopOrDeleteActiveTransactions',
            action: 'CleanupTransaction', actionOnUser: activeTransaction.getUserID(),
            message: `Pending Transaction ID '${activeTransaction.getID()}' with no consumption has been deleted on Connector '${activeTransaction.getConnectorId()}'`
          });
          // Delete
          await activeTransaction.delete();
        } else {
          // Simulate a Stop Transaction
          const result = await this.handleStopTransaction({
            'tenantID': activeTransaction.getTenantID(),
            'chargeBoxIdentity': activeTransaction.getChargeBoxID()
          }, {
            'transactionId': activeTransaction.getID(),
            'meterStop': activeTransaction.getLastMeterValue().value,
            'timestamp': activeTransaction.getLastMeterValue().timestamp,
          }, false, true);
          // Check
          if (result.status === 'Invalid') {
            // No consumption: delete
            Logging.logError({
              tenantID: tenantID, source: chargeBoxID, module: 'OCPPService', method: '_stopOrDeleteActiveTransactions',
              action: 'CleanupTransaction', actionOnUser: activeTransaction.getUserID(),
              message: `Cannot delete pending Transaction ID '${activeTransaction.getID()}' with no consumption on Connector '${activeTransaction.getConnectorId()}'`
            });
          } else {
            // Has consumption: close it!
            Logging.logWarning({
              tenantID: tenantID, source: chargeBoxID, module: 'OCPPService', method: '_stopOrDeleteActiveTransactions',
              action: 'CleanupTransaction', actionOnUser: activeTransaction.getUserID(),
              message: `Pending Transaction ID '${activeTransaction.getID()}' has been stopped on Connector '${activeTransaction.getConnectorId()}'`
            });
          }
        }
        // Keep last Transaction ID
        lastCheckedTransactionID = activeTransaction.getID();
      }
    } while (activeTransaction);
  }

  async _notifyStartTransaction(tenantID: string, transaction: Transaction, chargingStation: ChargingStation, user: User) {
    // Notify
    await NotificationHandler.sendTransactionStarted(
      tenantID,
      transaction.getID(),
      user,
      chargingStation,
      {
        'user': user,
        'chargeBoxID': chargingStation.id,
        'connectorId': transaction.getConnectorId(),
        'evseDashboardURL': Utils.buildEvseURL((await TenantStorage.getTenant(tenantID)).subdomain),
        'evseDashboardChargingStationURL':
          await Utils.buildEvseTransactionURL(tenantID, chargingStation, transaction.getID(), '#inprogress')
      },
      user.locale,
      {
        'transactionId': transaction.getID(),
        'connectorId': transaction.getConnectorId()
      }
    );
  }

  async handleDataTransfer(headers, dataTransfer) {
    try {
      // Get the charging station
      const chargingStation = await OCPPUtils.checkAndGetChargingStation(headers.chargeBoxIdentity, headers.tenantID);
      // Check props
      OCPPValidation.getInstance().validateDataTransfer(chargingStation, dataTransfer);
      // Set the charger ID
      dataTransfer.chargeBoxID = chargingStation.id;
      dataTransfer.timestamp = new Date();
      dataTransfer.timezone = Utils.getTimezone(chargingStation.latitude, chargingStation.longitude);
      // Save it
      await OCPPStorage.saveDataTransfer(headers.tenantID, dataTransfer);
      // Log
      Logging.logInfo({
        tenantID: headers.tenantID,
        source: chargingStation.id, module: 'OCPPService', method: 'handleDataTransfer',
        action: Constants.ACTION_DATA_TRANSFER, message: 'Data Transfer has been saved'
      });
      // Return
      return {
        'status': 'Accepted'
      };
    } catch (error) {
      // Set the source
      error.source = headers.chargeBoxIdentity;
      // Log error
      Logging.logActionExceptionMessage(headers.tenantID, Constants.ACTION_DATA_TRANSFER, error);
      return {
        'status': 'Rejected'
      };
    }
  }

  async handleStopTransaction(headers, stopTransaction, isSoftStop = false, stoppedByCentralSystem = false) {
    try {
      // Get the charging station
      const chargingStation = await OCPPUtils.checkAndGetChargingStation(headers.chargeBoxIdentity, headers.tenantID);
      // Check props
      OCPPValidation.getInstance().validateStopTransaction(chargingStation, stopTransaction);
      // Set header
      stopTransaction.chargeBoxID = chargingStation.id;
      // Get the transaction
      let transaction = await Transaction.getTransaction(headers.tenantID, stopTransaction.transactionId);
      if (!transaction) {
        // Wrong Transaction ID!
        throw new BackendError(chargingStation.id,
          `Transaction ID '${stopTransaction.transactionId}' does not exist`,
          'OCPPService', 'handleStopTransaction', Constants.ACTION_REMOTE_STOP_TRANSACTION);
      }
      // Get the TagID that stopped the transaction
      const tagId = this._getStopTransactionTagId(stopTransaction, transaction);
      let user: User, alternateUser: User;
      // Transaction is stopped by central system?
      if (!stoppedByCentralSystem) {
        // Check and get users
        const users = await Authorizations.isTagIDsAuthorizedOnChargingStation(headers.tenantID,
          chargingStation, tagId, transaction.getTagID(), Constants.ACTION_REMOTE_STOP_TRANSACTION);
        user = users.user;
        alternateUser = users.alternateUser;
      } else {
        // Get the user
        user = await UserStorage.getUserByTagId(headers.tenantID, tagId);
      }
      // Check if the transaction has already been stopped
      if (!transaction.isActive()) {
        throw new BackendError(chargingStation.id,
          `Transaction ID '${stopTransaction.transactionId}' has already been stopped`,
          'OCPPService', 'handleStopTransaction', Constants.ACTION_REMOTE_STOP_TRANSACTION,
          (alternateUser ? alternateUser : user),
          (alternateUser ? (user ? user : null) : null));
      }
      // Check and free the connector
      await OCPPUtils.checkAndFreeChargingStationConnector(headers.tenantID, chargingStation, transaction.getConnectorId(), false);
      // Update Heartbeat
      chargingStation.lastHeartBeat = new Date();
      // Save Charger
      await ChargingStationStorage.saveChargingStation(headers.tenantID, chargingStation);
      // Soft Stop?
      if (isSoftStop) {
        // Yes: Add the latest Meter Value
        if (transaction.getLastMeterValue()) {
          stopTransaction.meterStop = transaction.getLastMeterValue().value;
        } else {
          stopTransaction.meterStop = 0;
        }
      }
      // Update the transaction
      const lastMeterValue = this._updateTransactionWithStopTransaction(
        transaction, stopTransaction, user, alternateUser, tagId);
      // Build final consumption
      const consumption = await this._buildConsumptionFromTransactionAndMeterValue(
        transaction, lastMeterValue.timestamp, transaction.getStopDate(), {
          id: '6969',
          connectorId: transaction.getConnectorId(),
          transactionId: transaction.getID(),
          timestamp: transaction.getStopDate(),
          value: transaction.getStopMeter(),
          attribute: DEFAULT_CONSUMPTION_ATTRIBUTE
        }
      );
      // Update the price
      await this._priceTransactionFromConsumption(transaction, consumption, 'stop');
      // Save Consumption
      await transaction.saveConsumption(consumption);
      // Remove runtime data
      transaction.clearRuntimeData();
      // Save the transaction
      transaction = await transaction.save();
      // Notify User
      await this._notifyStopTransaction(headers.tenantID, chargingStation, transaction, user, alternateUser);
      // Log
      Logging.logInfo({
        tenantID: headers.tenantID,
        source: chargingStation.id, module: 'OCPPService', method: 'handleStopTransaction',
        action: Constants.ACTION_REMOTE_STOP_TRANSACTION,
        user: (alternateUser ? alternateUser : (user ? user : null)),
        actionOnUser: (alternateUser ? (user ? user : null) : null),
        message: `Transaction ID '${transaction.getID()}' has been stopped successfully`
      });
      // Success
      return {
        'status': 'Accepted'
      };
    } catch (error) {
      // Set the source
      error.source = headers.chargeBoxIdentity;
      // Log error
      Logging.logActionExceptionMessage(headers.tenantID, Constants.ACTION_REMOTE_STOP_TRANSACTION, error);
      // Error
      return { 'status': 'Invalid' };
    }
  }

  _updateTransactionWithStopTransaction(transaction: Transaction, stopTransaction, user: User, alternateUser: User, tagId) {
    transaction.setStopMeter(Utils.convertToInt(stopTransaction.meterStop));
    transaction.setStopDate(new Date(stopTransaction.timestamp));
    transaction.setStopUserID((alternateUser ? alternateUser.id : (user ? user.id : null)));
    transaction.setStopTagID(tagId);
    transaction.setStopStateOfCharge(transaction.getCurrentStateOfCharge());
    transaction.setEndSignedData(transaction.getCurrentSignedData());
    // Keep the last Meter Value
    const lastMeterValue = transaction.getLastMeterValue();
    // Compute duration
    const diffSecs = moment(transaction.getStopDate()).diff(lastMeterValue.timestamp, 'milliseconds') / 1000;
    // Check if the new value is greater
    if (transaction.getStopMeter() >= lastMeterValue.value) {
      // Compute consumption
      const consumption = transaction.getStopMeter() - lastMeterValue.value;
      const sampleMultiplier = diffSecs > 0 ? 3600 / diffSecs : 0;
      const currentConsumption = consumption * sampleMultiplier;
      // Update current consumption
      transaction.setCurrentConsumption(currentConsumption);
      transaction.setCurrentTotalConsumption(transaction.getCurrentTotalConsumption() + consumption);
      transaction.setCurrentConsumptionWh(consumption);
      // Inactivity?
      if (consumption === 0) {
        transaction.setCurrentTotalInactivitySecs(transaction.getCurrentTotalInactivitySecs() + diffSecs);
      }
    } else {
      // Update current consumption
      transaction.setCurrentConsumption(0);
      transaction.setCurrentTotalInactivitySecs(transaction.getCurrentTotalInactivitySecs() + diffSecs);
    }
    // Set Total data
    transaction.setStopTotalConsumption(transaction.getCurrentTotalConsumption());
    transaction.setStopTotalInactivitySecs(transaction.getCurrentTotalInactivitySecs());
    transaction.setStopTotalDurationSecs(Math.round(moment.duration(moment(transaction.getStopDate()).diff(moment(transaction.getStartDate()))).asSeconds()));
    // No Duration?
    if (transaction.getStopTotalDurationSecs() === 0) {
      // Compute it from now
      transaction.setStopTotalDurationSecs(Math.round(moment.duration(moment().diff(moment(transaction.getStartDate()))).asSeconds()));
      transaction.setStopTotalInactivitySecs(transaction.getStopTotalDurationSecs());
    }
    return lastMeterValue;
  }

  _getStopTransactionTagId(stopTransaction, transaction) {
    // Stopped Remotely?
    if (transaction.isRemotelyStopped()) {
      // Yes: Get the diff from now
      const secs = moment.duration(moment().diff(
        moment(transaction.getRemoteStopDate()))).asSeconds();
      // In a minute
      if (secs < 60) {
        // Return tag that remotely stopped the transaction
        return transaction.getRemoteStopTagID();
      }
    }
    // Already provided?
    if (stopTransaction.idTag) {
      // Return tag that stopped the transaction
      return stopTransaction.idTag;
    }
    // Default: return tag that started the transaction
    return transaction.getTagID();
  }

  async _notifyStopTransaction(tenantID: string, chargingStation: ChargingStation, transaction: Transaction, user: User, alternateUser: User) {
    // User provided?
    if (user) {
      // Send Notification
      await NotificationHandler.sendEndOfSession(
        tenantID,
        transaction.getID() + '-EOS',
        user,
        chargingStation,
        {
          'user': user,
          'alternateUser': (alternateUser ? alternateUser : null),
          'chargeBoxID': chargingStation.id,
          'connectorId': transaction.getConnectorId(),
          'totalConsumption': (transaction.getStopTotalConsumption() / 1000).toLocaleString(
            (user.locale ? user.locale.replace('_', '-') : Constants.DEFAULT_LOCALE.replace('_', '-')),
            { minimumIntegerDigits: 1, minimumFractionDigits: 0, maximumFractionDigits: 2 }),
          'totalDuration': this._buildTransactionDuration(transaction),
          'totalInactivity': this._buildTransactionInactivity(transaction),
          'stateOfCharge': transaction.getStopStateOfCharge(),
          'evseDashboardChargingStationURL': await Utils.buildEvseTransactionURL(tenantID, chargingStation, transaction.getID(), '#history'),
          'evseDashboardURL': Utils.buildEvseURL((await TenantStorage.getTenant(tenantID)).subdomain)
        },
        user.locale,
        {
          'transactionId': transaction.getID(),
          'connectorId': transaction.getConnectorId()
        }
      );
    }
  }
}
<|MERGE_RESOLUTION|>--- conflicted
+++ resolved
@@ -988,11 +988,7 @@
       }
       // Check Org
       const tenant = await TenantStorage.getTenant(headers.tenantID);
-<<<<<<< HEAD
       const isOrgCompActive = await Utils.tenantComponentActive(tenant, Constants.COMPONENTS.ORGANIZATION);
-=======
-      const isOrgCompActive = tenant.isComponentActive(Constants.COMPONENTS.ORGANIZATION);
->>>>>>> ded09ee7
       if (isOrgCompActive) {
         // Set the Site Area ID
         startTransaction.siteAreaID = chargingStation.siteAreaID;
