--- conflicted
+++ resolved
@@ -488,7 +488,7 @@
         const tenant: Tenant = await TenantStorage.getTenant(headers.tenantID);
         if (Utils.isTenantComponentActive(tenant, TenantComponents.OCPI)) {
           // OCPI user
-          // Get tag
+          // GetTag
           const tag = await TagStorage.getTag(headers.tenantID, authorize.idTag);
           if (!tag) {
             throw new BackendError({
@@ -504,6 +504,15 @@
               action: ServerAction.AUTHORIZE,
               module: MODULE_NAME, method: 'handleAuthorize',
               message: `Tag ID '${authorize.idTag}' cannot be authorized thought OCPI protocol due to missing OCPI Token`
+            });
+          }
+          // Check Charging Station
+          if (!chargingStation.public) {
+            throw new BackendError({
+              user: user,
+              action: ServerAction.AUTHORIZE,
+              module: MODULE_NAME, method: 'handleAuthorize',
+              message: `Tag ID '${authorize.idTag}' cannot be authorized on a private charging station`
             });
           }
           const ocpiClient = await OCPIClientFactory.getAvailableOcpiClient(tenant, OCPIRole.CPO) as CpoOCPIClient;
@@ -541,46 +550,6 @@
             message: `Unable to authorize user '${user.id}' not issued locally`
           });
         }
-<<<<<<< HEAD
-=======
-        // GetTag
-        const tag = await TagStorage.getTag(headers.tenantID, authorize.idTag);
-        if (!tag) {
-          throw new BackendError({
-            user: user,
-            action: ServerAction.AUTHORIZE,
-            module: MODULE_NAME, method: 'handleAuthorize',
-            message: `Tag ID '${authorize.idTag}' does not exists`
-          });
-        }
-        if (!tag.ocpiToken) {
-          throw new BackendError({
-            user: user,
-            action: ServerAction.AUTHORIZE,
-            module: MODULE_NAME, method: 'handleAuthorize',
-            message: `Tag ID '${authorize.idTag}' cannot be authorized thought OCPI protocol due to missing OCPI Token`
-          });
-        }
-        // Check Charging Station
-        if (!chargingStation.public) {
-          throw new BackendError({
-            user: user,
-            action: ServerAction.AUTHORIZE,
-            module: MODULE_NAME, method: 'handleAuthorize',
-            message: `Tag ID '${authorize.idTag}' cannot be authorized on a private charging station`
-          });
-        }
-        const ocpiClient = await OCPIClientFactory.getAvailableOcpiClient(tenant, OCPIRole.CPO) as CpoOCPIClient;
-        if (!ocpiClient) {
-          throw new BackendError({
-            user: user,
-            action: ServerAction.AUTHORIZE,
-            module: MODULE_NAME, method: 'handleAuthorize',
-            message: 'OCPI component requires at least one CPO endpoint to authorize users'
-          });
-        }
-        authorize.authorizationId = await ocpiClient.authorizeToken(tag.ocpiToken, chargingStation);
->>>>>>> e49b91b7
       }
       // Set
       authorize.user = user;
