--- conflicted
+++ resolved
@@ -1065,14 +1065,9 @@
         foundConnector.totalConsumption = 0;
         foundConnector.totalInactivitySecs = 0;
         foundConnector.currentStateOfCharge = 0;
-<<<<<<< HEAD
         foundConnector.activeTransactionID = transaction.id;
+        foundConnector.activeTransactionDate = transaction.timestamp;
         foundConnector.activeTagID = transaction.tagID;
-=======
-        foundConnector.activeTransactionID = transaction.getID();
-        foundConnector.activeTransactionDate = transaction.getStartDate();
-        foundConnector.activeTagID = transaction.getTagID();
->>>>>>> 6f71985e
       }
       // Set the active transaction on the connector
       // Update Heartbeat
