import { ChargePointErrorCode, ChargePointStatus, OCPP15118EVCertificateStatus, OCPP16AuthorizationStatus, OCPP16PnCAuthorizationStatus, OCPPAttribute, OCPPAuthorizeRequestExtended, OCPPAuthorizeResponse, OCPPBootNotificationRequestExtended, OCPPBootNotificationResponse, OCPPDataTransferRequestExtended, OCPPDataTransferResponse, OCPPDataTransferStatus, OCPPDiagnosticsStatusNotificationRequestExtended, OCPPDiagnosticsStatusNotificationResponse, OCPPFirmwareStatusNotificationRequestExtended, OCPPFirmwareStatusNotificationResponse, OCPPGet15118EVCertificateRequest, OCPPGet15118EVCertificateResponse, OCPPHeartbeatRequestExtended, OCPPHeartbeatResponse, OCPPLocation, OCPPMeasurand, OCPPMeterValuesRequestExtended, OCPPMeterValuesResponse, OCPPNormalizedMeterValue, OCPPNormalizedMeterValues, OCPPPhase, OCPPProtocol, OCPPReadingContext, OCPPSampledValue, OCPPStartTransactionRequestExtended, OCPPStartTransactionResponse, OCPPStatusNotificationRequestExtended, OCPPStatusNotificationResponse, OCPPStopTransactionRequestExtended, OCPPStopTransactionResponse, OCPPUnitOfMeasure, OCPPValueFormat, OCPPVersion, RegistrationStatus } from '../../../types/ocpp/OCPPServer';
import { ChargingProfilePurposeType, ChargingRateUnitType } from '../../../types/ChargingProfile';
import ChargingStation, { ChargerVendor, Connector, ConnectorCurrentLimitSource, ConnectorType, CurrentType, StaticLimitAmps } from '../../../types/ChargingStation';
import { OCPPChangeConfigurationCommandResult, OCPPConfigurationStatus } from '../../../types/ocpp/OCPPClient';
import Transaction, { InactivityStatus, TransactionAction } from '../../../types/Transaction';

import { Action } from '../../../types/Authorization';
import Authorizations from '../../../authorization/Authorizations';
import BackendError from '../../../exception/BackendError';
import CarStorage from '../../../storage/mongodb/CarStorage';
import ChargingStationConfiguration from '../../../types/configuration/ChargingStationConfiguration';
import ChargingStationStorage from '../../../storage/mongodb/ChargingStationStorage';
import Configuration from '../../../utils/Configuration';
import Constants from '../../../utils/Constants';
import ConsumptionStorage from '../../../storage/mongodb/ConsumptionStorage';
import CpoOCPIClient from '../../../client/ocpi/CpoOCPIClient';
import I18nManager from '../../../utils/I18nManager';
import LockingHelper from '../../../locking/LockingHelper';
import LockingManager from '../../../locking/LockingManager';
import Logging from '../../../utils/Logging';
import NotificationHandler from '../../../notification/NotificationHandler';
import OCPIClientFactory from '../../../client/ocpi/OCPIClientFactory';
import { OCPIRole } from '../../../types/ocpi/OCPIRole';
import { OCPIStatusCode } from '../../../types/ocpi/OCPIStatusCode';
import { OCPPHeader } from '../../../types/ocpp/OCPPHeader';
import OCPPStorage from '../../../storage/mongodb/OCPPStorage';
import OCPPUtils from '../utils/OCPPUtils';
import OCPPValidation from '../validation/OCPPValidation';
import RegistrationToken from '../../../types/RegistrationToken';
import RegistrationTokenStorage from '../../../storage/mongodb/RegistrationTokenStorage';
import { ServerAction } from '../../../types/Server';
import SiteAreaStorage from '../../../storage/mongodb/SiteAreaStorage';
import SmartChargingFactory from '../../../integration/smart-charging/SmartChargingFactory';
import Tenant from '../../../types/Tenant';
import TenantComponents from '../../../types/TenantComponents';
import TenantStorage from '../../../storage/mongodb/TenantStorage';
import TransactionStorage from '../../../storage/mongodb/TransactionStorage';
import User from '../../../types/User';
import UserStorage from '../../../storage/mongodb/UserStorage';
import Utils from '../../../utils/Utils';
import moment from 'moment';
import momentDurationFormatSetup from 'moment-duration-format';

momentDurationFormatSetup(moment as any);

const MODULE_NAME = 'OCPPService';

export default class OCPPService {
  private chargingStationConfig: ChargingStationConfiguration;

  public constructor(chargingStationConfig: ChargingStationConfiguration) {
    this.chargingStationConfig = chargingStationConfig;
  }

  public async handleBootNotification(headers: OCPPHeader, bootNotification: OCPPBootNotificationRequestExtended): Promise<OCPPBootNotificationResponse> {
    let heartbeatIntervalSecs: number;
    switch (headers.ocppProtocol) {
      case OCPPProtocol.SOAP:
        heartbeatIntervalSecs = this.chargingStationConfig.heartbeatIntervalOCPPSSecs;
        break;
      case OCPPProtocol.JSON:
        heartbeatIntervalSecs = this.chargingStationConfig.heartbeatIntervalOCPPJSecs;
        break;
    }
    try {
      // Check props
      OCPPValidation.getInstance().validateBootNotification(bootNotification);
      // Set the endpoint
      if (headers.From) {
        bootNotification.endpoint = headers.From.Address;
      }
      // Set the ChargeBox ID
      if (!headers.chargeBoxIdentity) {
        throw new BackendError({
          source: Constants.CENTRAL_SERVER,
          action: ServerAction.BOOT_NOTIFICATION,
          module: MODULE_NAME, method: 'handleBootNotification',
          message: 'Should have the required property \'chargeBoxIdentity\'!'
        });
      }
      bootNotification.id = headers.chargeBoxIdentity;
      bootNotification.chargeBoxID = headers.chargeBoxIdentity;
      bootNotification.currentIPAddress = headers.currentIPAddress;
      bootNotification.ocppProtocol = headers.ocppProtocol;
      bootNotification.ocppVersion = headers.ocppVersion;
      // Set the default
      bootNotification.lastReboot = new Date();
      bootNotification.lastSeen = bootNotification.lastReboot;
      bootNotification.timestamp = bootNotification.lastReboot;
      // Get the charging station
      let chargingStation = await ChargingStationStorage.getChargingStation(headers.tenantID, headers.chargeBoxIdentity);
      if (!chargingStation) {
        if (!headers.token) {
          throw new BackendError({
            source: headers.chargeBoxIdentity,
            action: ServerAction.BOOT_NOTIFICATION,
            module: MODULE_NAME, method: 'handleBootNotification',
            message: `Registration rejected: Token is required for: '${headers.chargeBoxIdentity}' on ip '${headers.currentIPAddress.toString()}'`,
          });
        }
        const token: RegistrationToken = await RegistrationTokenStorage.getRegistrationToken(headers.tenantID, headers.token);
        if (!token || !token.expirationDate || moment().isAfter(token.expirationDate)) {
          throw new BackendError({
            source: headers.chargeBoxIdentity,
            action: ServerAction.BOOT_NOTIFICATION,
            module: MODULE_NAME, method: 'handleBootNotification',
            message: `Registration rejected: Token '${headers.token}' is invalid or expired for: '${headers.chargeBoxIdentity}' on ip '${headers.currentIPAddress.toString()}'`,
          });
        }
        if (token.revocationDate || moment().isAfter(token.revocationDate)) {
          throw new BackendError({
            source: headers.chargeBoxIdentity,
            action: ServerAction.BOOT_NOTIFICATION,
            module: MODULE_NAME, method: 'handleBootNotification',
            message: `Registration rejected: Token '${headers.token}' is revoked for: '${headers.chargeBoxIdentity}' on ip '${headers.currentIPAddress.toString()}'`,
          });
        }
        // New Charging Station: Create
        chargingStation = {} as ChargingStation;
        for (const key in bootNotification) {
          chargingStation[key] = bootNotification[key];
        }
        // Update props
        chargingStation.createdOn = new Date();
        chargingStation.issuer = true;
        chargingStation.powerLimitUnit = ChargingRateUnitType.AMPERE;
        // Assign to Site Area
        if (token.siteAreaID) {
          const siteArea = await SiteAreaStorage.getSiteArea(headers.tenantID, token.siteAreaID);
          if (siteArea) {
            chargingStation.siteAreaID = token.siteAreaID;
            // Set the same coordinates
            if (siteArea?.address?.coordinates?.length === 2) {
              chargingStation.coordinates = siteArea.address.coordinates;
            }
          }
        }
      } else {
        // Existing Charging Station: Update
        // Check if same vendor and model
        if ((chargingStation.chargePointVendor !== bootNotification.chargePointVendor ||
          chargingStation.chargePointModel !== bootNotification.chargePointModel) ||
          (chargingStation.chargePointSerialNumber && bootNotification.chargePointSerialNumber &&
            chargingStation.chargePointSerialNumber !== bootNotification.chargePointSerialNumber)) {
          // Not the same Charging Station!
          // FIXME: valid charging stations in DB with modified parameters cannot be registered again without direct access to the DB
          throw new BackendError({
            source: chargingStation.id,
            action: ServerAction.BOOT_NOTIFICATION,
            module: MODULE_NAME, method: 'handleBootNotification',
            message: 'Boot Notification Rejected: Attribute mismatch: ' +
              (bootNotification.chargePointVendor !== chargingStation.chargePointVendor ?
                `Got chargePointVendor='${bootNotification.chargePointVendor}' but expected '${chargingStation.chargePointVendor}'! ` : '') +
              (bootNotification.chargePointModel !== chargingStation.chargePointModel ?
                `Got chargePointModel='${bootNotification.chargePointModel}' but expected '${chargingStation.chargePointModel}'! ` : '') +
              (bootNotification.chargePointSerialNumber !== chargingStation.chargePointSerialNumber ?
                `Got chargePointSerialNumber='${bootNotification.chargePointSerialNumber ? bootNotification.chargePointSerialNumber : ''}' but expected '${chargingStation.chargePointSerialNumber ? chargingStation.chargePointSerialNumber : ''}'!` : ''),
          });
        }
        chargingStation.chargePointSerialNumber = bootNotification.chargePointSerialNumber;
        chargingStation.chargeBoxSerialNumber = bootNotification.chargeBoxSerialNumber;
        chargingStation.firmwareVersion = bootNotification.firmwareVersion;
        chargingStation.lastReboot = bootNotification.lastReboot;
        // Back again
        chargingStation.deleted = false;
      }
      chargingStation.ocppVersion = headers.ocppVersion;
      chargingStation.ocppProtocol = headers.ocppProtocol;
      chargingStation.lastSeen = bootNotification.lastSeen;
      chargingStation.currentIPAddress = bootNotification.currentIPAddress;
      // Set the Charging Station URL?
      if (headers.chargingStationURL) {
        chargingStation.chargingStationURL = headers.chargingStationURL;
      }
      // Update CF Instance
      if (Configuration.isCloudFoundry()) {
        chargingStation.cfApplicationIDAndInstanceIndex = Configuration.getCFApplicationIDAndInstanceIndex();
      }
      const currentTenant = await TenantStorage.getTenant(headers.tenantID);
      // Enrich Charging Station from templates
      const chargingStationTemplateUpdateResult = await OCPPUtils.enrichChargingStationWithTemplate(headers.tenantID, chargingStation);
      // Save Charging Station
      await ChargingStationStorage.saveChargingStation(headers.tenantID, chargingStation);
      // Save Boot Notification
      await OCPPStorage.saveBootNotification(headers.tenantID, bootNotification);
      // Send Notification (Async)
      NotificationHandler.sendChargingStationRegistered(
        headers.tenantID,
        Utils.generateUUID(),
        chargingStation,
        {
          chargeBoxID: chargingStation.id,
          evseDashboardURL: Utils.buildEvseURL(currentTenant.subdomain),
          evseDashboardChargingStationURL: Utils.buildEvseChargingStationURL(currentTenant.subdomain, chargingStation, '#all')
        }
      ).catch(
        () => { }
      );
      // Log
      await Logging.logInfo({
        tenantID: headers.tenantID,
        source: chargingStation.id,
        action: ServerAction.BOOT_NOTIFICATION,
        module: MODULE_NAME, method: 'handleBootNotification',
        message: 'Boot notification saved'
      });
      // eslint-disable-next-line @typescript-eslint/no-misused-promises
      setTimeout(async () => {
        let result: OCPPChangeConfigurationCommandResult;
        // Synchronize heartbeat interval OCPP parameter for charging stations that do not take into account its value in the boot notification response
        // Set OCPP 'HeartBeatInterval'
        let heartBeatIntervalSettingFailure = false;
        result = await OCPPUtils.requestChangeChargingStationOcppParameter(headers.tenantID, chargingStation, {
          key: 'HeartBeatInterval',
          value: heartbeatIntervalSecs.toString()
        }, false);
        if (result.status !== OCPPConfigurationStatus.ACCEPTED) {
          heartBeatIntervalSettingFailure = true;
        }
        // Set OCPP 'HeartbeatInterval'
        result = await OCPPUtils.requestChangeChargingStationOcppParameter(headers.tenantID, chargingStation, {
          key: 'HeartbeatInterval',
          value: heartbeatIntervalSecs.toString()
        }, false);
        let heartbeatIntervalSettingFailure = false;
        if (result.status !== OCPPConfigurationStatus.ACCEPTED) {
          heartbeatIntervalSettingFailure = true;
        }
        // Check
        if (heartBeatIntervalSettingFailure && heartbeatIntervalSettingFailure) {
          await Logging.logError({
            tenantID: headers.tenantID,
            action: ServerAction.BOOT_NOTIFICATION,
            source: chargingStation.id,
            module: MODULE_NAME, method: 'handleBootNotification',
            message: `Cannot set heartbeat interval OCPP Parameter on '${chargingStation.id}' in Tenant '${currentTenant.name}' ('${currentTenant.subdomain}')`,
          });
        }
        // Get config and save it
        result = await OCPPUtils.requestAndSaveChargingStationOcppParameters(headers.tenantID, chargingStation,
          chargingStationTemplateUpdateResult.ocppStandardUpdated || chargingStationTemplateUpdateResult.ocppVendorUpdated);
        if (result.status !== OCPPConfigurationStatus.ACCEPTED) {
          await Logging.logError({
            tenantID: headers.tenantID,
            action: ServerAction.BOOT_NOTIFICATION,
            source: chargingStation.id,
            module: MODULE_NAME, method: 'handleBootNotification',
            message: `Cannot request and save OCPP Parameters from '${chargingStation.id}' in Tenant '${currentTenant.name}' ('${currentTenant.subdomain}')`,
          });
        }
      }, Constants.DELAY_REQUEST_CONFIGURATION_EXECUTION_MILLIS);
      // Return the result
      return {
        currentTime: bootNotification.timestamp.toISOString(),
        status: RegistrationStatus.ACCEPTED,
        interval: heartbeatIntervalSecs
      };
    } catch (error) {
      if (error.params) {
        error.params.source = headers.chargeBoxIdentity;
      }
      await Logging.logActionExceptionMessage(headers.tenantID, ServerAction.BOOT_NOTIFICATION, error);
      // FIXME: charging stations in DB with rejected boot notification are still seen as online and usable. OCPP spec is clear on how to handle such case: close websocket, no messages of any kind sent or received, ...
      // Reject
      return {
        status: RegistrationStatus.REJECTED,
        currentTime: bootNotification.timestamp ? bootNotification.timestamp.toISOString() : new Date().toISOString(),
        interval: Constants.BOOT_NOTIFICATION_WAIT_TIME
      };
    }
  }

  public async handleHeartbeat(headers: OCPPHeader, heartbeat: OCPPHeartbeatRequestExtended): Promise<OCPPHeartbeatResponse> {
    try {
      // Get Charging Station
      const chargingStation = await OCPPUtils.checkAndGetChargingStation(headers.chargeBoxIdentity, headers.tenantID);
      // Replace IPs
      chargingStation.currentIPAddress = headers.currentIPAddress;
      // Check props
      OCPPValidation.getInstance().validateHeartbeat(heartbeat);
      // Set lastSeen
      chargingStation.lastSeen = new Date();
      // Set Heart Beat Object
      heartbeat = {
        chargeBoxID: chargingStation.id,
        timestamp: new Date(),
        timezone: Utils.getTimezone(chargingStation.coordinates)
      };
      // Save Charging Station lastSeen date
      await ChargingStationStorage.saveChargingStationLastSeen(headers.tenantID, chargingStation.id, {
        lastSeen: chargingStation.lastSeen,
        currentIPAddress: chargingStation.currentIPAddress,
      });
      // Save Heart Beat
      await OCPPStorage.saveHeartbeat(headers.tenantID, heartbeat);
      // Log
      await Logging.logInfo({
        tenantID: headers.tenantID,
        source: chargingStation.id,
        module: MODULE_NAME, method: 'handleHeartbeat',
        action: ServerAction.HEARTBEAT,
        message: `Heartbeat saved with IP '${chargingStation.currentIPAddress.toString()}'`
      });
      // Return
      return {
        currentTime: chargingStation.lastSeen.toISOString()
      };
    } catch (error) {
      if (error.params) {
        error.params.source = headers.chargeBoxIdentity;
      }
      // Log error
      await Logging.logActionExceptionMessage(headers.tenantID, ServerAction.HEARTBEAT, error);
      // Send the response
      return {
        currentTime: new Date().toISOString()
      };
    }
  }

  public async handleStatusNotification(headers: OCPPHeader, statusNotification: OCPPStatusNotificationRequestExtended): Promise<OCPPStatusNotificationResponse> {
    try {
      // Get charging station
      const chargingStation = await OCPPUtils.checkAndGetChargingStation(headers.chargeBoxIdentity, headers.tenantID);
      // Check props
      OCPPValidation.getInstance().validateStatusNotification(statusNotification);
      // Set Header
      statusNotification.chargeBoxID = chargingStation.id;
      statusNotification.timezone = Utils.getTimezone(chargingStation.coordinates);
      // Skip connectorId = 0 case
      if (statusNotification.connectorId > 0) {
        // Update only the given Connector ID
        await this.updateConnectorStatus(headers.tenantID, chargingStation, statusNotification);
      } else {
        // Log
        await Logging.logInfo({
          tenantID: headers.tenantID,
          source: chargingStation.id,
          action: ServerAction.STATUS_NOTIFICATION,
          module: MODULE_NAME, method: 'handleStatusNotification',
          message: `Connector ID '0' > Received Status: '${statusNotification.status}' - '${statusNotification.errorCode}' - '${statusNotification.info}'`
        });
      }
      // Respond
      return {};
    } catch (error) {
      if (error.params) {
        error.params.source = headers.chargeBoxIdentity;
      }
      // Log error
      await Logging.logActionExceptionMessage(headers.tenantID, ServerAction.STATUS_NOTIFICATION, error);
      // Return
      return {};
    }
  }

  public async handleMeterValues(headers: OCPPHeader, meterValues: OCPPMeterValuesRequestExtended): Promise<OCPPMeterValuesResponse> {
    try {
      // Get the charging station
      const chargingStation = await OCPPUtils.checkAndGetChargingStation(headers.chargeBoxIdentity, headers.tenantID);
      // Check props
      OCPPValidation.getInstance().validateMeterValues(headers.tenantID, chargingStation, meterValues);
      // Normalize Meter Values
      const normalizedMeterValues = this.normalizeMeterValues(chargingStation, meterValues);
      // Handle Charging Station's specificities
      this.filterMeterValuesOnSpecificChargingStations(headers.tenantID, chargingStation, normalizedMeterValues);
      // No Values?
      if (normalizedMeterValues.values.length === 0) {
        await Logging.logDebug({
          tenantID: headers.tenantID,
          source: chargingStation.id,
          module: MODULE_NAME, method: 'handleMeterValues',
          action: ServerAction.METER_VALUES,
          message: 'No relevant Meter Values to save',
          detailedMessages: { meterValues }
        });
      // Process values
      } else {
        // Handle Meter Value only for transaction
        // eslint-disable-next-line no-lonely-if
        if (meterValues.transactionId) {
          // Get the transaction
          const transaction = await TransactionStorage.getTransaction(headers.tenantID, meterValues.transactionId);
          if (!transaction) {
            throw new BackendError({
              source: chargingStation.id,
              module: MODULE_NAME, method: 'handleMeterValues',
              message: `Transaction with ID '${meterValues.transactionId}' doesn't exist`,
              action: ServerAction.METER_VALUES,
            });
          }
          // Save Meter Values
          await OCPPStorage.saveMeterValues(headers.tenantID, normalizedMeterValues);
          // Update Transaction
          this.updateTransactionWithMeterValues(chargingStation, transaction, normalizedMeterValues.values);
          // Create Consumptions
          const consumptions = await OCPPUtils.createConsumptionsFromMeterValues(
            headers.tenantID, chargingStation, transaction, normalizedMeterValues.values);
          // Price/Bill Transaction and Save the Consumptions
          for (const consumption of consumptions) {
            // Update Transaction with Consumption
            OCPPUtils.updateTransactionWithConsumption(chargingStation, transaction, consumption);
            // Price & Bill
            if (consumption.toPrice) {
              await OCPPUtils.priceTransaction(headers.tenantID, transaction, consumption, TransactionAction.UPDATE);
              await OCPPUtils.billTransaction(headers.tenantID, transaction, TransactionAction.UPDATE);
            }
            // Save all
            await ConsumptionStorage.saveConsumption(headers.tenantID, consumption);
          }
          // Get the phases really used from Meter Values (for AC single phase charger/car)
          if (!transaction.phasesUsed &&
            Utils.checkIfPhasesProvidedInTransactionInProgress(transaction) &&
            transaction.numberOfMeterValues >= 1) {
            transaction.phasesUsed = Utils.getUsedPhasesInTransactionInProgress(chargingStation, transaction);
          }
          // Handle OCPI
          await OCPPUtils.processOCPITransaction(headers.tenantID, transaction, chargingStation, TransactionAction.UPDATE);
          // Save Transaction
          await TransactionStorage.saveTransaction(headers.tenantID, transaction);
          // Update Charging Station
          this.updateChargingStationWithTransaction(headers.tenantID, chargingStation, transaction);
          // Handle End Of charge
          await this.checkNotificationEndOfCharge(headers.tenantID, chargingStation, transaction);
          // Save Charging Station
          await ChargingStationStorage.saveChargingStation(headers.tenantID, chargingStation);
          // First Meter Value -> Trigger Smart Charging to adjust the limit
          if (transaction.numberOfMeterValues === 1 && transaction.phasesUsed) {
            // Yes: Trigger Smart Charging
            await this.triggerSmartCharging(headers.tenantID, chargingStation);
          }
          // Log
          await Logging.logInfo({
            tenantID: headers.tenantID,
            source: chargingStation.id,
            action: ServerAction.METER_VALUES,
            user: transaction.userID,
            module: MODULE_NAME, method: 'handleMeterValues',
            message: `Connector ID '${meterValues.connectorId}' > Transaction ID '${meterValues.transactionId}' > MeterValue have been saved`,
            detailedMessages: { normalizedMeterValues }
          });
        } else {
          // Log
          await Logging.logWarning({
            tenantID: headers.tenantID,
            source: chargingStation.id,
            action: ServerAction.METER_VALUES,
            module: MODULE_NAME, method: 'handleMeterValues',
            message: `Connector ID '${meterValues.connectorId}' > Meter Values are ignored as it is not linked to a transaction`,
            detailedMessages: { normalizedMeterValues }
          });
        }
      }
    } catch (error) {
      if (error.params) {
        error.params.source = headers.chargeBoxIdentity;
      }
      // Log error
      await Logging.logActionExceptionMessage(headers.tenantID, ServerAction.METER_VALUES, error);
    }
    return {};
  }

  public async handleAuthorize(headers: OCPPHeader, authorize: OCPPAuthorizeRequestExtended): Promise<OCPPAuthorizeResponse> {
    try {
      // Get the charging station
      const chargingStation = await OCPPUtils.checkAndGetChargingStation(headers.chargeBoxIdentity, headers.tenantID);
      // Check props
      OCPPValidation.getInstance().validateAuthorize(authorize);
      // Set header
      authorize.chargeBoxID = chargingStation.id;
      authorize.timestamp = new Date();
      authorize.timezone = Utils.getTimezone(chargingStation.coordinates);
      // Check
      const user = await Authorizations.isAuthorizedOnChargingStation(headers.tenantID, chargingStation,
        authorize.idTag, ServerAction.AUTHORIZE, Action.AUTHORIZE);
      // FIXME: handle idToken authorization, always accepted first if idTag is authorized
      // OCPI User
      if (user && !user.issuer && user.authorizationID) {
        // Keep the Auth ID
        authorize.authorizationId = user.authorizationID;
      }
      // Set
      authorize.user = user;
      // Save
      await OCPPStorage.saveAuthorize(headers.tenantID, authorize);
      // Log
      await Logging.logInfo({
        tenantID: headers.tenantID,
        source: chargingStation.id,
        module: MODULE_NAME, method: 'handleAuthorize',
        action: ServerAction.AUTHORIZE, user: (authorize.user ? authorize.user : null),
        message: `User has been authorized with Badge ID '${authorize.idTag}'`
      });
      // Return
      return {
        idTagInfo: {
          status: OCPP16AuthorizationStatus.ACCEPTED
        },
        ...!Utils.isUndefined(authorize.idToken) && { idTokenInfo: { status: OCPP16PnCAuthorizationStatus.ACCEPTED } }
      };
    } catch (error) {
      if (error.params) {
        error.params.source = headers.chargeBoxIdentity;
      }
      // Log error
      await Logging.logActionExceptionMessage(headers.tenantID, ServerAction.AUTHORIZE, error);
      return {
        idTagInfo: {
          status: OCPP16AuthorizationStatus.INVALID
        },
        ...!Utils.isUndefined(authorize.idToken) && { idTokenInfo: { status: OCPP16PnCAuthorizationStatus.INVALID } }
      };
    }
  }

  public async handleDiagnosticsStatusNotification(headers: OCPPHeader, diagnosticsStatusNotification: OCPPDiagnosticsStatusNotificationRequestExtended): Promise<OCPPDiagnosticsStatusNotificationResponse> {
    try {
      // Get the charging station
      const chargingStation = await OCPPUtils.checkAndGetChargingStation(headers.chargeBoxIdentity, headers.tenantID);
      // Check props
      OCPPValidation.getInstance().validateDiagnosticsStatusNotification(chargingStation, diagnosticsStatusNotification);
      // Set the Charging Station ID
      diagnosticsStatusNotification.chargeBoxID = chargingStation.id;
      diagnosticsStatusNotification.timestamp = new Date();
      diagnosticsStatusNotification.timezone = Utils.getTimezone(chargingStation.coordinates);
      // Save it
      await OCPPStorage.saveDiagnosticsStatusNotification(headers.tenantID, diagnosticsStatusNotification);
      // Log
      await Logging.logInfo({
        tenantID: headers.tenantID,
        source: chargingStation.id,
        action: ServerAction.DIAGNOSTICS_STATUS_NOTIFICATION,
        module: MODULE_NAME, method: 'handleDiagnosticsStatusNotification',
        message: 'Diagnostics Status Notification has been saved'
      });
      // Return
      return {};
    } catch (error) {
      if (error.params) {
        error.params.source = headers.chargeBoxIdentity;
      }
      // Log error
      await Logging.logActionExceptionMessage(headers.tenantID, ServerAction.DIAGNOSTICS_STATUS_NOTIFICATION, error);
      return {};
    }
  }

  public async handleFirmwareStatusNotification(headers: OCPPHeader, firmwareStatusNotification: OCPPFirmwareStatusNotificationRequestExtended): Promise<OCPPFirmwareStatusNotificationResponse> {
    try {
      // Get the charging station
      const chargingStation = await OCPPUtils.checkAndGetChargingStation(headers.chargeBoxIdentity, headers.tenantID);
      // Check props
      OCPPValidation.getInstance().validateFirmwareStatusNotification(chargingStation, firmwareStatusNotification);
      // Save the status to Charging Station
      await ChargingStationStorage.saveChargingStationFirmwareStatus(headers.tenantID, chargingStation.id, firmwareStatusNotification.status);
      // Set the Charging Station ID
      firmwareStatusNotification.chargeBoxID = chargingStation.id;
      firmwareStatusNotification.timestamp = new Date();
      firmwareStatusNotification.timezone = Utils.getTimezone(chargingStation.coordinates);
      // Save it
      await OCPPStorage.saveFirmwareStatusNotification(headers.tenantID, firmwareStatusNotification);
      // Log
      await Logging.logInfo({
        tenantID: headers.tenantID,
        source: chargingStation.id,
        module: MODULE_NAME, method: 'handleFirmwareStatusNotification',
        action: ServerAction.FIRMWARE_STATUS_NOTIFICATION,
        message: `Firmware Status Notification '${firmwareStatusNotification.status}' has been saved`
      });
      // Return
      return {};
    } catch (error) {
      if (error.params) {
        error.params.source = headers.chargeBoxIdentity;
      }
      // Log error
      await Logging.logActionExceptionMessage(headers.tenantID, ServerAction.FIRMWARE_STATUS_NOTIFICATION, error);
      return {};
    }
  }

  public async handleStartTransaction(headers: OCPPHeader, startTransaction: OCPPStartTransactionRequestExtended): Promise<OCPPStartTransactionResponse> {
    try {
      // Get the charging station
      const chargingStation: ChargingStation = await OCPPUtils.checkAndGetChargingStation(
        headers.chargeBoxIdentity, headers.tenantID);
      // Check props
      OCPPValidation.getInstance().validateStartTransaction(chargingStation, startTransaction);
      // Set the header
      startTransaction.chargeBoxID = chargingStation.id;
      startTransaction.tagID = startTransaction.idTag;
      startTransaction.timezone = Utils.getTimezone(chargingStation.coordinates);
      // Check Authorization with Tag ID
      const user = await Authorizations.isAuthorizedToStartTransaction(
        headers.tenantID, chargingStation, startTransaction.tagID, ServerAction.START_TRANSACTION, Action.START_TRANSACTION);
      if (user) {
        startTransaction.userID = user.id;
      }
      // Check Org
      const tenant = await TenantStorage.getTenant(headers.tenantID);
      if (Utils.isTenantComponentActive(tenant, TenantComponents.ORGANIZATION)) {
        // Set the Site Area ID
        startTransaction.siteAreaID = chargingStation.siteAreaID;
        // Set the Site ID. ChargingStation$siteArea$site checked by TagIDAuthorized.
        const site = chargingStation.siteArea ? chargingStation.siteArea.site : null;
        if (site) {
          startTransaction.siteID = site.id;
        }
      }
      // Cleanup ongoing transactions
      await this.stopOrDeleteActiveTransactions(
        headers.tenantID, chargingStation.id, startTransaction.connectorId);
      // Create
      const transaction: Transaction = {
        issuer: true,
        chargeBoxID: startTransaction.chargeBoxID,
        tagID: startTransaction.idTag,
        timezone: startTransaction.timezone,
        userID: startTransaction.userID,
        siteAreaID: startTransaction.siteAreaID,
        siteID: startTransaction.siteID,
        connectorId: startTransaction.connectorId,
        meterStart: startTransaction.meterStart,
        timestamp: Utils.convertToDate(startTransaction.timestamp),
        numberOfMeterValues: 0,
        lastConsumption: {
          value: startTransaction.meterStart,
          timestamp: Utils.convertToDate(startTransaction.timestamp)
        },
        currentInstantWatts: 0,
        currentStateOfCharge: 0,
        currentConsumptionWh: 0,
        currentTotalConsumptionWh: 0,
        currentTotalInactivitySecs: 0,
        currentInactivityStatus: InactivityStatus.INFO,
        signedData: '',
        stateOfCharge: 0,
        user
      };
      // Car handling
      if (Utils.isTenantComponentActive(tenant, TenantComponents.CAR)) {
        // Check default car
        if (user.lastSelectedCarID) {
          transaction.carID = user.lastSelectedCarID;
        } else {
          // Get default car if any
          const defaultCar = await CarStorage.getDefaultUserCar(tenant.id, user.id, {}, ['id']);
          if (defaultCar) {
            transaction.carID = defaultCar.id;
          }
        }
        // Set Car Catalog ID
        if (transaction.carID) {
          const car = await CarStorage.getCar(headers.tenantID, transaction.carID, {}, ['id', 'carCatalogID']);
          transaction.carCatalogID = car?.carCatalogID;
        }
      }
      // Build first Dummy consumption for pricing the Start Transaction
      const consumption = await OCPPUtils.createConsumptionFromMeterValue(
        headers.tenantID, chargingStation, transaction,
        { timestamp: transaction.timestamp, value: transaction.meterStart },
        {
          id: '666',
          chargeBoxID: transaction.chargeBoxID,
          connectorId: transaction.connectorId,
          transactionId: transaction.id,
          timestamp: transaction.timestamp,
          value: transaction.meterStart,
          attribute: Constants.OCPP_ENERGY_ACTIVE_IMPORT_REGISTER_ATTRIBUTE
        }
      );
      // Price it
      await OCPPUtils.priceTransaction(headers.tenantID, transaction, consumption, TransactionAction.START);
      // Billing
      await OCPPUtils.billTransaction(headers.tenantID, transaction, TransactionAction.START);
      // OCPI
      await OCPPUtils.processOCPITransaction(headers.tenantID, transaction, chargingStation, TransactionAction.START);
      // Save it
      transaction.id = await TransactionStorage.saveTransaction(headers.tenantID, transaction);
      // Clean up Charging Station's connector transaction info
      const foundConnector = Utils.getConnectorFromID(chargingStation, transaction.connectorId);
      if (foundConnector) {
        foundConnector.currentInstantWatts = 0;
        foundConnector.currentTotalConsumptionWh = 0;
        foundConnector.currentTotalInactivitySecs = 0;
        foundConnector.currentInactivityStatus = InactivityStatus.INFO;
        foundConnector.currentStateOfCharge = 0;
        foundConnector.currentTransactionID = transaction.id;
        foundConnector.currentTransactionDate = transaction.timestamp;
        foundConnector.currentTagID = transaction.tagID;
        foundConnector.userID = transaction.userID;
      } else {
        await Logging.logWarning({
          tenantID: headers.tenantID,
          source: chargingStation.id,
          module: MODULE_NAME, method: 'handleStartTransaction',
          action: ServerAction.START_TRANSACTION, user: user,
          message: `Missing connector '${transaction.connectorId}' > Transaction ID '${transaction.id}'`
        });
      }
      // Set the active transaction on the connector
      // Update lastSeen
      chargingStation.lastSeen = new Date();
      // Save
      await ChargingStationStorage.saveChargingStation(headers.tenantID, chargingStation);
      // Notify
      await this.notifyStartTransaction(headers.tenantID, transaction, chargingStation, user);
      // Log
      if (user) {
        // Log
        await Logging.logInfo({
          tenantID: headers.tenantID,
          source: chargingStation.id,
          module: MODULE_NAME, method: 'handleStartTransaction',
          action: ServerAction.START_TRANSACTION, user: user,
          message: `Connector ID '${transaction.connectorId}' > Transaction ID '${transaction.id}' has been started`
        });
      } else {
        // Log
        await Logging.logInfo({
          tenantID: headers.tenantID,
          source: chargingStation.id,
          module: MODULE_NAME, method: 'handleStartTransaction',
          action: ServerAction.START_TRANSACTION,
          message: `Connector ID '${transaction.connectorId}' > Transaction ID '${transaction.id}' has been started`
        });
      }
      // Clear last user's car selection
      if (Utils.isTenantComponentActive(tenant, TenantComponents.CAR) && user.lastSelectedCarID) {
        await UserStorage.saveUserLastSelectedCarID(tenant.id, user.id, null);
      }
      // Return
      return {
        transactionId: transaction.id,
        idTagInfo: {
          status: OCPP16AuthorizationStatus.ACCEPTED
        }
      };
    } catch (error) {
      if (error.params) {
        error.params.source = headers.chargeBoxIdentity;
      }
      // Log error
      await Logging.logActionExceptionMessage(headers.tenantID, ServerAction.START_TRANSACTION, error);
      return {
        transactionId: 0,
        idTagInfo: {
          status: OCPP16AuthorizationStatus.INVALID
        }
      };
    }
  }

  public async handleDataTransfer(headers: OCPPHeader, dataTransfer: OCPPDataTransferRequestExtended): Promise<OCPPDataTransferResponse> {
    try {
      // Get the charging station
      const chargingStation = await OCPPUtils.checkAndGetChargingStation(headers.chargeBoxIdentity, headers.tenantID);
      // Check props
      OCPPValidation.getInstance().validateDataTransfer(chargingStation, dataTransfer);
      // Set the Charging Station ID
      dataTransfer.chargeBoxID = chargingStation.id;
      dataTransfer.timestamp = new Date();
      dataTransfer.timezone = Utils.getTimezone(chargingStation.coordinates);
      // Save it
      await OCPPStorage.saveDataTransfer(headers.tenantID, dataTransfer);
      // Log
      await Logging.logInfo({
        tenantID: headers.tenantID,
        source: chargingStation.id,
        module: MODULE_NAME, method: 'handleDataTransfer',
        action: ServerAction.CHARGING_STATION_DATA_TRANSFER, message: 'Data Transfer has been saved'
      });
      // Return
      return {
        status: OCPPDataTransferStatus.ACCEPTED
      };
    } catch (error) {
      if (error.params) {
        error.params.source = headers.chargeBoxIdentity;
      }
      // Log error
      await Logging.logActionExceptionMessage(headers.tenantID, ServerAction.CHARGING_STATION_DATA_TRANSFER, error);
      return {
        status: OCPPDataTransferStatus.REJECTED
      };
    }
  }

  public async handleStopTransaction(headers: OCPPHeader, stopTransaction: OCPPStopTransactionRequestExtended,
    isSoftStop = false, stoppedByCentralSystem = false): Promise<OCPPStopTransactionResponse> {
    try {
      // Get the charging station
      const chargingStation = await OCPPUtils.checkAndGetChargingStation(headers.chargeBoxIdentity, headers.tenantID);
      // Check props
      OCPPValidation.getInstance().validateStopTransaction(chargingStation, stopTransaction);
      // Check Transaction ID = 0
      if (stopTransaction.transactionId === 0) {
        await Logging.logWarning({
          tenantID: headers.tenantID,
          source: chargingStation.id,
          module: MODULE_NAME, method: 'handleStopTransaction',
          action: ServerAction.STOP_TRANSACTION,
          message: 'Ignored Transaction ID = 0',
          detailedMessages: { headers, stopTransaction }
        });
        // Ignore it! (DELTA bug)
        return {
          idTagInfo: {
            status: OCPP16AuthorizationStatus.ACCEPTED
          }
        };
      }
      // Set header
      stopTransaction.chargeBoxID = chargingStation.id;
      // Get the transaction
      const transaction = await TransactionStorage.getTransaction(headers.tenantID, stopTransaction.transactionId);
      if (!transaction) {
        throw new BackendError({
          source: chargingStation.id,
          module: MODULE_NAME, method: 'handleStopTransaction',
          message: `Transaction with ID '${stopTransaction.transactionId}' doesn't exist`,
          action: ServerAction.STOP_TRANSACTION,
        });
      }
      // Get the TagID that stopped the transaction
      const tagId = this.getStopTransactionTagId(stopTransaction, transaction);
      let user: User, alternateUser: User;
      // Transaction is stopped by central system?
      if (!stoppedByCentralSystem) {
        // Check and get users
        const users = await Authorizations.isAuthorizedToStopTransaction(
          headers.tenantID, chargingStation, transaction, tagId, ServerAction.STOP_TRANSACTION, Action.STOP_TRANSACTION);
        user = users.user;
        alternateUser = users.alternateUser;
      } else {
        // Get the user
        user = await UserStorage.getUserByTagId(headers.tenantID, tagId);
      }
      // Check if the transaction has already been stopped
      if (transaction.stop) {
        throw new BackendError({
          source: chargingStation.id,
          module: MODULE_NAME, method: 'handleStopTransaction',
          message: `Transaction ID '${stopTransaction.transactionId}' has already been stopped`,
          action: ServerAction.STOP_TRANSACTION,
          user: (alternateUser ? alternateUser : user),
          actionOnUser: (alternateUser ? (user ? user : null) : null)
        });
      }
      // Free the connector
      OCPPUtils.checkAndFreeChargingStationConnector(chargingStation, transaction.connectorId);
      chargingStation.lastSeen = new Date();
      // Save Charging Station
      await ChargingStationStorage.saveChargingStation(headers.tenantID, chargingStation);
      // Soft Stop?
      if (isSoftStop) {
        // Yes: Add the latest Meter Value
        if (transaction.lastConsumption) {
          stopTransaction.meterStop = transaction.lastConsumption.value;
        } else {
          stopTransaction.meterStop = 0;
        }
      }
      // Create last meter values
      const stopMeterValues = OCPPUtils.createTransactionStopMeterValues(transaction, stopTransaction);
      // Build final Consumptions
      const consumptions = await OCPPUtils.createConsumptionsFromMeterValues(
        headers.tenantID, chargingStation, transaction, stopMeterValues);
      // Update
      for (const consumption of consumptions) {
        // Update Transaction with Consumption
        OCPPUtils.updateTransactionWithConsumption(chargingStation, transaction, consumption);
        // Update Transaction with Stop Transaction
        OCPPUtils.updateTransactionWithStopTransaction(transaction, stopTransaction, user, alternateUser, tagId);
        // Price & Bill
        if (consumption.toPrice) {
          await OCPPUtils.priceTransaction(headers.tenantID, transaction, consumption, TransactionAction.STOP);
          await OCPPUtils.billTransaction(headers.tenantID, transaction, TransactionAction.STOP);
        }
        // Save Consumption
        await ConsumptionStorage.saveConsumption(headers.tenantID, consumption);
      }
      // OCPI
      await OCPPUtils.processOCPITransaction(headers.tenantID, transaction, chargingStation, TransactionAction.STOP);
      // Save the transaction
      transaction.id = await TransactionStorage.saveTransaction(headers.tenantID, transaction);
      // Notify User
      await this.notifyStopTransaction(headers.tenantID, chargingStation, transaction, user, alternateUser);
      // Handle Smart Charging
      const tenant = await TenantStorage.getTenant(headers.tenantID);
      // Recompute the Smart Charging Plan
      if (Utils.isTenantComponentActive(tenant, TenantComponents.SMART_CHARGING)) {
        // Delete TxProfile if any
        await this.deleteAllTransactionTxProfile(headers.tenantID, transaction);
        // Call async because the Transaction ID on the connector should be cleared
        // eslint-disable-next-line @typescript-eslint/no-misused-promises, no-undef
        setTimeout(async () => {
          try {
            // Trigger Smart Charging
            await this.triggerSmartCharging(tenant.id, chargingStation);
          } catch (error) {
            await Logging.logError({
              tenantID: tenant.id,
              source: chargingStation.id,
              module: MODULE_NAME, method: 'handleStopTransaction',
              action: ServerAction.STOP_TRANSACTION,
              message: 'An error occurred while trying to call smart charging',
              detailedMessages: { error: error.message, stack: error.stack }
            });
          }
        }, Constants.DELAY_SMART_CHARGING_EXECUTION_MILLIS);
      }
      // Log
      await Logging.logInfo({
        tenantID: headers.tenantID,
        source: chargingStation.id,
        module: MODULE_NAME, method: 'handleStopTransaction',
        action: ServerAction.STOP_TRANSACTION,
        user: (alternateUser ? alternateUser : (user ? user : null)),
        actionOnUser: (alternateUser ? (user ? user : null) : null),
        message: `Connector ID '${transaction.connectorId}' > Transaction ID '${transaction.id}' has been stopped successfully`,
        detailedMessages: { stopTransaction }
      });
      // Success
      return {
        idTagInfo: {
          status: OCPP16AuthorizationStatus.ACCEPTED
        }
      };
    } catch (error) {
      if (error.params) {
        error.params.source = headers.chargeBoxIdentity;
      }
      // Log error
      await Logging.logActionExceptionMessage(headers.tenantID, ServerAction.STOP_TRANSACTION, error);
      // Error
      return { idTagInfo: { status: OCPP16AuthorizationStatus.INVALID } };
    }
  }

  public async handleGet15118EVCertificate(headers: OCPPHeader, ev15118Certificate: OCPPGet15118EVCertificateRequest): Promise<OCPPGet15118EVCertificateResponse> {
    try {
      // Check and get the charging station
      const chargingStation = await OCPPUtils.checkAndGetChargingStation(headers.chargeBoxIdentity, headers.tenantID);
      // Get OCPI CPO client
      const cpoOcpiClient = await OCPIClientFactory.getCpoOcpiClient(await TenantStorage.getTenant(headers.tenantID),
        {
          id: '',
          role: OCPIRole.CPO,
          name: '',
          baseUrl: '',
          localToken: '',
          token: '',
          countryCode: '',
          partyId: '',
          backgroundPatchJob: false
        });
      // Get 15118 EV Certificate
      const ocpi15118EVCertificateResponse = await cpoOcpiClient.pull15118EVCertificate(ev15118Certificate);
      if (ocpi15118EVCertificateResponse.status_code === OCPIStatusCode.CODE_1000_SUCCESS.status_code && ocpi15118EVCertificateResponse.data.status === 'Accepted') {
        return {
          status: OCPP15118EVCertificateStatus.ACCEPTED,
          exiResponse: ocpi15118EVCertificateResponse.data.exiResponse
        };
      }
      throw Error('Request to get EV 15118 certificate failed');
    } catch (error) {
      if (error.params) {
        error.params.source = headers.chargeBoxIdentity;
      }
      // Log error
      Logging.logActionExceptionMessage(headers.tenantID, ServerAction.CHARGING_STATION_GET_15118_EV_CERTIFICATE, error);
      return {
        status: OCPP15118EVCertificateStatus.FAILED,
        exiResponse: ''
      };
    }
  }

  private async deleteAllTransactionTxProfile(tenantID: string, transaction: Transaction) {
    const chargingProfiles = await ChargingStationStorage.getChargingProfiles(tenantID, {
      chargingStationIDs: [transaction.chargeBoxID],
      connectorID: transaction.connectorId,
      profilePurposeType: ChargingProfilePurposeType.TX_PROFILE,
      transactionId: transaction.id
    }, Constants.DB_PARAMS_MAX_LIMIT);
    // Delete all TxProfiles
    for (const chargingProfile of chargingProfiles.result) {
      try {
        await OCPPUtils.clearAndDeleteChargingProfile(tenantID, chargingProfile);
        await Logging.logDebug({
          tenantID: tenantID,
          source: transaction.chargeBoxID,
          action: ServerAction.CHARGING_PROFILE_DELETE,
          message: `Connector ID '${transaction.connectorId}' > Transaction ID '${transaction.id}' > TX Charging Profile with ID '${chargingProfile.id}'`,
          module: MODULE_NAME, method: 'handleStopTransaction',
          detailedMessages: { chargingProfile }
        });
      } catch (error) {
        await Logging.logError({
          tenantID: tenantID,
          source: transaction.chargeBoxID,
          action: ServerAction.CHARGING_PROFILE_DELETE,
          message: `Connector ID '${transaction.connectorId}' > Transaction ID '${transaction.id}' > Cannot delete TX Charging Profile with ID '${chargingProfile.id}'`,
          module: MODULE_NAME, method: 'handleStopTransaction',
          detailedMessages: { error: error.message, stack: error.stack, chargingProfile }
        });
      }
    }
  }

  private async updateConnectorStatus(tenantID: string, chargingStation: ChargingStation, statusNotification: OCPPStatusNotificationRequestExtended) {
    // Get it
    let foundConnector: Connector = Utils.getConnectorFromID(chargingStation, statusNotification.connectorId);
    if (!foundConnector) {
      // Does not exist: Create
      foundConnector = {
        currentTransactionID: 0,
        currentTransactionDate: null,
        currentTagID: null,
        userID: null,
        connectorId: statusNotification.connectorId,
        currentInstantWatts: 0,
        status: ChargePointStatus.UNAVAILABLE,
        power: 0,
        type: ConnectorType.UNKNOWN
      };
      chargingStation.connectors.push(foundConnector);
      // Enrich Charging Station's Connector
      const chargingStationTemplate = await OCPPUtils.getChargingStationTemplate(chargingStation);
      if (chargingStationTemplate) {
        await OCPPUtils.enrichChargingStationConnectorWithTemplate(
          tenantID, chargingStation, statusNotification.connectorId, chargingStationTemplate);
      }
    }
    // Check if status has changed
    if (foundConnector.status === statusNotification.status &&
      foundConnector.errorCode === statusNotification.errorCode &&
      foundConnector.info === statusNotification.info) {
      // No Change: Do not save it
      await Logging.logWarning({
        tenantID: tenantID,
        source: chargingStation.id,
        module: MODULE_NAME, method: 'updateConnectorStatus',
        action: ServerAction.STATUS_NOTIFICATION,
        message: `Connector ID '${statusNotification.connectorId}' > Transaction ID '${foundConnector.currentTransactionID}' > Status has not changed then not saved: '${statusNotification.status}' - '${statusNotification.errorCode}' - '${(statusNotification.info ? statusNotification.info : 'N/A')}''`,
        detailedMessages: { connector: foundConnector }
      });
      return;
    }
    // Check for inactivity
    await this.checkStatusNotificationExtraInactivity(tenantID, chargingStation, statusNotification, foundConnector);
    // Set connector data
    foundConnector.connectorId = statusNotification.connectorId;
    foundConnector.status = statusNotification.status;
    foundConnector.errorCode = statusNotification.errorCode;
    foundConnector.info = (statusNotification.info ? statusNotification.info : '');
    foundConnector.vendorErrorCode = (statusNotification.vendorErrorCode ? statusNotification.vendorErrorCode : '');
    foundConnector.statusLastChangedOn = new Date(statusNotification.timestamp);
    // Save Status Notification
    await OCPPStorage.saveStatusNotification(tenantID, statusNotification);
    // Update lastSeen
    chargingStation.lastSeen = new Date();
    // Log
    await Logging.logInfo({
      tenantID: tenantID,
      source: chargingStation.id,
      module: MODULE_NAME, method: 'updateConnectorStatus',
      action: ServerAction.STATUS_NOTIFICATION,
      message: `Connector ID '${statusNotification.connectorId}' > Transaction ID '${foundConnector.currentTransactionID}' > Status: '${statusNotification.status}' - '${statusNotification.errorCode}' - '${(statusNotification.info ? statusNotification.info : 'N/A')}' has been saved`,
      detailedMessages: [statusNotification, foundConnector]
    });
    // Check if transaction is ongoing (ABB bug)!!!
    await this.checkStatusNotificationOngoingTransaction(tenantID, chargingStation, statusNotification, foundConnector);
    // Notify admins
    await this.notifyStatusNotification(tenantID, chargingStation, statusNotification);
    // Send new status to IOP
    await this.updateOCPIConnectorStatus(tenantID, chargingStation, foundConnector);
    // Save
    await ChargingStationStorage.saveChargingStation(tenantID, chargingStation);
    // Trigger Smart Charging
    if (statusNotification.status === ChargePointStatus.CHARGING ||
      statusNotification.status === ChargePointStatus.SUSPENDED_EV) {
      try {
        // Trigger Smart Charging
        await this.triggerSmartCharging(tenantID, chargingStation);
      } catch (error) {
        await Logging.logError({
          tenantID: tenantID,
          source: chargingStation.id,
          module: MODULE_NAME, method: 'updateConnectorStatus',
          action: ServerAction.STATUS_NOTIFICATION,
          message: 'An error occurred while trying to call the smart charging',
          detailedMessages: { error: error.message, stack: error.stack }
        });
      }
    }
  }

  private async checkStatusNotificationExtraInactivity(tenantID: string, chargingStation: ChargingStation,
    statusNotification: OCPPStatusNotificationRequestExtended, connector: Connector) {
    // Check Inactivity
    if (statusNotification.status === ChargePointStatus.AVAILABLE &&
      Utils.objectHasProperty(statusNotification, 'timestamp')) {
      // Get the last transaction
      const lastTransaction = await TransactionStorage.getLastTransaction(
        tenantID, chargingStation.id, connector.connectorId, { withChargingStation: true, withUser: true });
      // Session is finished
      if (lastTransaction && lastTransaction.stop && !lastTransaction.stop.extraInactivityComputed) {
        const transactionStopTimestamp = Utils.convertToDate(lastTransaction.stop.timestamp);
        const currentStatusNotifTimestamp = Utils.convertToDate(statusNotification.timestamp);
        // Diff
        lastTransaction.stop.extraInactivitySecs =
          Math.floor((currentStatusNotifTimestamp.getTime() - transactionStopTimestamp.getTime()) / 1000);
        // Flag
        lastTransaction.stop.extraInactivityComputed = true;
        // Fix the Inactivity severity
        lastTransaction.stop.inactivityStatus = Utils.getInactivityStatusLevel(lastTransaction.chargeBox, lastTransaction.connectorId,
          lastTransaction.stop.totalInactivitySecs + lastTransaction.stop.extraInactivitySecs);
        // Build extra inactivity consumption
        await OCPPUtils.buildExtraConsumptionInactivity(tenantID, lastTransaction);
        // OCPI: Post the CDR
        await this.checkAndSendOCPITransactionCdr(tenantID, lastTransaction, chargingStation);
        // Save
        await TransactionStorage.saveTransaction(tenantID, lastTransaction);
        // Log
        await Logging.logInfo({
          tenantID: tenantID,
          source: chargingStation.id,
          user: lastTransaction.userID,
          module: MODULE_NAME, method: 'checkStatusNotificationExtraInactivity',
          action: ServerAction.EXTRA_INACTIVITY,
          message: `Connector ID '${lastTransaction.connectorId}' > Transaction ID '${lastTransaction.id}' > Extra Inactivity of ${lastTransaction.stop.extraInactivitySecs} secs has been added`,
          detailedMessages: [statusNotification, connector, lastTransaction]
        });
      }
    }
  }

  private async checkAndSendOCPITransactionCdr(tenantID: string, transaction: Transaction, chargingStation: ChargingStation) {
    // Get the lock
    const ocpiLock = await LockingHelper.createOCPIPushCpoCdrLock(tenantID, transaction.id);
    if (ocpiLock) {
      try {
        // Process
        await OCPPUtils.processOCPITransaction(tenantID, transaction, chargingStation, TransactionAction.END);
      } finally {
        // Release the lock
        await LockingManager.release(ocpiLock);
      }
    }
  }

  private async checkStatusNotificationOngoingTransaction(tenantID: string, chargingStation: ChargingStation,
    statusNotification: OCPPStatusNotificationRequestExtended, connector: Connector) {
    // Check the status
    if (statusNotification.connectorId > 0 &&
      connector.currentTransactionID > 0 &&
      statusNotification.status === ChargePointStatus.AVAILABLE) {
      // Cleanup ongoing transactions on the connector
      await this.stopOrDeleteActiveTransactions(
        tenantID, chargingStation.id, statusNotification.connectorId);
      // Clean up connector
      OCPPUtils.checkAndFreeChargingStationConnector(chargingStation, statusNotification.connectorId);
    }
  }

  private async updateOCPIConnectorStatus(tenantID: string, chargingStation: ChargingStation, connector: Connector) {
    const tenant: Tenant = await TenantStorage.getTenant(tenantID);
    if (chargingStation.issuer && chargingStation.public && Utils.isTenantComponentActive(tenant, TenantComponents.OCPI)) {
      try {
        const ocpiClient = await OCPIClientFactory.getAvailableOcpiClient(tenant, OCPIRole.CPO) as CpoOCPIClient;
        if (ocpiClient) {
          await ocpiClient.patchChargingStationStatus(chargingStation, connector);
        }
      } catch (error) {
        await Logging.logError({
          tenantID: tenantID,
          source: chargingStation.id,
          module: MODULE_NAME, method: 'updateOCPIConnectorStatus',
          action: ServerAction.OCPI_PATCH_STATUS,
          message: `An error occurred while patching the charging station status of ${chargingStation.id}`,
          detailedMessages: { error: error.message, stack: error.stack }
        });
      }
    }
  }

  private async notifyStatusNotification(tenantID: string, chargingStation: ChargingStation, statusNotification: OCPPStatusNotificationRequestExtended) {
    // Faulted?
    if (statusNotification.status !== ChargePointStatus.AVAILABLE &&
      statusNotification.status !== ChargePointStatus.FINISHING && // TODO: To remove after fix of ABB bug having Finishing status with an Error Code to avoid spamming Admins
      statusNotification.errorCode !== ChargePointErrorCode.NO_ERROR) {
      // Log
      await Logging.logError({
        tenantID: tenantID,
        source: chargingStation.id,
        action: ServerAction.STATUS_NOTIFICATION,
        module: MODULE_NAME, method: 'notifyStatusNotification',
        message: `Connector ID '${statusNotification.connectorId}' > Error occurred : '${statusNotification.status}' - '${statusNotification.errorCode}' - '${(statusNotification.info ? statusNotification.info : 'N/A')}'`
      });
      // Send Notification (Async)
      const tenant = await TenantStorage.getTenant(tenantID);
      NotificationHandler.sendChargingStationStatusError(
        tenantID,
        Utils.generateUUID(),
        chargingStation,
        {
          'chargeBoxID': chargingStation.id,
          'connectorId': Utils.getConnectorLetterFromConnectorID(statusNotification.connectorId),
          'error': `${statusNotification.status} - ${statusNotification.errorCode} - ${(statusNotification.info ? statusNotification.info : 'N/A')}`,
          'evseDashboardURL': Utils.buildEvseURL(tenant.subdomain),
          'evseDashboardChargingStationURL': Utils.buildEvseChargingStationURL(tenant.subdomain, chargingStation, '#inerror')
        }
      ).catch(() => { });
    }
  }

  private updateTransactionWithMeterValues(chargingStation: ChargingStation, transaction: Transaction, meterValues: OCPPNormalizedMeterValue[]) {
    // Build consumptions
    for (const meterValue of meterValues) {
      // To keep backward compatibility with OCPP 1.5 where there is no Transaction.Begin/End,
      // We store the last Transaction.End meter value in transaction to create the last consumption
      // in Stop Transaction
      if (meterValue.attribute.context === OCPPReadingContext.TRANSACTION_END) {
        // Flag it
        if (!transaction.transactionEndReceived) {
          // First time: clear all values
          transaction.currentInstantWatts = 0;
          transaction.currentInstantWattsL1 = 0;
          transaction.currentInstantWattsL2 = 0;
          transaction.currentInstantWattsL3 = 0;
          transaction.currentInstantWattsDC = 0;
          transaction.currentInstantVolts = 0;
          transaction.currentInstantVoltsL1 = 0;
          transaction.currentInstantVoltsL2 = 0;
          transaction.currentInstantVoltsL3 = 0;
          transaction.currentInstantVoltsDC = 0;
          transaction.currentInstantAmps = 0;
          transaction.currentInstantAmpsL1 = 0;
          transaction.currentInstantAmpsL2 = 0;
          transaction.currentInstantAmpsL3 = 0;
          transaction.currentInstantAmpsDC = 0;
          transaction.transactionEndReceived = true;
        }
      }
      // Signed Data
      if (meterValue.attribute.format === OCPPValueFormat.SIGNED_DATA) {
        if (meterValue.attribute.context === OCPPReadingContext.TRANSACTION_BEGIN) {
          // Set the first Signed Data and keep it
          transaction.signedData = meterValue.value as string;
          continue;
        } else if (meterValue.attribute.context === OCPPReadingContext.TRANSACTION_END) {
          // Set the last Signed Data (used in the last consumption)
          transaction.currentSignedData = meterValue.value as string;
          continue;
        }
      }
      // SoC
      if (meterValue.attribute.measurand === OCPPMeasurand.STATE_OF_CHARGE) {
        // Set the first SoC and keep it
        if (meterValue.attribute.context === OCPPReadingContext.TRANSACTION_BEGIN) {
          transaction.stateOfCharge = Utils.convertToFloat(meterValue.value);
          continue;
        // Set only the last SoC (will be used in the last consumption building in StopTransaction due to backward compat with OCPP 1.5)
        } else if (meterValue.attribute.context === OCPPReadingContext.TRANSACTION_END) {
          transaction.currentStateOfCharge = Utils.convertToFloat(meterValue.value);
          continue;
        }
      }
      // Voltage
      if (meterValue.attribute.measurand === OCPPMeasurand.VOLTAGE) {
        // Set only the last Voltage (will be used in the last consumption building in StopTransaction due to backward compat with OCPP 1.5)
        if (meterValue.attribute.context === OCPPReadingContext.TRANSACTION_END) {
          const voltage = Utils.convertToFloat(meterValue.value);
          const currentType = Utils.getChargingStationCurrentType(chargingStation, null, transaction.connectorId);
          // AC Charging Station
          switch (currentType) {
            case CurrentType.DC:
              transaction.currentInstantVoltsDC = voltage;
              break;
            case CurrentType.AC:
              switch (meterValue.attribute.phase) {
                case OCPPPhase.L1_N:
                case OCPPPhase.L1:
                  transaction.currentInstantVoltsL1 = voltage;
                  break;
                case OCPPPhase.L2_N:
                case OCPPPhase.L2:
                  transaction.currentInstantVoltsL2 = voltage;
                  break;
                case OCPPPhase.L3_N:
                case OCPPPhase.L3:
                  transaction.currentInstantVoltsL3 = voltage;
                  break;
                case OCPPPhase.L1_L2:
                case OCPPPhase.L2_L3:
                case OCPPPhase.L3_L1:
                  // Do nothing
                  break;
                default:
                  transaction.currentInstantVolts = voltage;
                  break;
              }
              break;
          }
          continue;
        }
      }
      // Power
      if (meterValue.attribute.measurand === OCPPMeasurand.POWER_ACTIVE_IMPORT) {
        // Set only the last Power (will be used in the last consumption building in StopTransaction due to backward compat with OCPP 1.5)
        if (meterValue.attribute.context === OCPPReadingContext.TRANSACTION_END) {
          const powerInMeterValue = Utils.convertToFloat(meterValue.value);
          const powerInMeterValueWatts = (meterValue.attribute && meterValue.attribute.unit === OCPPUnitOfMeasure.KILO_WATT ?
            powerInMeterValue * 1000 : powerInMeterValue);
          const currentType = Utils.getChargingStationCurrentType(chargingStation, null, transaction.connectorId);
          // AC Charging Station
          switch (currentType) {
            case CurrentType.DC:
              transaction.currentInstantWattsDC = powerInMeterValueWatts;
              break;
            case CurrentType.AC:
              switch (meterValue.attribute.phase) {
                case OCPPPhase.L1_N:
                case OCPPPhase.L1:
                  transaction.currentInstantWattsL1 = powerInMeterValueWatts;
                  break;
                case OCPPPhase.L2_N:
                case OCPPPhase.L2:
                  transaction.currentInstantWattsL2 = powerInMeterValueWatts;
                  break;
                case OCPPPhase.L3_N:
                case OCPPPhase.L3:
                  transaction.currentInstantWattsL3 = powerInMeterValueWatts;
                  break;
                default:
                  transaction.currentInstantWatts = powerInMeterValueWatts;
                  break;
              }
              break;
          }
          continue;
        }
      }
      // Current
      if (meterValue.attribute.measurand === OCPPMeasurand.CURRENT_IMPORT) {
        // Set only the last Current (will be used in the last consumption building in StopTransaction due to backward compat with OCPP 1.5)
        if (meterValue.attribute.context === OCPPReadingContext.TRANSACTION_END) {
          const amperage = Utils.convertToFloat(meterValue.value);
          const currentType = Utils.getChargingStationCurrentType(chargingStation, null, transaction.connectorId);
          // AC Charging Station
          switch (currentType) {
            case CurrentType.DC:
              transaction.currentInstantAmpsDC = amperage;
              break;
            case CurrentType.AC:
              switch (meterValue.attribute.phase) {
                case OCPPPhase.L1:
                  transaction.currentInstantAmpsL1 = amperage;
                  break;
                case OCPPPhase.L2:
                  transaction.currentInstantAmpsL2 = amperage;
                  break;
                case OCPPPhase.L3:
                  transaction.currentInstantAmpsL3 = amperage;
                  break;
                default:
                  transaction.currentInstantAmps = amperage;
                  break;
              }
              break;
          }
          continue;
        }
      }
      // Consumption
      if (OCPPUtils.isEnergyActiveImportMeterValue(meterValue)) {
        transaction.numberOfMeterValues++;
      }
    }
  }

  private async updateChargingStationWithTransaction(tenantID: string, chargingStation: ChargingStation, transaction: Transaction) {
    // Get the connector
    const foundConnector: Connector = Utils.getConnectorFromID(chargingStation, transaction.connectorId);
    // Active transaction?
    if (!transaction.stop && foundConnector) {
      // Set consumption
      foundConnector.currentInstantWatts = transaction.currentInstantWatts;
      foundConnector.currentTotalConsumptionWh = transaction.currentTotalConsumptionWh;
      foundConnector.currentTotalInactivitySecs = transaction.currentTotalInactivitySecs;
      foundConnector.currentInactivityStatus = Utils.getInactivityStatusLevel(
        transaction.chargeBox, transaction.connectorId, transaction.currentTotalInactivitySecs);
      foundConnector.currentStateOfCharge = transaction.currentStateOfCharge;
      foundConnector.currentTagID = transaction.tagID;
      // Set Transaction ID
      foundConnector.currentTransactionID = transaction.id;
      foundConnector.userID = transaction.userID;
      // Update lastSeen
      chargingStation.lastSeen = new Date();
      // Log
      await Logging.logInfo({
        tenantID: tenantID,
        source: chargingStation.id,
        module: MODULE_NAME, method: 'updateChargingStationWithTransaction',
        action: ServerAction.CONSUMPTION,
        user: transaction.userID,
        message: `Connector ID '${foundConnector.connectorId}' > Transaction ID '${foundConnector.currentTransactionID}' > Instant: ${Utils.truncTo(foundConnector.currentInstantWatts / 1000, 2)} kW, Total: ${Utils.truncTo(foundConnector.currentTotalConsumptionWh / 1000, 2)} kW.h${foundConnector.currentStateOfCharge ? ', SoC: ' + foundConnector.currentStateOfCharge.toString() + ' %' : ''}`
      });
      // Cleanup connector transaction data
    } else if (foundConnector) {
      OCPPUtils.checkAndFreeChargingStationConnector(chargingStation, foundConnector.connectorId);
    }
  }

  private async notifyEndOfCharge(tenantID: string, chargingStation: ChargingStation, transaction: Transaction) {
    if (transaction.user) {
      // Get the i18n lib
      const i18nManager = I18nManager.getInstanceForLocale(transaction.user.locale);
      const tenant = await TenantStorage.getTenant(tenantID);
      // Notify (Async)
      NotificationHandler.sendEndOfCharge(
        tenantID,
        transaction.user,
        chargingStation,
        {
          'user': transaction.user,
          'transactionId': transaction.id,
          'chargeBoxID': chargingStation.id,
          'connectorId': Utils.getConnectorLetterFromConnectorID(transaction.connectorId),
          'totalConsumption': i18nManager.formatNumber(Math.round(transaction.currentTotalConsumptionWh / 10) / 100),
          'stateOfCharge': transaction.currentStateOfCharge,
          'totalDuration': this.transactionDurationToString(transaction),
          'evseDashboardChargingStationURL': Utils.buildEvseTransactionURL(tenant.subdomain, transaction.id, '#inprogress'),
          'evseDashboardURL': Utils.buildEvseURL(tenant.subdomain)
        }
      ).catch(() => { });
    }
  }

  private async notifyOptimalChargeReached(tenantID: string, chargingStation: ChargingStation, transaction: Transaction) {
    if (transaction.user) {
      // Get the i18n lib
      const i18nManager = I18nManager.getInstanceForLocale(transaction.user.locale);
      const tenant = await TenantStorage.getTenant(tenantID);
      // Notification Before End Of Charge (Async)
      NotificationHandler.sendOptimalChargeReached(
        tenantID,
        transaction.id.toString() + '-OCR',
        transaction.user,
        chargingStation,
        {
          'user': transaction.user,
          'chargeBoxID': chargingStation.id,
          'transactionId': transaction.id,
          'connectorId': Utils.getConnectorLetterFromConnectorID(transaction.connectorId),
          'totalConsumption': i18nManager.formatNumber(Math.round(transaction.currentTotalConsumptionWh / 10) / 100),
          'stateOfCharge': transaction.currentStateOfCharge,
          'evseDashboardChargingStationURL': Utils.buildEvseTransactionURL(tenant.subdomain, transaction.id, '#inprogress'),
          'evseDashboardURL': Utils.buildEvseURL(tenant.subdomain)
        }
      ).catch(() => { });
    }
  }

  private async checkNotificationEndOfCharge(tenantID: string, chargingStation: ChargingStation, transaction: Transaction) {
    // Transaction in progress?
    if (transaction && !transaction.stop) {
      // Has consumption?
      if (transaction.numberOfMeterValues > 1 && transaction.currentTotalConsumptionWh > 0) {
        // End of charge?
        if (this.chargingStationConfig.notifEndOfChargeEnabled && transaction.currentTotalConsumptionWh > 0) {
          // Battery full
          if (transaction.currentStateOfCharge === 100) {
            // Send Notification
            await this.notifyEndOfCharge(tenantID, chargingStation, transaction);
          } else {
            // Check last consumptions
            const consumptions = await ConsumptionStorage.getTransactionConsumptions(
              tenantID, { transactionId: transaction.id }, { limit: 3, skip: 0, sort: { startedAt: -1 } });
            if (consumptions.result.every((consumption) => consumption.consumptionWh === 0 &&
<<<<<<< HEAD
              (consumption.limitSource !== ConnectorCurrentLimitSource.CHARGING_PROFILE ||
=======
                (consumption.limitSource !== ConnectorCurrentLimitSource.CHARGING_PROFILE ||
>>>>>>> b286e0d8
                consumption.limitAmps >= StaticLimitAmps.MIN_LIMIT_PER_PHASE * Utils.getNumberOfConnectedPhases(chargingStation, null, transaction.connectorId)))) {
              // Send Notification
              await this.notifyEndOfCharge(tenantID, chargingStation, transaction);
            }
          }
          // Optimal Charge? (SoC)
        } else if (this.chargingStationConfig.notifBeforeEndOfChargeEnabled &&
          transaction.currentStateOfCharge >= this.chargingStationConfig.notifBeforeEndOfChargePercent) {
          // Send Notification
          await this.notifyOptimalChargeReached(tenantID, chargingStation, transaction);
        }
      }
    }
  }

  // Build Inactivity
  private transactionInactivityToString(transaction: Transaction, user: User, i18nHourShort = 'h') {
    const i18nManager = I18nManager.getInstanceForLocale(user ? user.locale : Constants.DEFAULT_LANGUAGE);
    // Get total
    const totalInactivitySecs = transaction.stop.totalInactivitySecs;
    // None?
    if (totalInactivitySecs === 0) {
      return `0${i18nHourShort}00 (${i18nManager.formatPercentage(0)})`;
    }
    // Build the inactivity percentage
    const totalInactivityPercent = i18nManager.formatPercentage(Math.round((totalInactivitySecs / transaction.stop.totalDurationSecs) * 100) / 100);
    return moment.duration(totalInactivitySecs, 's').format(`h[${i18nHourShort}]mm`, { trim: false }) + ` (${totalInactivityPercent})`;
  }

  // Build duration
  private transactionDurationToString(transaction: Transaction): string {
    let totalDuration;
    if (!transaction.stop) {
      totalDuration = moment.duration(moment(transaction.lastConsumption.timestamp).diff(moment(transaction.timestamp))).asSeconds();
    } else {
      totalDuration = moment.duration(moment(transaction.stop.timestamp).diff(moment(transaction.timestamp))).asSeconds();
    }
    return moment.duration(totalDuration, 's').format('h[h]mm', { trim: false });
  }

  // Build duration
  private buildTransactionDuration(transaction: Transaction): string {
    return moment.duration(transaction.stop.totalDurationSecs, 's').format('h[h]mm', { trim: false });
  }

  private filterMeterValuesOnSpecificChargingStations(tenantID: string, chargingStation: ChargingStation, meterValues: OCPPNormalizedMeterValues) {
    // Clean up Sample.Clock meter value
    if (chargingStation.chargePointVendor !== ChargerVendor.ABB ||
      chargingStation.ocppVersion !== OCPPVersion.VERSION_15) {
      // Filter Sample.Clock meter value for all chargers except ABB using OCPP 1.5
      meterValues.values = meterValues.values.filter(async (meterValue) => {
        // Remove Sample Clock
        if (meterValue.attribute && meterValue.attribute.context === OCPPReadingContext.SAMPLE_CLOCK) {
          await Logging.logWarning({
            tenantID: tenantID,
            source: chargingStation.id,
            module: MODULE_NAME, method: 'filterMeterValuesOnSpecificChargingStations',
            action: ServerAction.METER_VALUES,
            message: `Removed Meter Value with attribute context '${OCPPReadingContext.SAMPLE_CLOCK}'`,
            detailedMessages: { meterValue }
          });
          return false;
        }
        return true;
      });
    }
  }

  private normalizeMeterValues(chargingStation: ChargingStation, meterValues: OCPPMeterValuesRequestExtended): OCPPNormalizedMeterValues {
    // Create the model
    const normalizedMeterValues: OCPPNormalizedMeterValues = {} as OCPPNormalizedMeterValues;
    normalizedMeterValues.values = [];
    normalizedMeterValues.chargeBoxID = chargingStation.id;
    // OCPP 1.6
    if (chargingStation.ocppVersion === OCPPVersion.VERSION_16) {
      meterValues.values = meterValues.meterValue;
      delete meterValues.meterValue;
    }
    // Only one value?
    if (!Array.isArray(meterValues.values)) {
      // Make it an array
      meterValues.values = [meterValues.values];
    }
    // Process the Meter Values
    for (const value of meterValues.values) {
      const normalizedMeterValue: OCPPNormalizedMeterValue = {} as OCPPNormalizedMeterValue;
      // Set the Meter Value header
      normalizedMeterValue.chargeBoxID = normalizedMeterValues.chargeBoxID;
      normalizedMeterValue.connectorId = meterValues.connectorId;
      normalizedMeterValue.transactionId = meterValues.transactionId;
      normalizedMeterValue.timestamp = Utils.convertToDate(value.timestamp);
      // OCPP 1.6
      if (chargingStation.ocppVersion === OCPPVersion.VERSION_16) {
        // Multiple Values?
        if (Array.isArray(value.sampledValue)) {
          // Create one record per value
          for (const sampledValue of value.sampledValue) {
            // Add Attributes
            const normalizedLocalMeterValue: OCPPNormalizedMeterValue = Utils.cloneObject(normalizedMeterValue);
            normalizedLocalMeterValue.attribute = this.buildMeterValueAttributes(sampledValue);
            // Data is to be interpreted as integer/decimal numeric data
            if (normalizedLocalMeterValue.attribute.format === OCPPValueFormat.RAW) {
              normalizedLocalMeterValue.value = Utils.convertToFloat(sampledValue.value);
              // Data is represented as a signed binary data block, encoded as hex data
            } else if (normalizedLocalMeterValue.attribute.format === OCPPValueFormat.SIGNED_DATA) {
              normalizedLocalMeterValue.value = sampledValue.value;
            }
            // Add
            normalizedMeterValues.values.push(normalizedLocalMeterValue);
          }
        } else {
          // Add Attributes
          const normalizedLocalMeterValue: OCPPNormalizedMeterValue = Utils.cloneObject(normalizedMeterValue);
          normalizedLocalMeterValue.attribute = this.buildMeterValueAttributes(value.sampledValue);
          // Add
          normalizedMeterValues.values.push(normalizedLocalMeterValue);
        }
      // OCPP 1.5
      } else if (value['value']) {
        if (Array.isArray(value['value'])) {
          for (const currentValue of value['value']) {
            normalizedMeterValue.value = Utils.convertToFloat(currentValue['$value']);
            normalizedMeterValue.attribute = currentValue.attributes;
            normalizedMeterValues.values.push(Utils.cloneObject(normalizedMeterValue));
          }
        } else {
          normalizedMeterValue.value = Utils.convertToFloat(value['value']['$value']);
          normalizedMeterValue.attribute = value['value'].attributes;
          normalizedMeterValues.values.push(Utils.cloneObject(normalizedMeterValue));
        }
      }
    }
    return normalizedMeterValues;
  }

  private buildMeterValueAttributes(sampledValue: OCPPSampledValue): OCPPAttribute {
    return {
      context: (sampledValue.context ? sampledValue.context : OCPPReadingContext.SAMPLE_PERIODIC),
      format: (sampledValue.format ? sampledValue.format : OCPPValueFormat.RAW),
      measurand: (sampledValue.measurand ? sampledValue.measurand : OCPPMeasurand.ENERGY_ACTIVE_IMPORT_REGISTER),
      location: (sampledValue.location ? sampledValue.location : OCPPLocation.OUTLET),
      unit: (sampledValue.unit ? sampledValue.unit : OCPPUnitOfMeasure.WATT_HOUR),
      phase: (sampledValue.phase ? sampledValue.phase : null)
    };
  }

  private async stopOrDeleteActiveTransactions(tenantID: string, chargeBoxID: string, connectorId: number) {
    // Check
    let activeTransaction: Transaction, lastCheckedTransactionID;
    do {
      // Check if the charging station has already a transaction
      activeTransaction = await TransactionStorage.getActiveTransaction(tenantID, chargeBoxID, connectorId);
      // Exists already?
      if (activeTransaction) {
        // Avoid infinite Loop
        if (lastCheckedTransactionID === activeTransaction.id) {
          return;
        }
        // Has consumption?
        if (activeTransaction.currentTotalConsumptionWh <= 0) {
          // No consumption: delete
          await Logging.logWarning({
            tenantID: tenantID,
            source: chargeBoxID,
            module: MODULE_NAME, method: 'stopOrDeleteActiveTransactions',
            action: ServerAction.CLEANUP_TRANSACTION,
            actionOnUser: activeTransaction.user,
            message: `Connector ID '${activeTransaction.connectorId}' > Pending Transaction ID '${activeTransaction.id}' with no consumption has been deleted`
          });
          // Delete
          await TransactionStorage.deleteTransaction(tenantID, activeTransaction.id);
        } else {
          // Simulate a Stop Transaction
          const result = await this.handleStopTransaction({
            'tenantID': tenantID,
            'chargeBoxIdentity': activeTransaction.chargeBoxID
          }, {
            'chargeBoxID': activeTransaction.chargeBoxID,
            'transactionId': activeTransaction.id,
            'meterStop': (activeTransaction.lastConsumption ? activeTransaction.lastConsumption.value : activeTransaction.meterStart),
            'timestamp': Utils.convertToDate(activeTransaction.lastConsumption ? activeTransaction.lastConsumption.timestamp : activeTransaction.timestamp).toISOString(),
          }, false, true);
          // Check
          if (result.idTagInfo.status === OCPP16AuthorizationStatus.INVALID) {
            // No consumption: delete
            await Logging.logError({
              tenantID: tenantID,
              source: chargeBoxID,
              module: MODULE_NAME, method: 'stopOrDeleteActiveTransactions',
              action: ServerAction.CLEANUP_TRANSACTION,
              actionOnUser: activeTransaction.userID,
              message: `Connector ID '${activeTransaction.connectorId}' > Cannot delete pending Transaction ID '${activeTransaction.id}' with no consumption`
            });
          } else {
            // Has consumption: close it!
            await Logging.logWarning({
              tenantID: tenantID,
              source: chargeBoxID,
              module: MODULE_NAME, method: 'stopOrDeleteActiveTransactions',
              action: ServerAction.CLEANUP_TRANSACTION,
              actionOnUser: activeTransaction.userID,
              message: `Connector ID '${activeTransaction.connectorId}' > Pending Transaction ID '${activeTransaction.id}' has been stopped`
            });
          }
        }
        // Keep last Transaction ID
        lastCheckedTransactionID = activeTransaction.id;
      }
    } while (activeTransaction);
  }

  private async notifyStartTransaction(tenantID: string, transaction: Transaction, chargingStation: ChargingStation, user: User) {
    if (user) {
      // Notify (Async)
      const tenant = await TenantStorage.getTenant(tenantID);
      NotificationHandler.sendSessionStarted(
        tenantID,
        transaction.id.toString(),
        user,
        chargingStation,
        {
          'user': user,
          'transactionId': transaction.id,
          'chargeBoxID': chargingStation.id,
          'connectorId': Utils.getConnectorLetterFromConnectorID(transaction.connectorId),
          'evseDashboardURL': Utils.buildEvseURL(tenant.subdomain),
          'evseDashboardChargingStationURL': Utils.buildEvseTransactionURL(tenant.subdomain, transaction.id, '#inprogress')
        }
      ).catch(() => { });
    }
  }

  private getStopTransactionTagId(stopTransaction: OCPPStopTransactionRequestExtended, transaction: Transaction): string {
    // Stopped Remotely?
    if (transaction.remotestop) {
      // Yes: Get the diff from now
      const secs = moment.duration(moment().diff(
        moment(transaction.remotestop.timestamp))).asSeconds();
      // In a minute
      if (secs < 60) {
        // Return tag that remotely stopped the transaction
        return transaction.remotestop.tagID;
      }
    }
    // Already provided?
    if (stopTransaction.idTag) {
      // Return tag that stopped the transaction
      return stopTransaction.idTag;
    }
    // Default: return tag that started the transaction
    return transaction.tagID;
  }

  private async notifyStopTransaction(tenantID: string, chargingStation: ChargingStation, transaction: Transaction, user: User, alternateUser: User) {
    // User provided?
    if (user) {
      // Get the i18n lib
      const i18nManager = I18nManager.getInstanceForLocale(user.locale);
      const tenant = await TenantStorage.getTenant(tenantID);
      // Send Notification (Async)
      NotificationHandler.sendEndOfSession(
        tenantID,
        transaction.id.toString() + '-EOS',
        user,
        chargingStation,
        {
          'user': user,
          'alternateUser': (alternateUser ? alternateUser : null),
          'transactionId': transaction.id,
          'chargeBoxID': chargingStation.id,
          'connectorId': Utils.getConnectorLetterFromConnectorID(transaction.connectorId),
          'totalConsumption': i18nManager.formatNumber(Math.round(transaction.stop.totalConsumptionWh / 10) / 100),
          'totalDuration': this.buildTransactionDuration(transaction),
          'totalInactivity': this.transactionInactivityToString(transaction, user),
          'stateOfCharge': transaction.stop.stateOfCharge,
          'evseDashboardChargingStationURL': Utils.buildEvseTransactionURL(tenant.subdomain, transaction.id, '#history'),
          'evseDashboardURL': Utils.buildEvseURL(tenant.subdomain)
        }
      ).catch(() => { });
      if (transaction.stop.signedData !== '') {
        // Send Notification (Async)
        NotificationHandler.sendEndOfSignedSession(
          tenantID,
          transaction.id.toString() + '-EOSS',
          user,
          chargingStation,
          {
            'user': user,
            'alternateUser': (alternateUser ? alternateUser : null),
            'transactionId': transaction.id,
            'chargeBoxID': chargingStation.id,
            'connectorId': Utils.getConnectorLetterFromConnectorID(transaction.connectorId),
            'tagId': transaction.tagID,
            'startDate': transaction.timestamp.toLocaleString(user.locale ? user.locale.replace('_', '-') : Constants.DEFAULT_LOCALE.replace('_', '-')),
            'endDate': transaction.stop.timestamp.toLocaleString(user.locale ? user.locale.replace('_', '-') : Constants.DEFAULT_LOCALE.replace('_', '-')),
            'meterStart': (transaction.meterStart / 1000).toLocaleString(
              (user.locale ? user.locale.replace('_', '-') : Constants.DEFAULT_LOCALE.replace('_', '-')),
              { minimumIntegerDigits: 1, minimumFractionDigits: 4, maximumFractionDigits: 4 }),
            'meterStop': (transaction.stop.meterStop / 1000).toLocaleString(
              (user.locale ? user.locale.replace('_', '-') : Constants.DEFAULT_LOCALE.replace('_', '-')),
              { minimumIntegerDigits: 1, minimumFractionDigits: 4, maximumFractionDigits: 4 }),
            'totalConsumption': (transaction.stop.totalConsumptionWh / 1000).toLocaleString(
              (user.locale ? user.locale.replace('_', '-') : Constants.DEFAULT_LOCALE.replace('_', '-')),
              { minimumIntegerDigits: 1, minimumFractionDigits: 4, maximumFractionDigits: 4 }),
            'price': transaction.stop.price,
            'relativeCost': (transaction.stop.price / (transaction.stop.totalConsumptionWh / 1000)),
            'startSignedData': transaction.signedData,
            'endSignedData': transaction.stop.signedData,
            'evseDashboardURL': Utils.buildEvseURL(tenant.subdomain)
          }
        ).catch(() => { });
      }
    }
  }

  private async triggerSmartCharging(tenantID: string, chargingStation: ChargingStation) {
    // Smart Charging must be active
    const tenant: Tenant = await TenantStorage.getTenant(tenantID);
    if (Utils.isTenantComponentActive(tenant, TenantComponents.SMART_CHARGING)) {
      // Get Site Area
      const siteArea = await SiteAreaStorage.getSiteArea(tenantID, chargingStation.siteAreaID);
      if (siteArea && siteArea.smartCharging) {
        const siteAreaLock = await LockingHelper.createSiteAreaSmartChargingLock(tenantID, siteArea);
        if (siteAreaLock) {
          try {
            const smartCharging = await SmartChargingFactory.getSmartChargingImpl(tenantID);
            if (smartCharging) {
              await smartCharging.computeAndApplyChargingProfiles(siteArea);
            }
          } finally {
            // Release lock
            await LockingManager.release(siteAreaLock);
          }
        }
      }
    }
  }
}
<|MERGE_RESOLUTION|>--- conflicted
+++ resolved
@@ -1036,8 +1036,8 @@
     }
     // Check if status has changed
     if (foundConnector.status === statusNotification.status &&
-      foundConnector.errorCode === statusNotification.errorCode &&
-      foundConnector.info === statusNotification.info) {
+        foundConnector.errorCode === statusNotification.errorCode &&
+        foundConnector.info === statusNotification.info) {
       // No Change: Do not save it
       await Logging.logWarning({
         tenantID: tenantID,
@@ -1081,7 +1081,7 @@
     await ChargingStationStorage.saveChargingStation(tenantID, chargingStation);
     // Trigger Smart Charging
     if (statusNotification.status === ChargePointStatus.CHARGING ||
-      statusNotification.status === ChargePointStatus.SUSPENDED_EV) {
+        statusNotification.status === ChargePointStatus.SUSPENDED_EV) {
       try {
         // Trigger Smart Charging
         await this.triggerSmartCharging(tenantID, chargingStation);
@@ -1102,7 +1102,7 @@
     statusNotification: OCPPStatusNotificationRequestExtended, connector: Connector) {
     // Check Inactivity
     if (statusNotification.status === ChargePointStatus.AVAILABLE &&
-      Utils.objectHasProperty(statusNotification, 'timestamp')) {
+        Utils.objectHasProperty(statusNotification, 'timestamp')) {
       // Get the last transaction
       const lastTransaction = await TransactionStorage.getLastTransaction(
         tenantID, chargingStation.id, connector.connectorId, { withChargingStation: true, withUser: true });
@@ -1190,8 +1190,8 @@
   private async notifyStatusNotification(tenantID: string, chargingStation: ChargingStation, statusNotification: OCPPStatusNotificationRequestExtended) {
     // Faulted?
     if (statusNotification.status !== ChargePointStatus.AVAILABLE &&
-      statusNotification.status !== ChargePointStatus.FINISHING && // TODO: To remove after fix of ABB bug having Finishing status with an Error Code to avoid spamming Admins
-      statusNotification.errorCode !== ChargePointErrorCode.NO_ERROR) {
+        statusNotification.status !== ChargePointStatus.FINISHING && // TODO: To remove after fix of ABB bug having Finishing status with an Error Code to avoid spamming Admins
+        statusNotification.errorCode !== ChargePointErrorCode.NO_ERROR) {
       // Log
       await Logging.logError({
         tenantID: tenantID,
@@ -1481,11 +1481,7 @@
             const consumptions = await ConsumptionStorage.getTransactionConsumptions(
               tenantID, { transactionId: transaction.id }, { limit: 3, skip: 0, sort: { startedAt: -1 } });
             if (consumptions.result.every((consumption) => consumption.consumptionWh === 0 &&
-<<<<<<< HEAD
-              (consumption.limitSource !== ConnectorCurrentLimitSource.CHARGING_PROFILE ||
-=======
                 (consumption.limitSource !== ConnectorCurrentLimitSource.CHARGING_PROFILE ||
->>>>>>> b286e0d8
                 consumption.limitAmps >= StaticLimitAmps.MIN_LIMIT_PER_PHASE * Utils.getNumberOfConnectedPhases(chargingStation, null, transaction.connectorId)))) {
               // Send Notification
               await this.notifyEndOfCharge(tenantID, chargingStation, transaction);
