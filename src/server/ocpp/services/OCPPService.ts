--- conflicted
+++ resolved
@@ -238,30 +238,20 @@
         timezone: Utils.getTimezone(chargingStation.coordinates)
       };
       // Save Charging Station
-<<<<<<< HEAD
-      await ChargingStationStorage.saveChargingStationHeartBeat(headers.tenantID, chargingStation);
-=======
       await ChargingStationStorage.saveChargingStationHeartBeat(headers.tenantID, chargingStation.id, {
         lastHeartBeat: chargingStation.lastHeartBeat,
         currentIPAddress: chargingStation.currentIPAddress
       });
->>>>>>> 0c0cae8d
       // Save Heart Beat
       await OCPPStorage.saveHeartbeat(headers.tenantID, heartbeat);
       // Log
       Logging.logInfo({
-<<<<<<< HEAD
-        tenantID: headers.tenantID, source: chargingStation.id,
-        module: Action.OCPP_SERVICE, method: 'handleHeartbeat',
-        action: 'Heartbeat', message: `Heartbeat saved with IP '${chargingStation.currentIPAddress}'`
-=======
         tenantID: headers.tenantID,
         source: chargingStation.id,
         module: Action.OCPP_SERVICE,
         method: 'handleHeartbeat',
         action: 'Heartbeat',
         message: `Heartbeat saved with IP '${chargingStation.currentIPAddress}'`
->>>>>>> 0c0cae8d
       });
       // Return
       return {
@@ -333,190 +323,6 @@
     }
   }
 
-<<<<<<< HEAD
-  private async updateConnectorStatus(tenantID: string, chargingStation: ChargingStation, statusNotification: OCPPStatusNotificationRequestExtended, bothConnectorsUpdated) {
-    // Get it
-    let foundConnector: Connector = chargingStation.connectors.find(
-      (connector) => connector.connectorId === statusNotification.connectorId);
-    if (!foundConnector) {
-      // Does not exist: Create
-      foundConnector = {
-        activeTransactionID: 0,
-        activeTransactionDate: null,
-        activeTagID: null,
-        connectorId: statusNotification.connectorId,
-        currentConsumption: 0,
-        status: ChargePointStatus.UNAVAILABLE,
-        power: 0,
-        type: ConnectorType.UNKNOWN
-      };
-      chargingStation.connectors.push(foundConnector);
-      // Enrich Charging Station's Connector
-      await OCPPUtils.enrichChargingStationConnectorWithTemplate(tenantID, chargingStation, statusNotification.connectorId);
-    }
-    // Check if status has changed
-    if (foundConnector.status === statusNotification.status &&
-      foundConnector.errorCode === statusNotification.errorCode) {
-      // No Change: Do not save it
-      Logging.logWarning({
-        tenantID: tenantID, source: chargingStation.id,
-        module: Action.OCPP_SERVICE, method: 'handleStatusNotification', action: 'StatusNotification',
-        message: `Connector '${statusNotification.connectorId}' > Transaction ID '${foundConnector.activeTransactionID}' > Status has not changed then not saved: '${statusNotification.status}' - '${statusNotification.errorCode}' - '${(statusNotification.info ? statusNotification.info : 'N/A')}''`,
-        detailedMessages: foundConnector
-      });
-      return;
-    }
-    // Check for inactivity
-    await this.checkStatusNotificationInactivity(tenantID, chargingStation, statusNotification, foundConnector);
-    // Set connector data
-    foundConnector.connectorId = statusNotification.connectorId;
-    foundConnector.status = statusNotification.status;
-    foundConnector.errorCode = statusNotification.errorCode;
-    foundConnector.info = (statusNotification.info ? statusNotification.info : '');
-    foundConnector.vendorErrorCode = (statusNotification.vendorErrorCode ? statusNotification.vendorErrorCode : '');
-    foundConnector.statusLastChangedOn = new Date(statusNotification.timestamp);
-    // Save Status Notification
-    await OCPPStorage.saveStatusNotification(tenantID, statusNotification);
-    // Update Heartbeat
-    chargingStation.lastHeartBeat = new Date();
-    // Log
-    Logging.logInfo({
-      tenantID: tenantID, source: chargingStation.id,
-      module: Action.OCPP_SERVICE, method: 'handleStatusNotification', action: 'StatusNotification',
-      message: `Connector '${statusNotification.connectorId}' > Transaction ID '${foundConnector.activeTransactionID}' > Status: '${statusNotification.status}' - '${statusNotification.errorCode}' - '${(statusNotification.info ? statusNotification.info : 'N/A')}' has been saved`,
-      detailedMessages: [statusNotification, foundConnector]
-    });
-    // Check if transaction is ongoing (ABB bug)!!!
-    await this.checkStatusNotificationOngoingTransaction(tenantID, chargingStation, statusNotification, foundConnector, bothConnectorsUpdated);
-    // Notify admins
-    await this.notifyStatusNotification(tenantID, chargingStation, statusNotification);
-    // Send new status to IOP
-    await this.updateOCPIStatus(tenantID, chargingStation, statusNotification);
-    // Save
-    await ChargingStationStorage.saveChargingStation(Action.OCPP_SERVICE, tenantID, chargingStation);
-  }
-
-  private async checkStatusNotificationInactivity(tenantID: string, chargingStation: ChargingStation, statusNotification: OCPPStatusNotificationRequestExtended, connector: Connector) {
-    // Check Inactivity
-    // OCPP 1.6: Finishing --> Available
-    if (connector.status === ChargePointStatus.FINISHING &&
-      statusNotification.status === ChargePointStatus.AVAILABLE &&
-        Utils.objectHasProperty(statusNotification, 'timestamp')) {
-      // Get the last transaction
-      const lastTransaction = await TransactionStorage.getLastTransaction(
-        tenantID, chargingStation.id, connector.connectorId);
-      // Finished?
-      if (lastTransaction && lastTransaction.stop) {
-        if (!lastTransaction.stop.extraInactivityComputed) {
-          const transactionStopTimestamp = lastTransaction.stop.timestamp;
-          const statusNotifTimestamp = new Date(statusNotification.timestamp);
-          lastTransaction.stop.extraInactivitySecs = Math.floor((statusNotifTimestamp.getTime() - transactionStopTimestamp.getTime()) / 1000);
-          lastTransaction.stop.extraInactivityComputed = true;
-          lastTransaction.stop.inactivityStatus = Utils.getInactivityStatusLevel(lastTransaction.chargeBox, lastTransaction.connectorId,
-            lastTransaction.stop.totalInactivitySecs + lastTransaction.stop.extraInactivitySecs);
-          // Save
-          await TransactionStorage.saveTransaction(tenantID, lastTransaction);
-          // Log
-          Logging.logInfo({
-            tenantID: tenantID, source: chargingStation.id, user: lastTransaction.userID,
-            module: Action.OCPP_SERVICE, method: 'checkStatusNotificationInactivity', action: 'ExtraInactivity',
-            message: `Connector '${lastTransaction.connectorId}' > Transaction ID '${lastTransaction.id}' > Extra Inactivity of ${lastTransaction.stop.extraInactivitySecs} secs has been added`,
-            detailedMessages: [statusNotification, lastTransaction]
-          });
-        } else {
-          // Log
-          Logging.logWarning({
-            tenantID: tenantID, source: chargingStation.id, user: lastTransaction.userID,
-            module: Action.OCPP_SERVICE, method: 'checkStatusNotificationInactivity', action: 'ExtraInactivity',
-            message: `Connector '${lastTransaction.connectorId}' > Transaction ID '${lastTransaction.id}' > Extra Inactivity has already been computed`,
-            detailedMessages: [statusNotification, lastTransaction]
-          });
-        }
-      }
-      // OCPP 1.6: Charging --> Available
-    } else if (connector.status === ChargePointStatus.CHARGING &&
-      statusNotification.status === ChargePointStatus.AVAILABLE) {
-      // Get the last transaction
-      const lastTransaction = await TransactionStorage.getLastTransaction(
-        tenantID, chargingStation.id, connector.connectorId);
-      // FInished?
-      if (lastTransaction && lastTransaction.stop && !lastTransaction.stop.extraInactivityComputed) {
-        // Marked done
-        lastTransaction.stop.extraInactivityComputed = true;
-        // Save
-        await TransactionStorage.saveTransaction(tenantID, lastTransaction);
-        // Log
-        Logging.logInfo({
-          tenantID: tenantID, source: chargingStation.id, user: lastTransaction.userID,
-          module: Action.OCPP_SERVICE, method: 'checkStatusNotificationInactivity', action: 'ExtraInactivity',
-          message: `Connector '${lastTransaction.connectorId}' > Transaction ID '${lastTransaction.id}' > No Extra Inactivity has been added`,
-          detailedMessages: [statusNotification, lastTransaction]
-        });
-      }
-    }
-  }
-
-  private async checkStatusNotificationOngoingTransaction(tenantID: string, chargingStation: ChargingStation, statusNotification: OCPPStatusNotificationRequestExtended, connector: Connector, bothConnectorsUpdated: boolean) {
-    // Check the status
-    if (!bothConnectorsUpdated &&
-      connector.activeTransactionID > 0 &&
-      statusNotification.status === ChargePointStatus.AVAILABLE) {
-      // Cleanup ongoing transactions on the connector
-      await this.stopOrDeleteActiveTransactions(
-        tenantID, chargingStation.id, statusNotification.connectorId);
-      // Clean up connector
-      OCPPUtils.checkAndFreeChargingStationConnector(chargingStation, statusNotification.connectorId, true);
-    }
-  }
-
-  private async updateOCPIStatus(tenantID: string, chargingStation: ChargingStation, statusNotification: OCPPStatusNotificationRequestExtended) {
-    const tenant: Tenant = await TenantStorage.getTenant(tenantID);
-    if (Utils.isTenantComponentActive(tenant, TenantComponents.OCPI)) {
-      try {
-        const ocpiClient = await OCPIClientFactory.getAvailableOcpiClient(tenant, OCPIRole.CPO) as CpoOCPIClient;
-        if (ocpiClient) {
-          await ocpiClient.patchChargingStationStatus(chargingStation, statusNotification.status);
-        }
-      } catch (exception) {
-        Logging.logError({
-          tenantID: tenantID,
-          source: chargingStation.id, module: Action.OCPP_SERVICE, method: 'updateOCPIStatus',
-          action: 'updateOCPIStatus',
-          message: `An error occurred while patching the charging station status of ${chargingStation.id}`,
-          detailedMessages: exception
-        });
-      }
-    }
-  }
-
-  private async notifyStatusNotification(tenantID: string, chargingStation: ChargingStation, statusNotification: OCPPStatusNotificationRequestExtended) {
-    // Faulted?
-    if (statusNotification.status === ChargePointStatus.FAULTED) {
-      // Log
-      Logging.logError({
-        tenantID: tenantID, source: chargingStation.id,
-        module: Action.OCPP_SERVICE, method: 'notifyStatusNotification',
-        action: 'StatusNotification',
-        message: `Connector '${statusNotification.connectorId}' > Error occurred : '${statusNotification.status}' - '${statusNotification.errorCode}' - '${(statusNotification.info ? statusNotification.info : 'N/A')}'`
-      });
-      // Send Notification (Async)
-      NotificationHandler.sendChargingStationStatusError(
-        tenantID,
-        Utils.generateGUID(),
-        chargingStation,
-        {
-          'chargeBoxID': chargingStation.id,
-          'connectorId': Utils.getConnectorLetterFromConnectorID(statusNotification.connectorId),
-          'error': `${statusNotification.status} - ${statusNotification.errorCode} - ${(statusNotification.info ? statusNotification.info : 'N/A')}`,
-          'evseDashboardURL': Utils.buildEvseURL((await TenantStorage.getTenant(tenantID)).subdomain),
-          'evseDashboardChargingStationURL': await Utils.buildEvseChargingStationURL(tenantID, chargingStation, '#inerror')
-        }
-      );
-    }
-  }
-
-=======
->>>>>>> 0c0cae8d
   public async handleMeterValues(headers: OCPPHeader, meterValues: OCPPMeterValuesExtended): Promise<OCPPMeterValuesResponse> {
     try {
       // Get the charging station
@@ -555,10 +361,7 @@
           Logging.logInfo({
             tenantID: headers.tenantID, source: chargingStation.id,
             module: Action.OCPP_SERVICE, method: 'handleMeterValues', action: 'MeterValues',
-<<<<<<< HEAD
-=======
             user: transaction.userID,
->>>>>>> 0c0cae8d
             message: `Connector '${meterValues.connectorId}' > Transaction ID '${meterValues.transactionId}' > MeterValue have been saved`,
             detailedMessages: meterValues
           });
@@ -657,9 +460,6 @@
     }
   }
 
-<<<<<<< HEAD
-  private buildConsumptionFromTransactionAndMeterValue(transaction: Transaction, startedAt: Date, endedAt: Date, meterValue: OCPPNormalizedMeterValue): Consumption {
-=======
   public async handleDiagnosticsStatusNotification(headers: OCPPHeader, diagnosticsStatusNotification: OCPPDiagnosticsStatusNotificationRequestExtended): Promise<OCPPDiagnosticsStatusNotificationResponse> {
     try {
       // Get the charging station
@@ -1229,7 +1029,6 @@
 
   private buildConsumptionFromTransactionAndMeterValue(transaction: Transaction, startedAt: Date, endedAt: Date, meterValue: OCPPNormalizedMeterValue): Consumption {
 
->>>>>>> 0c0cae8d
     // Only Consumption and SoC (No consumption for Transaction Begin/End: scenario already handled in Start/Stop Transaction)
     if (OCPPUtils.isSocMeterValue(meterValue) ||
       OCPPUtils.isConsumptionMeterValue(meterValue)) {
@@ -1242,11 +1041,7 @@
         siteID: transaction.siteID,
         userID: transaction.userID,
         startedAt: new Date(startedAt),
-<<<<<<< HEAD
-        endedAt: new Date(endedAt)
-=======
         endedAt: new Date(endedAt),
->>>>>>> 0c0cae8d
       } as Consumption;
       // Set SoC
       if (OCPPUtils.isSocMeterValue(meterValue)) {
@@ -1481,10 +1276,7 @@
       Logging.logInfo({
         tenantID: tenantID,
         source: chargingStation.id, module: Action.OCPP_SERVICE,
-<<<<<<< HEAD
-=======
         user: transaction.userID,
->>>>>>> 0c0cae8d
         method: 'updateChargingStationConsumption', action: 'ChargingStationConsumption',
         message: `Connector '${foundConnector.connectorId}' > Transaction ID '${foundConnector.activeTransactionID}' > Instant: ${foundConnector.currentConsumption / 1000} kW.h, Total: ${foundConnector.totalConsumption / 1000} kW.h${foundConnector.currentStateOfCharge ? ', SoC: ' + foundConnector.currentStateOfCharge + ' %' : ''}`
       });
@@ -1608,16 +1400,11 @@
         if (meterValue.attribute.context === 'Sample.Clock') {
           // Log
           Logging.logWarning({
-<<<<<<< HEAD
-            tenantID: tenantID, source: chargingStation.id,
-            module: Action.OCPP_SERVICE, method: 'filterMeterValuesOnCharger', action: 'MeterValues',
-=======
             tenantID: tenantID,
             source: chargingStation.id,
             module: Action.OCPP_SERVICE,
             method: 'filterMeterValuesOnCharger',
             action: 'MeterValues',
->>>>>>> 0c0cae8d
             message: 'Removed Meter Value with attribute context \'Sample.Clock\'',
             detailedMessages: meterValue
           });
@@ -1676,7 +1463,6 @@
           newLocalMeterValue.attribute = this.buildMeterValueAttributes(value.sampledValue);
           // Add
           newMeterValues.values.push(newLocalMeterValue);
-<<<<<<< HEAD
         }
         // OCPP < 1.6
       } else if (value['value']) {
@@ -1692,222 +1478,6 @@
         // Add
         newMeterValues.values.push(newMeterValue);
       }
-    }
-    return newMeterValues;
-  }
-
-  private buildMeterValueAttributes(sampledValue: OCPPSampledValue): OCPPAttribute {
-    return {
-      context: (sampledValue.context ? sampledValue.context : OCPPReadingContext.SAMPLE_PERIODIC),
-      format: (sampledValue.format ? sampledValue.format : OCPPValueFormat.RAW),
-      measurand: (sampledValue.measurand ? sampledValue.measurand : OCPPMeasurand.ENERGY_ACTIVE_IMPORT_REGISTER),
-      location: (sampledValue.location ? sampledValue.location : OCPPLocation.OUTLET),
-      unit: (sampledValue.unit ? sampledValue.unit : OCPPUnitOfMeasure.WATT_HOUR),
-      phase: (sampledValue.phase ? sampledValue.phase : null)
-    };
-  }
-
-  public async handleAuthorize(headers: OCPPHeader, authorize: OCPPAuthorizeRequestExtended): Promise<OCPPAuthorizeResponse> {
-    try {
-      // Get the charging station
-      const chargingStation = await OCPPUtils.checkAndGetChargingStation(headers.chargeBoxIdentity, headers.tenantID);
-      // Check props
-      OCPPValidation.getInstance().validateAuthorize(authorize);
-      // Set header
-      authorize.chargeBoxID = chargingStation.id;
-      authorize.timestamp = new Date();
-      authorize.timezone = Utils.getTimezone(chargingStation.coordinates);
-      // Check
-      authorize.user = await Authorizations.isAuthorizedOnChargingStation(headers.tenantID, chargingStation, authorize.idTag);
-      // Save
-      await OCPPStorage.saveAuthorize(headers.tenantID, authorize);
-      // Log
-      Logging.logInfo({
-        tenantID: headers.tenantID,
-        source: chargingStation.id, module: Action.OCPP_SERVICE, method: 'handleAuthorize',
-        action: 'Authorize', user: (authorize.user ? authorize.user : null),
-        message: `User has been authorized with Badge ID '${authorize.idTag}'`
-      });
-      // Return
-      return {
-        'status': OCPPAuthorizationStatus.ACCEPTED
-      };
-    } catch (error) {
-      // Set the source
-      error.source = headers.chargeBoxIdentity;
-      // Log error
-      Logging.logActionExceptionMessage(headers.tenantID, 'Authorize', error);
-      return {
-        'status': OCPPAuthorizationStatus.INVALID
-      };
-    }
-  }
-
-  public async handleDiagnosticsStatusNotification(headers: OCPPHeader, diagnosticsStatusNotification: OCPPDiagnosticsStatusNotificationRequestExtended): Promise<OCPPDiagnosticsStatusNotificationResponse> {
-    try {
-      // Get the charging station
-      const chargingStation = await OCPPUtils.checkAndGetChargingStation(headers.chargeBoxIdentity, headers.tenantID);
-      // Check props
-      OCPPValidation.getInstance().validateDiagnosticsStatusNotification(chargingStation, diagnosticsStatusNotification);
-      // Set the Charging Station ID
-      diagnosticsStatusNotification.chargeBoxID = chargingStation.id;
-      diagnosticsStatusNotification.timestamp = new Date();
-      diagnosticsStatusNotification.timezone = Utils.getTimezone(chargingStation.coordinates);
-      // Save it
-      await OCPPStorage.saveDiagnosticsStatusNotification(headers.tenantID, diagnosticsStatusNotification);
-      // Log
-      Logging.logInfo({
-        tenantID: headers.tenantID, source: chargingStation.id,
-        module: Action.OCPP_SERVICE, method: 'handleDiagnosticsStatusNotification',
-        action: 'DiagnosticsStatusNotification',
-        message: 'Diagnostics Status Notification has been saved'
-      });
-      // Return
-      return {};
-    } catch (error) {
-      // Set the source
-      error.source = headers.chargeBoxIdentity;
-      // Log error
-      Logging.logActionExceptionMessage(headers.tenantID, 'DiagnosticsStatusNotification', error);
-      return {};
-    }
-  }
-
-  public async handleFirmwareStatusNotification(headers: OCPPHeader, firmwareStatusNotification: OCPPFirmwareStatusNotificationRequestExtended): Promise<OCPPFirmwareStatusNotificationResponse> {
-    try {
-      // Get the charging station
-      const chargingStation = await OCPPUtils.checkAndGetChargingStation(headers.chargeBoxIdentity, headers.tenantID);
-      // Check props
-      OCPPValidation.getInstance().validateFirmwareStatusNotification(chargingStation, firmwareStatusNotification);
-      // Set the Charging Station ID
-      firmwareStatusNotification.chargeBoxID = chargingStation.id;
-      firmwareStatusNotification.timestamp = new Date();
-      firmwareStatusNotification.timezone = Utils.getTimezone(chargingStation.coordinates);
-      // Save it
-      await OCPPStorage.saveFirmwareStatusNotification(headers.tenantID, firmwareStatusNotification);
-      // Log
-      Logging.logInfo({
-        tenantID: headers.tenantID, source: chargingStation.id,
-        module: Action.OCPP_SERVICE, method: 'handleFirmwareStatusNotification',
-        action: 'FirmwareStatusNotification',
-        message: `Firmware Status Notification '${firmwareStatusNotification.status}' has been saved`
-      });
-      // Return
-      return {};
-    } catch (error) {
-      // Set the source
-      error.source = headers.chargeBoxIdentity;
-      // Log error
-      Logging.logActionExceptionMessage(headers.tenantID, 'FirmwareStatusNotification', error);
-      return {};
-    }
-  }
-
-  public async handleStartTransaction(headers: OCPPHeader, startTransaction: OCPPStartTransactionRequestExtended): Promise<OCPPStartTransactionResponse> {
-    try {
-      // Get the charging station
-      const chargingStation: ChargingStation = await OCPPUtils.checkAndGetChargingStation(
-        headers.chargeBoxIdentity, headers.tenantID);
-      // Check props
-      OCPPValidation.getInstance().validateStartTransaction(chargingStation, startTransaction);
-      // Set the header
-      startTransaction.chargeBoxID = chargingStation.id;
-      startTransaction.tagID = startTransaction.idTag;
-      startTransaction.timezone = Utils.getTimezone(chargingStation.coordinates);
-      // Check Authorization with Tag ID
-      const user = await Authorizations.isAuthorizedToStartTransaction(
-        headers.tenantID, chargingStation, startTransaction.tagID);
-      if (user) {
-        startTransaction.userID = user.id;
-      }
-      // Check Org
-      const tenant = await TenantStorage.getTenant(headers.tenantID);
-      const isOrgCompActive = Utils.isTenantComponentActive(tenant, TenantComponents.ORGANIZATION);
-      if (isOrgCompActive) {
-        // Set the Site Area ID
-        startTransaction.siteAreaID = chargingStation.siteAreaID;
-        // Set the Site ID. ChargingStation$siteArea$site checked by TagIDAuthorized.
-        const site = chargingStation.siteArea ? chargingStation.siteArea.site : null;
-        if (site) {
-          startTransaction.siteID = site.id;
-=======
->>>>>>> 0c0cae8d
-        }
-        // OCPP < 1.6
-      } else if (value['value']) {
-        // OCPP 1.2
-        if (value['value']['$value']) {
-          // Set
-          newMeterValue.value = value['value']['$value'];
-          newMeterValue.attribute = value['value'].attributes;
-          // OCPP 1.5
-        } else {
-          newMeterValue.value = Utils.convertToFloat(value['value']);
-        }
-<<<<<<< HEAD
-      );
-      // Price it
-      await this.priceTransaction(headers.tenantID, transaction, consumption, TransactionAction.START);
-      // Billing
-      await this.billTransaction(headers.tenantID, transaction, TransactionAction.START);
-      // Save it
-      transaction.id = await TransactionStorage.saveTransaction(headers.tenantID, transaction);
-      // Clean up Charging Station's connector transaction info
-      const foundConnector = chargingStation.connectors.find(
-        (connector) => connector.connectorId === transaction.connectorId);
-      if (foundConnector) {
-        foundConnector.currentConsumption = 0;
-        foundConnector.totalConsumption = 0;
-        foundConnector.totalInactivitySecs = 0;
-        foundConnector.inactivityStatus = InactivityStatus.INFO;
-        foundConnector.currentStateOfCharge = 0;
-        foundConnector.activeTransactionID = transaction.id;
-        foundConnector.activeTransactionDate = transaction.timestamp;
-        foundConnector.activeTagID = transaction.tagID;
-      }
-      // Set the active transaction on the connector
-      // Update Heartbeat
-      chargingStation.lastHeartBeat = new Date();
-      // Save
-      await ChargingStationStorage.saveChargingStation(Action.OCPP_SERVICE, headers.tenantID, chargingStation);
-      // Notifiy
-      await this.notifyStartTransaction(headers.tenantID, transaction, chargingStation, user);
-      // Log
-      if (user) {
-        // Log
-        Logging.logInfo({
-          tenantID: headers.tenantID,
-          source: chargingStation.id, module: Action.OCPP_SERVICE, method: 'handleStartTransaction',
-          action: 'StartTransaction', user: user,
-          message: `Connector '${transaction.connectorId}' > Transaction ID '${transaction.id}' has been started`
-        });
-      } else {
-        // Log
-        Logging.logInfo({
-          tenantID: headers.tenantID, source: chargingStation.id,
-          module: Action.OCPP_SERVICE, method: 'handleStartTransaction', action: 'StartTransaction',
-          message: `Connector '${transaction.connectorId}' > Transaction ID '${transaction.id}' has been started`
-        });
-      }
-      // Return
-      return {
-        'transactionId': transaction.id,
-        'status': OCPPAuthorizationStatus.ACCEPTED
-      };
-    } catch (error) {
-      // Set the source
-      error.source = headers.chargeBoxIdentity;
-      // Log error
-      Logging.logActionExceptionMessage(headers.tenantID, Action.START_TRANSACTION, error);
-      return {
-        'transactionId': 0,
-        'status': OCPPAuthorizationStatus.INVALID
-      };
-=======
-        // Add
-        newMeterValues.values.push(newMeterValue);
-      }
->>>>>>> 0c0cae8d
     }
     return newMeterValues;
   }
@@ -2003,142 +1573,6 @@
     }
   }
 
-<<<<<<< HEAD
-  public async handleDataTransfer(headers: OCPPHeader, dataTransfer: OCPPDataTransferRequestExtended): Promise<OCPPDataTransferResponse> {
-    try {
-      // Get the charging station
-      const chargingStation = await OCPPUtils.checkAndGetChargingStation(headers.chargeBoxIdentity, headers.tenantID);
-      // Check props
-      OCPPValidation.getInstance().validateDataTransfer(chargingStation, dataTransfer);
-      // Set the Charging Station ID
-      dataTransfer.chargeBoxID = chargingStation.id;
-      dataTransfer.timestamp = new Date();
-      dataTransfer.timezone = Utils.getTimezone(chargingStation.coordinates);
-      // Save it
-      await OCPPStorage.saveDataTransfer(headers.tenantID, dataTransfer);
-      // Log
-      Logging.logInfo({
-        tenantID: headers.tenantID, source: chargingStation.id,
-        module: Action.OCPP_SERVICE, method: 'handleDataTransfer',
-        action: Action.DATA_TRANSFER, message: 'Data Transfer has been saved'
-      });
-      // Return
-      return {
-        'status': OCPPDataTransferStatus.ACCEPTED
-      };
-    } catch (error) {
-      // Set the source
-      error.source = headers.chargeBoxIdentity;
-      // Log error
-      Logging.logActionExceptionMessage(headers.tenantID, Action.DATA_TRANSFER, error);
-      return {
-        'status': OCPPDataTransferStatus.REJECTED
-      };
-    }
-  }
-
-  public async handleStopTransaction(headers: OCPPHeader, stopTransaction: OCPPStopTransactionRequestExtended, isSoftStop = false, stoppedByCentralSystem = false): Promise<OCPPStopTransactionResponse> {
-    try {
-      // Get the charging station
-      const chargingStation = await OCPPUtils.checkAndGetChargingStation(headers.chargeBoxIdentity, headers.tenantID);
-      // Check props
-      OCPPValidation.getInstance().validateStopTransaction(chargingStation, stopTransaction);
-      // Set header
-      stopTransaction.chargeBoxID = chargingStation.id;
-      // Get the transaction
-      const transaction = await TransactionStorage.getTransaction(headers.tenantID, stopTransaction.transactionId);
-      UtilsService.assertObjectExists(Action.STOP_TRANSACTION, transaction, `Transaction with ID '${stopTransaction.transactionId}' doesn't exist`,
-        'OCPPService', 'handleStopTransaction', null);
-      // Get the TagID that stopped the transaction
-      const tagId = this.getStopTransactionTagId(stopTransaction, transaction);
-      let user: User, alternateUser: User;
-      // Transaction is stopped by central system?
-      if (!stoppedByCentralSystem) {
-        // Check and get users
-        const users = await Authorizations.isAuthorizedToStopTransaction(
-          headers.tenantID, chargingStation, transaction, tagId);
-        user = users.user;
-        alternateUser = users.alternateUser;
-      } else {
-        // Get the user
-        user = await UserStorage.getUserByTagId(headers.tenantID, tagId);
-      }
-      // Check if the transaction has already been stopped
-      if (transaction.stop) {
-        throw new BackendError({
-          source: chargingStation.id,
-          module: Action.OCPP_SERVICE, method: 'handleStopTransaction',
-          message: `Transaction ID '${stopTransaction.transactionId}' has already been stopped`,
-          action: Action.STOP_TRANSACTION,
-          user: (alternateUser ? alternateUser : user),
-          actionOnUser: (alternateUser ? (user ? user : null) : null)
-        });
-      }
-      // Check and free the connector
-      OCPPUtils.checkAndFreeChargingStationConnector(chargingStation, transaction.connectorId, false);
-      // Update Heartbeat
-      chargingStation.lastHeartBeat = new Date();
-      // Save Charging Station
-      await ChargingStationStorage.saveChargingStation(Action.OCPP_SERVICE, headers.tenantID, chargingStation);
-      // Soft Stop?
-      if (isSoftStop) {
-        // Yes: Add the latest Meter Value
-        if (transaction.lastMeterValue) {
-          stopTransaction.meterStop = transaction.lastMeterValue.value;
-        } else {
-          stopTransaction.meterStop = 0;
-        }
-      }
-      // Update the transaction
-      const lastMeterValue = this.updateTransactionWithStopTransaction(
-        transaction, stopTransaction, user, alternateUser, tagId);
-      // Build final consumption
-      const consumption: Consumption = this.buildConsumptionFromTransactionAndMeterValue(
-        transaction, lastMeterValue.timestamp, transaction.stop.timestamp, {
-          id: '6969',
-          chargeBoxID: transaction.chargeBoxID,
-          connectorId: transaction.connectorId,
-          transactionId: transaction.id,
-          timestamp: transaction.stop.timestamp,
-          value: transaction.stop.meterStop,
-          attribute: DEFAULT_OCPP_CONSUMPTION_ATTRIBUTE
-        }
-      );
-      // Update the price
-      await this.priceTransaction(headers.tenantID, transaction, consumption, TransactionAction.STOP);
-      // Finalize billing
-      await this.billTransaction(headers.tenantID, transaction, TransactionAction.STOP);
-      // Save Consumption
-      await ConsumptionStorage.saveConsumption(headers.tenantID, consumption);
-      // Save the transaction
-      transaction.id = await TransactionStorage.saveTransaction(headers.tenantID, transaction);
-      // Notify User
-      await this.notifyStopTransaction(headers.tenantID, chargingStation, transaction, user, alternateUser);
-      // Log
-      Logging.logInfo({
-        tenantID: headers.tenantID,
-        source: chargingStation.id, module: Action.OCPP_SERVICE, method: 'handleStopTransaction',
-        action: Action.STOP_TRANSACTION,
-        user: (alternateUser ? alternateUser : (user ? user : null)),
-        actionOnUser: (alternateUser ? (user ? user : null) : null),
-        message: `Connector '${transaction.connectorId}' > Transaction ID '${transaction.id}' has been stopped successfully`
-      });
-      // Success
-      return {
-        'status': OCPPAuthorizationStatus.ACCEPTED
-      };
-    } catch (error) {
-      // Set the source
-      error.source = headers.chargeBoxIdentity;
-      // Log error
-      Logging.logActionExceptionMessage(headers.tenantID, Action.STOP_TRANSACTION, error);
-      // Error
-      return { 'status': OCPPAuthorizationStatus.INVALID };
-    }
-  }
-
-=======
->>>>>>> 0c0cae8d
   private updateTransactionWithStopTransaction(transaction: Transaction, stopTransaction: OCPPStopTransactionRequestExtended, user: User, alternateUser: User, tagId) {
     if (!transaction.stop) {
       (transaction as any).stop = {};
