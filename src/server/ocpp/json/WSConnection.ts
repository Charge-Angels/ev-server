import { MessageType, OcppErrorType } from '../../../types/WebSocket';
import WebSocket, { AddressInfo, OPEN } from 'ws';

import BackendError from '../../../exception/BackendError';
import ChargingStationStorage from '../../../storage/mongodb/ChargingStationStorage';
import { Command } from '../../../types/ChargingStation';
import Configuration from '../../../utils/Configuration';
import Constants from '../../../utils/Constants';
import JsonCentralSystemServer from './JsonCentralSystemServer';
import Logging from '../../../utils/Logging';
import OCPPError from '../../../exception/OcppError';
import { ServerAction } from '../../../types/Server';
import TenantStorage from '../../../storage/mongodb/TenantStorage';
import Utils from '../../../utils/Utils';
import http from 'http';
import { v4 as uuid } from 'uuid';

const MODULE_NAME = 'WSConnection';

export default class WSConnection {
  public code: string;
  public message: string;
  public details: string;
  protected initialized: boolean;
  protected wsServer: JsonCentralSystemServer;
<<<<<<< HEAD
  protected readonly serverIPPort: string;
=======
  protected readonly serverIP: string;
  protected readonly chargingStationID: string;
  protected readonly tenantID: string;
  private readonly token: string;
>>>>>>> e43a7305
  private readonly url: string;
  private readonly clientIP: string;
  private readonly wsConnection: WebSocket;
  private req: http.IncomingMessage;
  private requests: any = {};
  private tenantIsValid: boolean;

  constructor(wsConnection: WebSocket, req: http.IncomingMessage, wsServer: JsonCentralSystemServer) {
    // Init
    this.url = req.url.trim().replace(/\b(\?|&).*/, ''); // Filter trailing URL parameters
    this.clientIP = Utils.getRequestIP(req);
    this.wsConnection = wsConnection;
    this.req = req;
    this.initialized = false;
    this.wsServer = wsServer;
    this.serverIPPort = Utils.getLocalIP() + ':' + (this.wsServer.address as AddressInfo).port;

    // Default
    this.tenantIsValid = false;
    // Check URL: remove starting and trailing '/'
    if (this.url.endsWith('/')) {
      // Remove '/'
      this.url = this.url.substring(0, this.url.length - 1);
    }
    if (this.url.startsWith('/')) {
      // Remove '/'
      this.url = this.url.substring(1, this.url.length);
    }
    // Parse URL: should like /OCPP16/TENANTID/TOKEN/CHARGEBOXID
    // We support previous format for existing charging station without token /OCPP16/TENANTID/CHARGEBOXID
    const splittedURL = this.getURL().split('/');
    if (splittedURL.length === 4) {
      // URL /OCPP16/TENANTID/TOKEN/CHARGEBOXID
      this.tenantID = splittedURL[1];
      this.token = splittedURL[2];
      this.chargingStationID = splittedURL[3];
    } else if (splittedURL.length === 3) {
      // URL /OCPP16/TENANTID/CHARGEBOXID
      this.tenantID = splittedURL[1];
      this.chargingStationID = splittedURL[2];
    } else {
      // Error
      throw new BackendError({
        source: Constants.CENTRAL_SERVER,
        module: MODULE_NAME,
        method: 'constructor',
        message: `The URL '${req.url}' is invalid (/OCPPxx/TENANT_ID/CHARGEBOX_ID)`
      });
    }

    if (!Utils.isChargingStationIDValid(this.chargingStationID)) {
      throw new BackendError({
        source: this.chargingStationID,
        module: MODULE_NAME,
        method: 'constructor',
        message: 'The Charging Station ID is invalid'
      });
    }
    // Handle incoming messages
    this.wsConnection.onmessage = this.onMessage.bind(this);
    // Handle Error on Socket
    this.wsConnection.onerror = this.onError.bind(this);
    // Handle Socket close
    this.wsConnection.onclose = this.onClose.bind(this);
  }

  public async initialize() {
    try {
      // Check Tenant?
      await Utils.checkTenant(this.tenantID);
      this.tenantIsValid = true;
      // Cloud Foundry?
      if (Configuration.isCloudFoundry()) {
        // Yes: Save the CF App and Instance ID to call the Charging Station from the Rest server
        const chargingStation = await ChargingStationStorage.getChargingStation(this.tenantID, this.getChargingStationID());
        // Found?
        if (chargingStation) {
          // Update CF Instance
          chargingStation.cfApplicationIDAndInstanceIndex = Configuration.getCFApplicationIDAndInstanceIndex();
          // Save it
          await ChargingStationStorage.saveChargingStation(this.tenantID, chargingStation);
        }
      }
    } catch (error) {
      // Custom Error
      Logging.logException(error, ServerAction.WS_CONNECTION, this.getChargingStationID(), 'WSConnection', 'initialize', this.tenantID);
      throw new BackendError({
        source: this.getChargingStationID(),
        action: ServerAction.WS_CONNECTION,
        module: MODULE_NAME, method: 'initialize',
        message: `Invalid Tenant '${this.tenantID}' in URL '${this.getURL()}'`,
        detailedMessages: { error: error.message, stack: error.stack }
      });
    }
  }

  public onError(event: Event) {
  }

  public onClose(closeEvent: CloseEvent) {
  }

  public async onMessage(messageEvent: MessageEvent) {
    let [messageType, messageId, commandName, commandPayload, errorDetails] = [0, '', ServerAction.CHARGING_STATION, '', ''];
    try {
      // Parse the message
      [messageType, messageId, commandName, commandPayload, errorDetails] = JSON.parse(messageEvent.data);
      // Initialize: done in the message as init could be lengthy and first message may be lost
      await this.initialize();
      // Check the Type of message
      switch (messageType) {
        // Incoming Message
        case MessageType.CALL_MESSAGE:
          // Process the call
          await this.handleRequest(messageId, commandName, commandPayload);
          break;
        // Outcome Message
        case MessageType.RESULT_MESSAGE:
          // Respond
          // eslint-disable-next-line no-case-declarations
          let responseCallback: Function;
          if (Utils.isIterable(this.requests[messageId])) {
            [responseCallback] = this.requests[messageId];
          } else {
            throw new BackendError({
              source: this.getChargingStationID(),
              module: MODULE_NAME,
              method: 'onMessage',
              message: `Response request for unknown message id ${messageId} is not iterable`,
              action: commandName
            });
          }
          if (!responseCallback) {
            // Error
            throw new BackendError({
              source: this.getChargingStationID(),
              module: MODULE_NAME,
              method: 'onMessage',
              message: `Response for unknown message id ${messageId}`,
              action: commandName
            });
          }
          delete this.requests[messageId];
          responseCallback(commandName);
          break;
        // Error Message
        case MessageType.ERROR_MESSAGE:
          // Log
          Logging.logError({
            tenantID: this.getTenantID(),
            module: MODULE_NAME,
            method: 'sendMessage',
            action: ServerAction.WS_ERROR,
            message: `Error occurred when calling the command '${commandName}'`,
            detailedMessages: [messageType, messageId, commandName, commandPayload, errorDetails]
          });
          if (!this.requests[messageId]) {
            // Error
            throw new BackendError({
              source: this.getChargingStationID(),
              module: MODULE_NAME,
              method: 'onMessage',
              message: `Error for unknown message id ${messageId}`,
              action: commandName
            });
          }
          // eslint-disable-next-line no-case-declarations
          let rejectCallback: Function;
          if (Utils.isIterable(this.requests[messageId])) {
            [, rejectCallback] = this.requests[messageId];
          } else {
            throw new BackendError({
              source: this.getChargingStationID(),
              module: MODULE_NAME,
              method: 'onMessage',
              message: `Error request for unknown message id ${messageId} is not iterable`,
              action: commandName
            });
          }
          delete this.requests[messageId];
          rejectCallback(new OCPPError({
            source: this.getChargingStationID(),
            module: MODULE_NAME,
            method: 'onMessage',
            code: commandName,
            message: commandPayload,
            detailedMessages: { errorDetails }
          }));
          break;
        // Error
        default:
          // Error
          throw new BackendError({
            source: this.getChargingStationID(),
            module: MODULE_NAME,
            method: 'onMessage',
            message: `Wrong message type ${messageType}`,
            action: commandName
          });
      }
    } catch (error) {
      // Log
      Logging.logException(error, commandName, this.getChargingStationID(), MODULE_NAME, 'onMessage', this.getTenantID());
      // Send error
      await this.sendError(messageId, error);
    }
  }

  public async handleRequest(messageId, commandName, commandPayload) {
    // To implement in sub-class
  }

  public getWSConnection(): WebSocket {
    return this.wsConnection;
  }

  public getWSServer(): JsonCentralSystemServer {
    return this.wsServer;
  }

  public getURL(): string {
    return this.url;
  }

  public getClientIP(): string {
    return this.clientIP;
  }

  public getServerIPPort(): string {
    return this.serverIPPort;
  }

  public async send(command, messageType = MessageType.CALL_MESSAGE) {
    // Send Message
    return this.sendMessage(uuid(), command, messageType);
  }

  public async sendError(messageId, err) {
    // Check exception: only OCPP error are accepted
    const error = (err instanceof OCPPError ? err : new OCPPError({
      source: this.getChargingStationID(),
      module: MODULE_NAME,
      method: 'sendError',
      code: OcppErrorType.INTERNAL_ERROR,
      message: err.message
    }));
    // Send error
    return this.sendMessage(messageId, error, MessageType.ERROR_MESSAGE);
  }

  public async sendMessage(messageId: string, commandParams: any, messageType: MessageType = MessageType.RESULT_MESSAGE, commandName?: Command): Promise<any> {
    // Send a message through WSConnection
    // eslint-disable-next-line @typescript-eslint/no-this-alias
    const self = this;
    // Create a promise
    return await new Promise((resolve, reject) => {
      let messageToSend;
      // Function that will receive the request's response
      function responseCallback(payload) {
        // Send the response
        resolve(payload);
      }
      // Function that will receive the request's rejection
      function rejectCallback(reason) {
        // Build Exception
        self.requests[messageId] = [() => { }, () => { }];
        const error = reason instanceof OCPPError ? reason : new Error(reason);
        // Send error
        reject(error);
      }
      // Type of message
      switch (messageType) {
        // Request
        case MessageType.CALL_MESSAGE:
          // Build request
          this.requests[messageId] = [responseCallback, rejectCallback];
          messageToSend = JSON.stringify([messageType, messageId, commandName, commandParams]);
          break;
        // Response
        case MessageType.RESULT_MESSAGE:
          // Build response
          messageToSend = JSON.stringify([messageType, messageId, commandParams]);
          break;
        // Error Message
        case MessageType.ERROR_MESSAGE:
          // Build Message
          // eslint-disable-next-line no-case-declarations
          const {
            code,
            message,
            details
          } = commandParams;
          messageToSend = JSON.stringify([messageType, messageId, code, message, details]);
          break;
      }
      // Check if wsConnection in ready
      if (this.isWSConnectionOpen()) {
        // Yes: Send Message
        this.wsConnection.send(messageToSend);
      } else {
        // Reject it
        return rejectCallback(`Web socket closed for Message ID '${messageId}' with content '${messageToSend}' (${TenantStorage.getTenant(this.tenantID).then((tenant) => tenant.name)})`);
      }
      // Request?
      if (messageType !== MessageType.CALL_MESSAGE) {
        // Yes: send Ok
        resolve();
      } else {
        // Send timeout
        setTimeout(() => rejectCallback(`Timeout for Message ID '${messageId}' with content '${messageToSend} (${TenantStorage.getTenant(this.tenantID).then((tenant) => tenant.name)}`), Constants.OCPP_SOCKET_TIMEOUT);
      }
    });
  }

  public getChargingStationID(): string {
    return this.chargingStationID;
  }

  public getTenantID(): string {
    // Check
    if (this.isTenantValid()) {
      // Ok verified
      return this.tenantID;
    }
    // No go to the master tenant
    return Constants.DEFAULT_TENANT;
  }

  public getToken(): string {
    return this.token;
  }

  public getID(): string {
    return `${this.getTenantID()}~${this.getChargingStationID()}}`;
  }

  public isTenantValid(): boolean {
    return this.tenantIsValid;
  }

  public isWSConnectionOpen(): boolean {
    return this.wsConnection.readyState === OPEN;
  }
}<|MERGE_RESOLUTION|>--- conflicted
+++ resolved
@@ -23,14 +23,10 @@
   public details: string;
   protected initialized: boolean;
   protected wsServer: JsonCentralSystemServer;
-<<<<<<< HEAD
   protected readonly serverIPPort: string;
-=======
-  protected readonly serverIP: string;
   protected readonly chargingStationID: string;
   protected readonly tenantID: string;
   private readonly token: string;
->>>>>>> e43a7305
   private readonly url: string;
   private readonly clientIP: string;
   private readonly wsConnection: WebSocket;
