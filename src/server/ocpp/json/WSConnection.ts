import uuid from 'uuid/v4';
import { OPEN } from 'ws';
import BackendError from '../../../exception/BackendError';
import ChargingStation from '../../../types/ChargingStation';
import Configuration from '../../../utils/Configuration';
import Constants from '../../../utils/Constants';
import Logging from '../../../utils/Logging';
import OCPPError from '../../../exception/OcppError';
import Tenant from '../../../types/Tenant';
import Utils from '../../../utils/Utils';
import ChargingStationStorage from '../../../storage/mongodb/ChargingStationStorage';
import TenantStorage from '../../../storage/mongodb/TenantStorage';

const MODULE_NAME = 'WSConnection';
export default class WSConnection {
  public tenantIsValid: boolean;
  public code: any;
  public message: any;
  public details: any;
  protected initialized: any;
  protected wsServer: any;
  private url: any;
  private ip: any;
  private wsConnection: any;
  private req: any;
  private _requests: any = {};
  private chargingStationID: any;
  private tenantID: any;

  constructor(wsConnection, req, wsServer) {
    // Init
    this.url = req.url.trim().replace(/\b(\?|&).*/, ''); // Filter trailing URL parameters
    this.ip = Utils.getRequestIP(req);
    this.wsConnection = wsConnection;
    this.req = req;
    this.chargingStationID = null;
    this.tenantID = null;
    this.initialized = false;
    this.wsServer = wsServer;

    // Default
    this.setTenantValid(false);
    // Check URL: remove starting and trailing '/'
    if (this.url.endsWith('/')) {
      // Remove '/'
      this.url = this.url.substring(0, this.url.length - 1);
    }
    if (this.url.startsWith('/')) {
      // Remove '/'
      this.url = this.url.substring(1, this.url.length);
    }
    // Parse URL: should like /OCPP16/TENANTID/CHARGEBOXID
    const splittedURL = this.getURL().split('/');
    // URL with 4 parts?
    if (splittedURL.length === 3) {
      // Yes: Tenant is then provided in the third part
      this.setTenantID(splittedURL[1]);
      // The Charger is in the 4th position
      this.setChargingStationID(splittedURL[2]);
    } else {
      // Error
      throw new BackendError(null, `The URL '${req.url}' is invalid (/OCPPxx/TENANT_ID/CHARGEBOX_ID)`,
        'WSConnection', 'constructor');
    }
    // Handle incoming messages
    this.wsConnection.on('message', this.onMessage.bind(this));
    // Handle Error on Socket
    this.wsConnection.on('error', this.onError.bind(this));
    // Handle Socket close
    this.wsConnection.on('close', this.onClose.bind(this));
  }

  async initialize() {
    try {
      // Check Tenant?
      await Utils.checkTenant(this.tenantID);
      // Ok
      this.setTenantValid(true);
      // Cloud Foundry?
      if (Configuration.isCloudFoundry()) {
        // Yes: Save the CF App and Instance ID to call the charger from the Rest server
        const chargingStation = await ChargingStationStorage.getChargingStation(this.tenantID, this.getChargingStationID());
        // Found?
        if (chargingStation) {
          // Update CF Instance
          chargingStation.cfApplicationIDAndInstanceIndex = Configuration.getCFApplicationIDAndInstanceIndex();
          // Save it
          await ChargingStationStorage.saveChargingStation(this.tenantID, chargingStation);
        }
      }
    } catch (error) {
      // Custom Error
      Logging.logException(error, 'WSConnection', this.getChargingStationID(), 'WSConnection', 'initialize', this.tenantID);
      throw new BackendError(this.getChargingStationID(), `Invalid Tenant '${this.tenantID}' in URL '${this.getURL()}'`,
        'WSConnection', 'initialize');
    }
  }

  onError(error) {
  }

  onClose(code, reason?) {
  }

  public async onMessage(message): Promise<void> {
    // Parse the message
    const [messageType, messageId, commandName, commandPayload, errorDetails] = JSON.parse(message);

    try {
      // Initialize: done in the message as init could be lengthy and first message may be lost
      await this.initialize();

      // Check the Type of message
      switch (messageType) {
        // Incoming Message
        case Constants.OCPP_JSON_CALL_MESSAGE:
          // Process the call
          await this.handleRequest(messageId, commandName, commandPayload);
          break;
        // Outcome Message
        case Constants.OCPP_JSON_CALL_RESULT_MESSAGE:
          // Respond
          // eslint-disable-next-line no-case-declarations
          let responseCallback: Function;
          if (Utils.isIterable(this._requests[messageId])) {
            [responseCallback] = this._requests[messageId];
          } else {
            throw new BackendError(this.getChargingStationID(), `Response request for unknown message id ${messageId} is not iterable`,
              'WSConnection', 'onMessage', commandName);
          }
          if (!responseCallback) {
            // Error
            throw new BackendError(this.getChargingStationID(), `Response for unknown message id ${messageId}`,
              'WSConnection', 'onMessage', commandName);
          }
          delete this._requests[messageId];
          responseCallback(commandName);
          break;
        // Error Message
        case Constants.OCPP_JSON_CALL_ERROR_MESSAGE:
          // Log
          Logging.logError({
            tenantID: this.getTenantID(),
            module: MODULE_NAME,
            method: 'sendMessage',
            action: 'WSError',
            message: {
              messageID: messageId,
              error: JSON.stringify(message, null, ' ')
            }
          });
          if (!this._requests[messageId]) {
            // Error
            throw new BackendError(this.getChargingStationID(), `Error for unknown message id ${messageId}`,
              'WSConnection', 'onMessage', commandName);
          }
          // eslint-disable-next-line no-case-declarations
          let rejectCallback: Function;
          if (Utils.isIterable(this._requests[messageId])) {
            [, rejectCallback] = this._requests[messageId];
          } else {
            throw new BackendError(this.getChargingStationID(), `Error request for unknown message id ${messageId} is not iterable`,
              'WSConnection', 'onMessage', commandName);
          }
          delete this._requests[messageId];
          rejectCallback(new OCPPError(commandName, commandPayload, errorDetails));
          break;
        // Error
        default:
          // Error
          throw new BackendError(this.getChargingStationID(), `Wrong message type ${messageType}`,
            'WSConnection', 'onMessage', commandName);
      }
    } catch (error) {
      // Log
      Logging.logException(error, commandName, this.getChargingStationID(), MODULE_NAME, 'onMessage', this.getTenantID());
      // Send error
      await this.sendError(messageId, error);
    }
  }

  async handleRequest(messageId, commandName, commandPayload) {
    // To implement in sub-class
  }

  getWSConnection() {
    return this.wsConnection;
  }

  getWSServer() {
    return this.wsServer;
  }

  getURL() {
    return this.url;
  }

  getIP() {
    return this.ip;
  }

  send(command, messageType = Constants.OCPP_JSON_CALL_MESSAGE) {
    // Send Message
    return this.sendMessage(uuid(), command, messageType);
  }

  sendError(messageId, err) {
    // Check exception: only OCPP error are accepted
    const error = (err instanceof OCPPError ? err : new OCPPError(Constants.OCPP_ERROR_INTERNAL_ERROR, err.message));
    // Send error
    return this.sendMessage(messageId, error, Constants.OCPP_JSON_CALL_ERROR_MESSAGE);
  }

  async sendMessage(messageId, command, messageType = Constants.OCPP_JSON_CALL_RESULT_MESSAGE, commandName = '') {
    // Send a message through WSConnection
    const self = this;
    // Create a promise
    // eslint-disable-next-line no-undef
    return await new Promise((resolve, reject) => {
      let messageToSend;
      // Type of message
      switch (messageType) {
        // Request
        case Constants.OCPP_JSON_CALL_MESSAGE:
          // Build request
          this._requests[messageId] = [responseCallback, rejectCallback];
          messageToSend = JSON.stringify([messageType, messageId, commandName, command]);
          break;
        // Response
        case Constants.OCPP_JSON_CALL_RESULT_MESSAGE:
          // Build response
          messageToSend = JSON.stringify([messageType, messageId, command]);
          break;
        // Error Message
        case Constants.OCPP_JSON_CALL_ERROR_MESSAGE:
          // Build Message
          // eslint-disable-next-line no-case-declarations
          const {
            code,
            message,
            details
          } = command;
          messageToSend = JSON.stringify([messageType, messageId, code, message, details]);
          break;
      }
      // Check if wsConnection in ready
      if (this.isWSConnectionOpen()) {
        // Yes: Send Message
        this.wsConnection.send(messageToSend);
      } else {
        // Reject it
<<<<<<< HEAD
        return rejectCallback(`Web socket closed for Message ID '${messageId}' with content '${messageToSend}' (${TenantStorage.getTenant(this.tenantID)})`);
=======
        return rejectCallback(`Web socket closed for Message ID '${messageId}' with content '${messageToSend}' (${TenantStorage.getTenant(this.tenantID).then((tenant) => tenant.name)})`);
>>>>>>> 28328d69
      }
      // Request?
      if (messageType !== Constants.OCPP_JSON_CALL_MESSAGE) {
        // Yes: send Ok
        resolve();
      } else {
        // Send timeout
        setTimeout(() => {
<<<<<<< HEAD
          return rejectCallback(`Timeout for Message ID '${messageId}' with content '${messageToSend} (${TenantStorage.getTenant(this.tenantID)})'`);
=======
          return rejectCallback(`Timeout for Message ID '${messageId}' with content '${messageToSend} (${TenantStorage.getTenant(this.tenantID).then((tenant) => tenant.name)})'`);
>>>>>>> 28328d69
        }, Constants.OCPP_SOCKET_TIMEOUT);
      }

      // Function that will receive the request's response
      function responseCallback(payload) {
        // Send the response
        resolve(payload);
      }

      // Function that will receive the request's rejection
      function rejectCallback(reason) {
        // Build Exception
        self._requests[messageId] = [() => { }, () => { }];
        const error = reason instanceof OCPPError ? reason : new Error(reason);
        // Send error
        reject(error);
      }
    });
  }

  getChargingStationID() {
    return this.chargingStationID;
  }

  setChargingStationID(chargingStationID) {
    this.chargingStationID = chargingStationID;
  }

  getTenantID() {
    // Check
    if (this.isTenantValid()) {
      // Ok verified
      return this.tenantID;
    }
    // No go to the master tenant
    return Constants.DEFAULT_TENANT;
  }

  setTenantID(tenantID) {
    this.tenantID = tenantID;
  }

  getID() {
    return `${this.getTenantID()}~${this.getChargingStationID()}}`;
  }

  setTenantValid(valid) {
    this.tenantIsValid = valid;
  }

  isTenantValid(): boolean {
    return this.tenantIsValid;
  }

  isWSConnectionOpen() {
    return this.wsConnection.readyState === OPEN;
  }
}
<|MERGE_RESOLUTION|>--- conflicted
+++ resolved
@@ -249,11 +249,7 @@
         this.wsConnection.send(messageToSend);
       } else {
         // Reject it
-<<<<<<< HEAD
-        return rejectCallback(`Web socket closed for Message ID '${messageId}' with content '${messageToSend}' (${TenantStorage.getTenant(this.tenantID)})`);
-=======
         return rejectCallback(`Web socket closed for Message ID '${messageId}' with content '${messageToSend}' (${TenantStorage.getTenant(this.tenantID).then((tenant) => tenant.name)})`);
->>>>>>> 28328d69
       }
       // Request?
       if (messageType !== Constants.OCPP_JSON_CALL_MESSAGE) {
@@ -262,11 +258,7 @@
       } else {
         // Send timeout
         setTimeout(() => {
-<<<<<<< HEAD
-          return rejectCallback(`Timeout for Message ID '${messageId}' with content '${messageToSend} (${TenantStorage.getTenant(this.tenantID)})'`);
-=======
           return rejectCallback(`Timeout for Message ID '${messageId}' with content '${messageToSend} (${TenantStorage.getTenant(this.tenantID).then((tenant) => tenant.name)})'`);
->>>>>>> 28328d69
         }, Constants.OCPP_SOCKET_TIMEOUT);
       }
 
