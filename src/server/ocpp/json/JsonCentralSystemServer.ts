import uuid from 'uuid/v4';
import CentralSystemServer from '../CentralSystemServer';
import global from '../../../types/GlobalType';
import Logging from '../../../utils/Logging';
import Constants from '../../../utils/Constants';
import WSServer from './WSServer';
import JsonRestWSConnection from './JsonRestWSConnection';
import JsonWSConnection from './JsonWSConnection';
<<<<<<< HEAD
import Logging from '../../../utils/Logging';
import WSServer from './WSServer';

declare const global: TSGlobal;

=======
>>>>>>> c5a1d7cf
export default class JsonCentralSystemServer extends CentralSystemServer {

  private _serverName: any;
  private _MODULE_NAME: any;
  private jsonChargingStationClients: any;
  private jsonRestClients: any;
  private wsServer: any;

  constructor(centralSystemConfig, chargingStationConfig) {
    // Call parent
    super(centralSystemConfig, chargingStationConfig);
    // Keep local
    this._serverName = 'OCPP';
    this._MODULE_NAME = 'JsonCentralSystemServer';
    this.jsonChargingStationClients = [];
    this.jsonRestClients = [];
  }

  get MODULE_NAME() {
    return this._MODULE_NAME;
  }

  get serverName() {
    return this._serverName;
  }

  _createWSServer() {
    const verifyClient = (info) => {
      // Check the URI
      if (info.req.url.startsWith('/OCPP16')) {
        return true;
      }
      if (info.req.url.startsWith('/REST')) {
        return true;
      }
      Logging.logError({
        tenantID: Constants.DEFAULT_TENANT,
        module: this._MODULE_NAME,
        method: 'verifyClient',
        action: 'WSVerifyClient',
        message: `Invalid connection URL ${info.req.url}`
      });
      return false;
    };

    // eslint-disable-next-line no-unused-vars
    const handleProtocols = (protocols, request) => {
      // Check the protocols
      // Ensure protocol used as ocpp1.6 or nothing (should create an error)
      if (Array.isArray(protocols)) {
        if (protocols.indexOf('ocpp1.6') >= 0) {
          return 'ocpp1.6';
        }
        if (protocols.indexOf('rest') >= 0) {
          return 'rest';
        }
        return false;
      } else if (protocols === 'ocpp1.6') {
        return protocols;
      } else if (protocols === 'rest') {
        return protocols;
      }
      return false;

    };

    // Create the WS server
    this.wsServer = new WSServer(WSServer.createHttpServer(this.centralSystemConfig), this._serverName, this.centralSystemConfig, verifyClient, handleProtocols);
    this.wsServer.on('connection', async (ws, req) => {
      try {
        // Set an ID
        ws.id = uuid();
        // Check Rest calls
        if (req.url.startsWith('/REST')) {
          // Create a Rest Web Socket connection object
          const wsConnection = new JsonRestWSConnection(ws, req, this);
          // Init
          await wsConnection.initialize();
          // Add
          this.addRestConnection(wsConnection);
        } else {
          // Create a Json Web Socket connection object
          const wsConnection = new JsonWSConnection(ws, req, this.chargingStationConfig, this);
          // Init
          await wsConnection.initialize();
          // Add
          this.addJsonConnection(wsConnection);
        }
      } catch (error) {
        // Log
        Logging.logException(
          error, 'WSConnection', '', this._MODULE_NAME, 'connection', Constants.DEFAULT_TENANT);
        // Respond
        ws.close(Constants.WS_UNSUPPORTED_DATA, error.message);
      }
    });
  }

  start() {
    // Keep it global
    global.centralSystemJson = this;
    // Make server to listen
    this._startListening();
  }

  _startListening() {
    // Create the WS server
    this._createWSServer();
    // Make server to listen
    this.wsServer.startListening();
  }

  addJsonConnection(wsConnection) {
    // Keep the connection
    this.jsonChargingStationClients[wsConnection.getID()] = wsConnection;
  }

  removeJsonConnection(wsConnection) {
    // Check first
    if (this.jsonChargingStationClients[wsConnection.getID()] &&
      this.jsonChargingStationClients[wsConnection.getID()].getWSConnection().id === wsConnection.getWSConnection().id) {
      // Remove from cache
      delete this.jsonChargingStationClients[wsConnection.getID()];
    }
  }

  addRestConnection(wsConnection) {
    // Keep the connection
    this.jsonRestClients[wsConnection.getID()] = wsConnection;
  }

  removeRestConnection(wsConnection) {
    // Check first
    if (this.jsonRestClients[wsConnection.getID()] &&
      this.jsonRestClients[wsConnection.getID()].getWSConnection().id === wsConnection.getWSConnection().id) {
      // Remove from cache
      delete this.jsonRestClients[wsConnection.getID()];
    }
  }

  getChargingStationClient(tenantID, chargingStationID) {
    // Build ID
    const id = `${tenantID}~${chargingStationID}}`;
    // Charging Station exists?
    if (this.jsonChargingStationClients[id]) {
      // Return from the cache
      return this.jsonChargingStationClients[id].getChargingStationClient();
    }
    // Not found!
    return null;
  }
}
<|MERGE_RESOLUTION|>--- conflicted
+++ resolved
@@ -6,14 +6,7 @@
 import WSServer from './WSServer';
 import JsonRestWSConnection from './JsonRestWSConnection';
 import JsonWSConnection from './JsonWSConnection';
-<<<<<<< HEAD
-import Logging from '../../../utils/Logging';
-import WSServer from './WSServer';
 
-declare const global: TSGlobal;
-
-=======
->>>>>>> c5a1d7cf
 export default class JsonCentralSystemServer extends CentralSystemServer {
 
   private _serverName: any;
