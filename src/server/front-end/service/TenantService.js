--- conflicted
+++ resolved
@@ -189,13 +189,7 @@
         detailedMessages: newTenant
       });
       // Ok
-<<<<<<< HEAD
-      res.status(HttpStatusCodes.OK).json(Object.assign(Constants.REST_RESPONSE_SUCCESS, {
-        id: newTenant.getID()
-      }));
-=======
-      res.status(HttpStatus.OK).json(Object.assign({ id: newTenant.getID() }, Constants.REST_RESPONSE_SUCCESS));
->>>>>>> 3184848e
+      res.status(HttpStatusCodes.OK).json(Object.assign({ id: newTenant.getID() }, Constants.REST_RESPONSE_SUCCESS));
       next();
     } catch (error) {
       AbstractService._handleError(error, req, next, action, MODULE_NAME, 'handleCreateTenant');
