import { Request } from 'express';
import AppError from '../../exception/AppError';
import { OCPIResponse } from '../../types/ocpi/OCPIResponse';
import { OCPIToken } from '../../types/ocpi/OCPIToken';
import { OCPIStatusCode } from '../../types/ocpi/OCPIStatusCode';
<<<<<<< HEAD
=======
import ChargingStation, { Connector } from '../../types/ChargingStation';
>>>>>>> 0c0cae8d

/**
 * OCPI Utils
 */
export default class OCPIUtils {

  /**
   * Return OCPI Success Body Response
   * @param {*} data
   */
  public static success(data?: any): OCPIResponse {
    return {
      'data': data,
      'status_code': OCPIStatusCode.CODE_1000_SUCCESS.status_code,
      'status_message': OCPIStatusCode.CODE_1000_SUCCESS.status_message,
      'timestamp': new Date().toISOString()
    };
  }

  /**
   * Return OCPI Error Body Response
   * @param {*} error
   */
  public static toErrorResponse(error: Error): OCPIResponse {
    return {
      'status_message': error.message,
      'timestamp': new Date().toISOString(),
      'status_code': error instanceof AppError && error.params.ocpiError ?
        error.params.ocpiError.status_code : OCPIStatusCode.CODE_3000_GENERIC_SERVER_ERROR.status_code
    };
  }

  /**
   * Build Next Url
   * @param {*} req request in order to get url
   * @param {*} baseUrl the baseUrl of the service to get url
   * @param {*} offset  offset
   * @param {*} limit limit of query
   * @param {*} total total number of records
   */
  public static buildNextUrl(req: Request, baseUrl: string, offset: number, limit: number, total: number): string | undefined {
    // Check if next link should be generated
    if (offset + limit < total) {
      // Build url
      const query = req.query;
      query.offset = (offset + limit);
      query.limit = limit;
      let queryString;
      for (const param in query) {
        queryString = queryString ? `${queryString}&${param}=${query[param]}` : `${param}=${query[param]}`;
      }
      return `${baseUrl + req.originalUrl.split('?')[0]}?${queryString}`;
    }
  }

  /**
   * Retrieve the next url from the link response header
   * @param {*} link the link header of the response
   */
  public static getNextUrl(link: string): string | undefined {
    if (link) {
      const match = /<(.*)>;rel="next"/.exec(link.replace(/ /g, ''));
      if (match) {
        return match[1];
      }
    }
  }

  /**
   * Build Location Url
   * @param {*} req request in order to get url
   * @param {*} baseUrl the baseUrl of the service to get url
   * @param {*} id the object id to build the location url
   */
  public static buildLocationUrl(req: Request, baseUrl: string, id: string): string {
    // Build url
    return `${baseUrl + req.originalUrl.split('?')[0]}/${id}`;
  }

  /**
   * Build Charging Station Id from OCPI location
   * @param {*} locationId id of the location
   * @param {*} evseId id of the evse
   */
  public static buildChargingStationId(locationId: string, evseId: string): string {
    return `${locationId}-${evseId}`;
  }

  /**
   * Build Operator name from OCPI identifiers (country code and party Id)
   * @param {*} countryCode the code of the operator
   * @param {*} partyId the partyId of the operator
   */
  public static buildOperatorName(countryCode: string, partyId: string): string {
    return `${countryCode}*${partyId}`;
  }

  /**
   * Build Site Area name from OCPI location
   * @param {*} countryCode the code of the CPO
   * @param {*} partyId the partyId of the CPO
   * @param {*} locationId id of the location
   */
  public static buildSiteAreaName(countryCode: string, partyId: string, locationId: string): string {
    return `${countryCode}*${partyId}-${locationId}`;
  }

  /**
<<<<<<< HEAD
=======
   * Build evse_id from charging station
   * @param {*} countryCode the code of the CPO
   * @param {*} partyId the partyId of the CPO
   * @param {*} chargingStation the charging station used to build the evse ID
   * @param {*} connector the connector used to build the evse id
   */
  public static buildEvseID(countryCode: string, partyId: string, chargingStation: ChargingStation, connector?: Connector): string {
    let evseID = `${countryCode}*${partyId}*E${chargingStation.id}`;
    if (!chargingStation.cannotChargeInParallel) {
      if (!connector) {
        for (const _connector of chargingStation.connectors) {
          if (_connector) {
            connector = _connector;
            break;
          }
        }
      }
      evseID = `${evseID}*${connector.connectorId}`;
    }
    return evseID.replace(/[\W_]+/g, '*').toUpperCase();
  }

  /**
   * Build evse UID from charging station
   * @param {*} chargingStation the charging station used to build the evse ID
   * @param {*} connector the connector used to build the evse id
   */
  public static buildEvseUID(chargingStation: ChargingStation, connector?: Connector): string {
    if (chargingStation.cannotChargeInParallel) {
      return chargingStation.id;
    }
    if (!connector) {
      for (const _connector of chargingStation.connectors) {
        if (_connector) {
          connector = _connector;
          break;
        }
      }
    }
    return `${chargingStation.id}*${connector.connectorId}`;
  }

  /**
   * Build evse UIDs from charging station
   * @param {*} chargingStation the charging station used to build the evse ID
   * @param {*} connector the connector used to build the evse id
   */
  public static buildEvseUIDs(chargingStation: ChargingStation, connector?: Connector): string[] {
    const evseUIDs = [];
    if (chargingStation.cannotChargeInParallel) {
      evseUIDs.push(chargingStation.id);
    } else if (connector) {
      evseUIDs.push(`${chargingStation.id}*${connector.connectorId}`);
    } else if (chargingStation.connectors) {
      for (const _connector of chargingStation.connectors) {
        if (_connector) {
          evseUIDs.push(`${chargingStation.id}*${_connector.connectorId}`);
        }
      }
    }
    return evseUIDs;
  }

  /**
>>>>>>> 0c0cae8d
   * Build User email from OCPI token, eMSP country code and eMSP partyId
   * @param {*} token the OCPI token of the user
   * @param {*} countryCode the country code of the eMSP
   * @param {*} partyId the party identifier of the eMSP
   */
  public static buildUserEmailFromOCPIToken(token: OCPIToken, countryCode: string, partyId: string): string {
    if (token && token.issuer) {
      return `${token.issuer}@${partyId}.${countryCode}`;
    }
  }

  /**
   * Convert from base64 back to String.
   * @param {*} string encoded base64
   */
  public static atob(base64: string): string {
    return Buffer.from(base64, 'base64').toString('binary');
  }

  /**
   * Convert to base64 from String.
   * @param {*} string encoded base64
   */
  public static btoa(string: string): string {
    return Buffer.from(string).toString('base64');
  }

  /**
   * Generate a local token for a tenant subdomain
   * @param tenantSubdomain
   */
  public static generateLocalToken(tenantSubdomain: string) {
    const newToken: any = {};
    // Generate random
    newToken.ak = Math.floor(Math.random() * 100);
    // Fill new Token with tenant subdmain
    newToken.tid = tenantSubdomain;
    // Generate random
    newToken.zk = Math.floor(Math.random() * 100);
    // Return in Base64
    return OCPIUtils.btoa(JSON.stringify(newToken));
  }

}<|MERGE_RESOLUTION|>--- conflicted
+++ resolved
@@ -3,10 +3,7 @@
 import { OCPIResponse } from '../../types/ocpi/OCPIResponse';
 import { OCPIToken } from '../../types/ocpi/OCPIToken';
 import { OCPIStatusCode } from '../../types/ocpi/OCPIStatusCode';
-<<<<<<< HEAD
-=======
 import ChargingStation, { Connector } from '../../types/ChargingStation';
->>>>>>> 0c0cae8d
 
 /**
  * OCPI Utils
@@ -115,8 +112,6 @@
   }
 
   /**
-<<<<<<< HEAD
-=======
    * Build evse_id from charging station
    * @param {*} countryCode the code of the CPO
    * @param {*} partyId the partyId of the CPO
@@ -181,7 +176,6 @@
   }
 
   /**
->>>>>>> 0c0cae8d
    * Build User email from OCPI token, eMSP country code and eMSP partyId
    * @param {*} token the OCPI token of the user
    * @param {*} countryCode the country code of the eMSP
