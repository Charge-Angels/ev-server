--- conflicted
+++ resolved
@@ -70,12 +70,8 @@
   static async getEvsesFromSite(tenant: any, site: Site, options: any) {
     // Build evses array
     const evses = [];
-<<<<<<< HEAD
-    const siteAreas = await SiteAreaStorage.getSiteAreas(tenant.getID(), { withChargeBoxes: true, sites: [site.id] }, { limit: 0, skip: 0 });
-=======
-    const siteAreas = await SiteAreaStorage.getSiteAreas(tenant.getID(), { withChargeBoxes: true, siteID: site.id },
+    const siteAreas = await SiteAreaStorage.getSiteAreas(tenant.getID(), { withChargeBoxes: true, siteIDs: [site.id] },
       Constants.DB_PARAMS_MAX_LIMIT);
->>>>>>> 7671e5e0
     for (const siteArea of siteAreas.result) {
       // Get charging stations from SiteArea
       evses.push(...await OCPIMapping.getEvsesFromSiteaArea(tenant, siteArea, options));
