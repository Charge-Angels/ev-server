--- conflicted
+++ resolved
@@ -23,11 +23,7 @@
    * @returns a Charging Station object
    * @memberof ChargingStationService
    */
-<<<<<<< HEAD
-  async checkAndGetChargingStation(chargeBoxIdentity, tenantID) {
-=======
-  async _checkAndGetChargingStation(chargeBoxIdentity, tenant = null) {
->>>>>>> 4b52f44e
+  async _checkAndGetChargingStation(chargeBoxIdentity, tenantID) {
     // Get the charging station
     const chargingStation = await ChargingStation.getChargingStation(tenantID, chargeBoxIdentity);
     // Found?
