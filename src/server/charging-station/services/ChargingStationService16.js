--- conflicted
+++ resolved
@@ -40,13 +40,7 @@
       let chargingStation = await ChargingStation.getChargingStation(payload.tenantID, payload.chargeBoxIdentity);
       if (!chargingStation) {
         // Save Charging Station
-<<<<<<< HEAD
         chargingStation = new ChargingStation(payload.tenantID, payload);
-        // Set the URL = enpoint
-        chargingStation.setChargingStationURL(chargingStation.getEndPoint());
-=======
-        chargingStation = new ChargingStation(payload);
->>>>>>> 3a134dcb
         // Update timestamp
         chargingStation.setCreatedOn(new Date());
         chargingStation.setLastHeartBeat(new Date());
