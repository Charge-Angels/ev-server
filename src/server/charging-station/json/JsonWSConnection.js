--- conflicted
+++ resolved
@@ -211,11 +211,7 @@
       }
     } catch (error) {
       // Log error
-<<<<<<< HEAD
-      Logging.logActionExceptionMessage(this.getTenantID(), commandPayload, error);
-=======
-      Logging.logActionExceptionMessage(commandName, error);
->>>>>>> 4b52f44e
+      Logging.logActionExceptionMessage(this.getTenantID(), commandName, error);
       // Send error
       await this.sendError(messageId, error);
     }
