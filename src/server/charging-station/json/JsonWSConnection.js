const Logging = require('../../../utils/Logging');
const Configuration = require('../../../utils/Configuration');
const WebSocket = require('ws');
const Tenant = require('../../../entity/Tenant');
const ChargingStation = require('../../../entity/ChargingStation');
const Constants = require('../../../utils/Constants');
const OCPPError = require('../../../exception/OcppError');
const JsonChargingStationClient16 = require('../../../client/json/JsonChargingStationClient16');
const JsonChargingStationService16 = require('./services/JsonChargingStationService16');
const WSConnection = require('./WSConnection');

const MODULE_NAME = "JsonWSConnection";

class JsonWSConnection extends WSConnection {

  constructor(wsConnection, req, chargingStationConfig, serverURL, wsServer) {
    // Call super
    super(wsConnection, req, wsServer);
    // Init
    this._requests = {};
    this._tenantID = null;
    this._serverURL = serverURL;
    // Parse URL: should like /OCPP16/TENANTNAME/CHARGEBOXID
    const splittedURL = this.getURL().split("/");
    // URL with 4 parts?
    if (splittedURL.length === 3) {
      // Yes: Tenant is then provided in the third part
      this._tenantID = splittedURL[1];
      // The Charger is in the 4th position
      this.setChargingStationID(splittedURL[2]);
    } else {
      // Throw
      throw new Error(`The URL '${req.url }' must contain the Charging Station ID (/OCPPxx/TENANT_ID/CHARGEBOX_ID)`);
    }
    // Log
    Logging.logInfo({
      module: MODULE_NAME,
      source: this.getChargingStationID(),
      method: "constructor",
      action: "WSJsonConnectionOpened",
      message: `New Json connection from '${this.getIP()}', Protocol '${wsConnection.protocol}', URL '${this.getURL()}'`
    });
    // Check Protocol (required field of OCPP spec)
    switch (this.getWSConnection().protocol) {
      // OCPP 1.6?
      case 'ocpp1.6':
        // Create the Json Client
        this._chargingStationClient = new JsonChargingStationClient16(this);
        // Create the Json Server Service
        this._chargingStationService = new JsonChargingStationService16(chargingStationConfig);
        break;
      // Not Found
      default:
        throw new Error(`Protocol ${this.getWSConnection().protocol} not supported`);
    }
  }

  async initialize() {
    // Already initialized?
    if (!this._initialized) {
      // Check Tenant?
      if (this._tenantID) {
        // Check if the Tenant exists
        const tenant = await Tenant.getTenant(this._tenantID);
        // Found?
        if (!tenant) {
          // No: It is not allowed to connect with an unknown tenant
          Logging.logError({
            source: this.getURL(),
            module: MODULE_NAME,
            method: "initialize",
            action: "WSJsonRegiterJsonConnection",
            message: `Invalid Tenant in URL ${this.getURL()}`
          });
          // Throw
          throw new Error(`Invalid Tenant '${this._tenantID}' in URL '${this.getURL()}'`);
        }
      } else {
        throw new Error(`Invalid Tenant '${this._tenantID}' in URL '${this._url}'`);
      }
<<<<<<< HEAD
      // Update Server URL
      const chargingStation = await ChargingStation.getChargingStation(this._tenantID, this.getChargingStationID());
      // Found?
      if (chargingStation) {
        // Update Server URL
        chargingStation.setChargingStationURL(this._serverURL);
        // Save it
        await chargingStation.save();
=======
      // Cloud Foundry?
      if (Configuration.isCloudFoundry()) {
        // Yes: Update the CF App and Instance ID to call the charger from the Rest server
        let chargingStation = await ChargingStation.getChargingStation(this.getChargingStationID());
        // Found?
        if (chargingStation) {
          // Update CF Instance
          chargingStation.setCFApplicationIDAndInstanceIndex(Configuration.getCFApplicationIDAndInstanceIndex());
          // Save it
          let cs = await chargingStation.save();
        }
>>>>>>> a58b777e
      }
      // Initialize the default Headers
      this._headers = {
        chargeBoxIdentity: this.getChargingStationID(),
        ocppVersion: (this.getWSConnection().protocol.startsWith("ocpp") ? this.getWSConnection().protocol.replace("ocpp", "") : this.getWSConnection().protocol),
        ocppProtocol: Constants.OCPP_PROTOCOL_JSON,
        chargingStationURL: this._serverURL,
        tenantID: this._tenantID,
        From: {
          Address: this.getIP()
        }
      }
      // Ok
      this._initialized = true;
    }
  }

  onError(error) {
    // Log
    Logging.logError({
      module: MODULE_NAME,
      method: "onError",
      action: "WSJsonErrorReceived",
      message: error
    });
  }
  
  onClose(code, reason) {
    // Log
    Logging.logInfo({
      module: MODULE_NAME,
      source: (this.getChargingStationID() ? this.getChargingStationID() : ""),
      method: "onClose",
      action: "WSJsonConnectionClose",
      message: `Connection has been closed, Reason '${reason}', Code '${code}'`
    });
    // Close the connection
    this._wsServer.removeConnection(this.getChargingStationID());
  }

  async handleRequest(messageId, commandName, commandPayload) {
    // Log
    Logging.logReceivedAction(MODULE_NAME, this.getTenantID(), this.getChargingStationID(), commandName, commandPayload);
    // Check if method exist in the service
    if (typeof this._chargingStationService["handle" + commandName] === 'function') {
      // Call it
      let result = await this._chargingStationService["handle" + commandName](Object.assign({}, commandPayload, this._headers));
      // Log
      Logging.logReturnedAction(MODULE_NAME, this.getTenantID(), this.getChargingStationID(), commandName, result);
      // Send Response
      await this.sendMessage(messageId, result, Constants.OCPP_JSON_CALL_RESULT_MESSAGE);
    } else {
      // Throw Exception
      throw new OCPPError(Constants.OCPP_ERROR_NOT_IMPLEMENTED, `The OCPP method 'handle${commandName}' has not been implemented`);
    }
  }

  getTenantID() {
    if (this._headers && typeof this._headers === 'object' && this._headers.hasOwnProperty('tenantID'))
      return this._headers.tenantID;
  }

  getChargingStationClient() {
    if (this.getWSConnection().readyState === WebSocket.OPEN) // only return client if WS is open
      return this._chargingStationClient;
  }
}

module.exports = JsonWSConnection;<|MERGE_RESOLUTION|>--- conflicted
+++ resolved
@@ -78,28 +78,17 @@
       } else {
         throw new Error(`Invalid Tenant '${this._tenantID}' in URL '${this._url}'`);
       }
-<<<<<<< HEAD
-      // Update Server URL
-      const chargingStation = await ChargingStation.getChargingStation(this._tenantID, this.getChargingStationID());
-      // Found?
-      if (chargingStation) {
-        // Update Server URL
-        chargingStation.setChargingStationURL(this._serverURL);
-        // Save it
-        await chargingStation.save();
-=======
       // Cloud Foundry?
       if (Configuration.isCloudFoundry()) {
         // Yes: Update the CF App and Instance ID to call the charger from the Rest server
-        let chargingStation = await ChargingStation.getChargingStation(this.getChargingStationID());
-        // Found?
-        if (chargingStation) {
-          // Update CF Instance
+        const chargingStation = await ChargingStation.getChargingStation(this._tenantID, this.getChargingStationID());
+      // Found?
+      if (chargingStation) {
+        // Update CF Instance
           chargingStation.setCFApplicationIDAndInstanceIndex(Configuration.getCFApplicationIDAndInstanceIndex());
           // Save it
           let cs = await chargingStation.save();
         }
->>>>>>> a58b777e
       }
       // Initialize the default Headers
       this._headers = {
