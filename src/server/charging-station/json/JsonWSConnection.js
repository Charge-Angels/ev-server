--- conflicted
+++ resolved
@@ -1,11 +1,7 @@
 const Logging = require('../../../utils/Logging');
-<<<<<<< HEAD
+const WebSocket = require('ws');
 const Tenant = require('../../../entity/Tenant');
-=======
-const WebSocket = require('ws');
-const Tenant = require('../../../model/Tenant');
 const ChargingStation = require('../../../model/ChargingStation');
->>>>>>> 3a134dcb
 const Constants = require('../../../utils/Constants');
 const OCPPError = require('../../../exception/OcppError');
 const JsonChargingStationClient16 = require('../../../client/json/JsonChargingStationClient16');
@@ -21,48 +17,23 @@
     super(wsConnection, req, wsServer);
     // Init
     this._requests = {};
-<<<<<<< HEAD
-    this.tenantID = null;
-    this.chargeBoxID = null;
-
-    // Check URL: remove starting and trailing '/'
-    if (this._url.endsWith('/')) {
-      // Remove '/'
-      this._url = this._url.substring(0, this._url.length - 1);
-    }
-    if (this._url.startsWith('/')) {
-      // Remove '/'
-      this._url = this._url.substring(1, this._url.length);
-    }
-=======
-    this._tenantName = null;
+    this._tenantID = null;
     this._serverURL = serverURL;
->>>>>>> 3a134dcb
     // Parse URL: should like /OCPP16/TENANTNAME/CHARGEBOXID
     const splittedURL = this.getURL().split("/");
     // URL with 4 parts?
     if (splittedURL.length === 3) {
       // Yes: Tenant is then provided in the third part
-<<<<<<< HEAD
-      this.tenantID = splittedURL[1];
-      // The Charger is in the 4th position
-      this.chargeBoxID = splittedURL[2];
-=======
-      this._tenantName = splittedURL[1];
+      this._tenantID = splittedURL[1];
       // The Charger is in the 4th position
       this.setChargingStationID(splittedURL[2]);
-    } else if (splittedURL.length === 2) {
-      // 3 parts: no Tenant provided, get the Charging Station
-      // Should not be supported when switched to tenant
-      this.setChargingStationID(splittedURL[1]);
->>>>>>> 3a134dcb
     } else {
       // Throw
       throw new Error(`The URL '${req.url }' must contain the Charging Station ID (/OCPPxx/TENANT_ID/CHARGEBOX_ID)`);
     }
     // Log
     Logging.logInfo({
-      tenantID: this.tenantID,
+      tenantID: this._tenantID,
       module: MODULE_NAME,
       source: this.getChargingStationID(),
       method: "constructor",
@@ -82,143 +53,33 @@
       default:
         throw new Error(`Protocol ${this.getWSConnection().protocol} not supported`);
     }
-<<<<<<< HEAD
-    // Handle incoming messages
-    socket.on('message', (msg) => {
-      // Forward
-      this.onMessage(msg);
-    });
-    // Handle Error on Socket
-    socket.on('error', (error) => {
-      // Log
-      Logging.logError({
-        tenantID: this.tenantID,
-        module: MODULE_NAME,
-        method: "OnError",
-        action: "WSErrorReceived",
-        message: error
-      });
-    });
-    // Handle Socket close
-    socket.on('close', (code, reason) => {
-      // Log
-      Logging.logInfo({
-        tenantID: this.tenantID,
-        module: MODULE_NAME,
-        source: (this.chargeBoxID ? this.chargeBoxID : ""),
-        method: "OnClose",
-        action: "WSConnectionClose",
-        message: `Connection has been closed, Reason '${reason}', Code '${code}'`
-      });
-      // Close the connection
-      global.centralSystemJson.closeConnection(this.getChargeBoxID());
-    })
-  }
-
-  async initialize() {
-    // Check
-    if (this.hasOwnProperty('_headers')) {
-      throw new Error(`Has already been initialized`);
-    }
-    // Check Tenant?
-    if (this.tenantID) {
-      // Check if the Tenant exists
-      const tenant = await Tenant.getTenant(this.tenantID);
-      // Found?
-      if (!tenant) {
-        // No: It is not allowed to connect with an unknown tenant
-        Logging.logError({
-          source: splittedURL[3],
-          module: MODULE_NAME,
-          method: "initialize",
-          action: "WSRegiterConnection",
-          message: `Invalid Tenant in URL ${this._url}`
-        });
-        // Throw
-        throw new Error(`Invalid Tenant '${this.tenantID}' in URL '${this._url}'`);
-      }
-    } else {
-      throw new Error(`Invalid Tenant '${this.tenantID}' in URL '${this._url}'`);
-    }
-    // Initialize the default Headers
-    this._headers = {
-      chargeBoxIdentity: this.chargeBoxID,
-      ocppVersion: (this._socket.protocol.startsWith("ocpp") ? this._socket.protocol.replace("ocpp", "") : this._socket.protocol),
-      tenantID: this.tenantID,
-      From: {
-        Address: this._ip
-      }
-    }
-  }
-
-  async onMessage(message) {
-    let messageType, messageId, commandName, commandPayload, errorDetails;
-
-    try {
-      // Parse the message
-      [messageType, messageId, commandName, commandPayload, errorDetails] = JSON.parse(message);
-      // Check the Type of message
-      switch (messageType) {
-        // Incoming Message
-        case Constants.OCPP_JSON_CALL_MESSAGE:
-          // Log 
-          Logging.logReceivedAction(MODULE_NAME, this.getTenantID(), this.getChargeBoxID(), commandName, message, this._headers);
-          // Process the call
-          await this.handleRequest(messageId, commandName, commandPayload);
-          break;
-        // Outcome Message
-        case Constants.OCPP_JSON_CALL_RESULT_MESSAGE:
-          // Log
-          Logging.logReturnedAction(MODULE_NAME, this.getTenantID(), this.getChargeBoxID(), commandName, {
-            "result": message
-          });
-          // Respond
-          const [responseCallback] = this._requests[messageId];
-          
-          if (!responseCallback) {
-            throw new Error(`Response for unknown message ${messageId}`);
-          }
-          delete this._requests[messageId];
-
-          responseCallback(commandName);
-          break;
-        // Error Message
-        case Constants.OCPP_JSON_CALL_ERROR_MESSAGE:
-          // error response
-          Logging.logError({
-            tenantID: this.getTenantID(),
-=======
   }
 
   async initialize() {
     // Already initialized?
     if (!this._initialized) {
       // Check Tenant?
-      if (this._tenantName) {
+      if (this._tenantID) {
         // Check if the Tenant exists
-        const tenant = await Tenant.getTenantByName(this._tenantName);
+        const tenant = await Tenant.getTenant(this._tenantID);
         // Found?
         if (!tenant) {
           // No: It is not allowed to connect with an unknown tenant
           Logging.logError({
             source: splittedURL[3],
->>>>>>> 3a134dcb
             module: MODULE_NAME,
             method: "initialize",
             action: "WSJsonRegiterJsonConnection",
             message: `Invalid Tenant in URL ${this.getURL()}`
           });
           // Throw
-          throw new Error(`Invalid Tenant '${this._tenantName}' in URL '${this.getURL()}'`);
+          throw new Error(`Invalid Tenant '${this._tenantID}' in URL '${this.getURL()}'`);
         }
+      } else {
+        throw new Error(`Invalid Tenant '${this._tenantID}' in URL '${this._url}'`);
       }
-<<<<<<< HEAD
-    } catch (error) {
-      // Log
-      Logging.logException(error, "", this.getChargeBoxID(), MODULE_NAME, "onMessage", this.getTenantID());
-=======
       // Update Server URL
-      let chargingStation = await ChargingStation.getChargingStation(this.getChargingStationID());
+      const chargingStation = await ChargingStation.getChargingStation(this._tenantID, this.getChargingStationID());
       // Found?
       if (chargingStation) {
         // Update Server URL
@@ -232,137 +93,25 @@
         ocppVersion: (this.getWSConnection().protocol.startsWith("ocpp") ? this.getWSConnection().protocol.replace("ocpp", "") : this.getWSConnection().protocol),
         ocppProtocol: Constants.OCPP_PROTOCOL_JSON,
         chargingStationURL: this._serverURL,
-        tenant: this._tenantName,
+        tenantID: this._tenantID,
         From: {
           Address: this.getIP()
         }
       }
       // Ok
       this._initialized = true;
->>>>>>> 3a134dcb
     }
   }
 
   async handleRequest(messageId, commandName, commandPayload) {
-<<<<<<< HEAD
-    try {
-      // Check if method exist in the service
-      if (typeof this._chargingStationService["handle" + commandName] === 'function') {
-        // Call it
-        let result = await this._chargingStationService["handle" + commandName](Object.assign({}, commandPayload, this._headers));
-        // Log
-        Logging.logReturnedAction(MODULE_NAME, this.getTenantID(), this.getChargeBoxID(), commandName, {
-          "result": result
-        });
-        // Send Response
-        await this.sendMessage(messageId, result, Constants.OCPP_JSON_CALL_RESULT_MESSAGE);
-      } else {
-        // Throw Exception
-        throw new OCPPError(Constants.OCPP_ERROR_NOT_IMPLEMENTED, `The OCPP method 'handle${commandName}' has not been implemented`);
-      }
-    } catch (error) {
-      // Log error
-      Logging.logActionExceptionMessage(this.getTenantID(), commandName, error);
-      // Send error
-      await this.sendError(messageId, error);
-    }
-  }
-
-  send(command, messageType = Constants.OCPP_JSON_CALL_MESSAGE) {
-    // Send Message
-    return this.sendMessage(uuid(), command, messageType);
-  }
-
-  sendError(messageId, err) {
-    // Check exception: only OCPP error are accepted
-    const error = err instanceof OCPPError ? err : new OCPPError(Constants.OCPP_ERROR_INTERNAL_ERROR, err.message);
-
-    // Send error
-    return this.sendMessage(messageId, error, Constants.OCPP_JSON_CALL_ERROR_MESSAGE);
-  }
-
-  sendMessage(messageId, command, messageType = Constants.OCPP_JSON_CALL_RESULT_MESSAGE, commandName = "") {
-    // send a message through websocket
-    const socket = this._socket;
-    const self = this;
-
-    return new Promise((resolve, reject) => {
-      let messageToSend;
-      // Type of message
-      switch (messageType) {
-        // Request
-        case Constants.OCPP_JSON_CALL_MESSAGE:
-          // Build request
-          this._requests[messageId] = [onResponse, onRejectResponse];
-          messageToSend = JSON.stringify([messageType, messageId, commandName, command]);
-          break;
-        // Response
-        case Constants.OCPP_JSON_CALL_RESULT_MESSAGE:
-          // Build response
-          messageToSend = JSON.stringify([messageType, messageId, command]);
-          break;
-        // Error Message
-        case Constants.OCPP_JSON_CALL_ERROR_MESSAGE:
-          // Build Message
-          const { code, message, details } = command;
-          messageToSend = JSON.stringify([messageType, messageId, code, message, details]);
-          break;
-      }
-      // Check if socket in ready
-      if (socket.readyState === 1) {
-        // Yes: Send Message
-        socket.send(messageToSend);
-      } else {
-        // Reject it
-        return onRejectResponse(`Socket closed ${messageId}`);
-      }
-      // Request?
-      if (messageType !== Constants.OCPP_JSON_CALL_MESSAGE) {
-        // Yes: send Ok
-        resolve();
-      } else {
-        // Send timeout
-        setTimeout(() => onRejectResponse(`Timeout for message ${messageId}`), Constants.OCPP_SOCKET_TIMEOUT);
-      }
-
-      // Function that will receive the request's response
-      function onResponse(payload) {
-        // Send the response
-        return resolve(payload);
-      }
-
-      // Function that will receive the request's rejection
-      function onRejectResponse(reason) {
-        // Build Exception
-        self._requests[messageId] = () => {};
-        const error = reason instanceof OCPPError ? reason : new Error(reason);
-        // Send error
-        reject(error);
-      }
-    });
-  }
-
-  getChargeBoxID() {
-    if (this._headers && typeof this._headers === 'object' && this._headers.hasOwnProperty('chargeBoxIdentity'))
-      return this._headers.chargeBoxIdentity;
-  }
-
-  getTenantID() {
-    if (this._headers && typeof this._headers === 'object' && this._headers.hasOwnProperty('tenantID'))
-      return this._headers.tenantID;
-  }
-
-  getWSClient() {
-    if (this._socket.readyState === 1) // only return client if WS is open
-=======
     // Log
-    Logging.logReceivedAction(MODULE_NAME, this.getChargingStationID(), commandName, commandPayload);
+    Logging.logReceivedAction(MODULE_NAME, this.getTenantID(), this.getChargingStationID(), commandName, commandPayload);
     // Check if method exist in the service
     if (typeof this._chargingStationService["handle" + commandName] === 'function') {
       // Call it
       let result = await this._chargingStationService["handle" + commandName](Object.assign({}, commandPayload, this._headers));
       // Log
-      Logging.logReturnedAction(MODULE_NAME, this.getChargingStationID(), commandName, result);
+      Logging.logReturnedAction(MODULE_NAME, this.getTenantID(), this.getChargingStationID(), commandName, result);
       // Send Response
       await this.sendMessage(messageId, result, Constants.OCPP_JSON_CALL_RESULT_MESSAGE);
     } else {
@@ -371,9 +120,13 @@
     }
   }
 
+  getTenantID() {
+    if (this._headers && typeof this._headers === 'object' && this._headers.hasOwnProperty('tenantID'))
+      return this._headers.tenantID;
+  }
+
   getChargingStationClient() {
     if (this.getWSConnection().readyState === WebSocket.OPEN) // only return client if WS is open
->>>>>>> 3a134dcb
       return this._chargingStationClient;
   }
 }
