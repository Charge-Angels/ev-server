--- conflicted
+++ resolved
@@ -14,11 +14,7 @@
 import SchedulerManager from './scheduler/SchedulerManager';
 import SoapCentralSystemServer from './server/ocpp/soap/SoapCentralSystemServer';
 import Utils from './utils/Utils';
-<<<<<<< HEAD
-import i18n from 'i18n-js';
-=======
 import I18nManager from './utils/I18nManager';
->>>>>>> 3c8c34be
 
 const MODULE_NAME = 'Bootstrap';
 export default class Bootstrap {
@@ -222,22 +218,6 @@
     }
   }
 
-<<<<<<< HEAD
-  private static async configurei18n() {
-    // Get languages
-    const enJsonLanguage = await import(`${global.appRoot}/assets/i18n/en.json`);
-    const frJsonLanguage = await import(`${global.appRoot}/assets/i18n/fr.json`);
-
-    // Set tranlation files
-    i18n.translations['en'] = enJsonLanguage;
-    i18n.translations['fr'] = frJsonLanguage;
-
-    // Default
-    i18n.locale = 'en';
-  }
-
-=======
->>>>>>> 3c8c34be
   private static async startServersListening(): Promise<void> {
     try {
       // -------------------------------------------------------------------------
