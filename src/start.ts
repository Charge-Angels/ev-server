import CentralRestServer from './server/rest/CentralRestServer';
import CentralSystemConfiguration from './types/configuration/CentralSystemConfiguration';
import CentralSystemRestServiceConfiguration from './types/configuration/CentralSystemRestServiceConfiguration';
import ChargingStationConfiguration from './types/configuration/ChargingStationConfiguration';
import Configuration from './utils/Configuration';
import Constants from './utils/Constants';
import I18nManager from './utils/I18nManager';
import JsonCentralSystemServer from './server/ocpp/json/JsonCentralSystemServer';
import Logging from './utils/Logging';
import MigrationConfiguration from './types/configuration/MigrationConfiguration';
import MigrationHandler from './migration/MigrationHandler';
import MongoDBStorage from './storage/mongodb/MongoDBStorage';
import MongoDBStorageNotification from './storage/mongodb/MongoDBStorageNotification';
import OCPIServer from './server/ocpi/OCPIServer';
import OCPIServiceConfiguration from './types/configuration/OCPIServiceConfiguration';
import ODataServer from './server/odata/ODataServer';
import ODataServiceConfiguration from './types/configuration/ODataServiceConfiguration';
import SchedulerManager from './scheduler/SchedulerManager';
import { ServerAction } from './types/Server';
import SoapCentralSystemServer from './server/ocpp/soap/SoapCentralSystemServer';
import StorageConfiguration from './types/configuration/StorageConfiguration';
import Utils from './utils/Utils';
import cluster from 'cluster';
import global from './types/GlobalType';

const MODULE_NAME = 'Bootstrap';

export default class Bootstrap {
  private static numWorkers: number;
  private static isClusterEnabled: boolean;
  private static centralSystemRestConfig: CentralSystemRestServiceConfiguration;
  private static centralRestServer: CentralRestServer;
  private static chargingStationConfig: ChargingStationConfiguration;
  // FIXME: Add a database agnostic storage notification type definition
  private static storageNotification: MongoDBStorageNotification;
  private static storageConfig: StorageConfiguration;
  private static centralSystemsConfig: CentralSystemConfiguration[];
  private static SoapCentralSystemServer: SoapCentralSystemServer;
  private static JsonCentralSystemServer: JsonCentralSystemServer;
  private static ocpiConfig: OCPIServiceConfiguration;
  private static ocpiServer: OCPIServer;
  private static oDataServerConfig: ODataServiceConfiguration;
  private static oDataServer: ODataServer;
  private static databaseDone: boolean;
  private static database: MongoDBStorage;
  private static migrationConfig: MigrationConfiguration;
  private static migrationDone: boolean;

  public static async start(): Promise<void> {
    try {
      // Setup i18n
      await I18nManager.initialize();
      // Master?
      if (cluster.isMaster) {
        const nodejsEnv = process.env.NODE_ENV || 'development';
        // eslint-disable-next-line no-console
        console.log(`NodeJS is started in '${nodejsEnv}' mode`);
      }
      // Get all configs
      Bootstrap.storageConfig = Configuration.getStorageConfig();
      Bootstrap.centralSystemRestConfig = Configuration.getCentralSystemRestServiceConfig();
      Bootstrap.centralSystemsConfig = Configuration.getCentralSystemsConfig();
      Bootstrap.chargingStationConfig = Configuration.getChargingStationConfig();
      Bootstrap.ocpiConfig = Configuration.getOCPIServiceConfig();
      Bootstrap.oDataServerConfig = Configuration.getODataServiceConfig();
      Bootstrap.isClusterEnabled = Configuration.getClusterConfig().enabled;
      Bootstrap.migrationConfig = Configuration.getMigrationConfig();
      // Start the connection to the Database
      if (!Bootstrap.databaseDone) {
        // Check database implementation
        switch (Bootstrap.storageConfig.implementation) {
          // MongoDB?
          case 'mongodb':
            // Create MongoDB
            Bootstrap.database = new MongoDBStorage(Bootstrap.storageConfig);
            // Keep a global reference
            global.database = Bootstrap.database;
            break;
          default:
            // eslint-disable-next-line no-console
            console.log(`Storage Server implementation '${Bootstrap.storageConfig.implementation}' not supported!`);
        }
        // Connect to the Database
        await Bootstrap.database.start();
        let logMsg: string;
        if (cluster.isMaster) {
          logMsg = `Database connected to '${Bootstrap.storageConfig.implementation}' successfully in master`;
        } else {
          logMsg = `Database connected to '${Bootstrap.storageConfig.implementation}' successfully in worker ${cluster.worker.id}`;
        }
        // Log
        Logging.logInfo({
          tenantID: Constants.DEFAULT_TENANT,
          action: ServerAction.STARTUP,
          module: MODULE_NAME, method: 'start',
          message: logMsg
        });
        Bootstrap.databaseDone = true;
      }
      if (cluster.isMaster && !Bootstrap.migrationDone && Bootstrap.migrationConfig.active) {
        // Check and trigger migration (only master process can run the migration)
        await MigrationHandler.migrate();
        Bootstrap.migrationDone = true;
      }
      // Listen to promise failure
      process.on('unhandledRejection', (reason: any, p): void => {
        // eslint-disable-next-line no-console
        console.log('Unhandled Rejection: ', p, ' reason: ', reason);
        Logging.logError({
          tenantID: Constants.DEFAULT_TENANT,
          action: ServerAction.STARTUP,
          module: MODULE_NAME, method: 'start',
          message: `Reason: ${(reason ? reason.message : 'Not provided')}`,
          detailedMessages: (reason ? reason.stack : null)
        });
      });
      if (cluster.isMaster && Bootstrap.isClusterEnabled) {
        Bootstrap.startMaster();
      } else {
        await Bootstrap.startServersListening();
      }
      if (cluster.isMaster) {
        // -------------------------------------------------------------------------
        // Init the Scheduler
        // -------------------------------------------------------------------------
        SchedulerManager.init();
      }
    } catch (error) {
      // Log
      // eslint-disable-next-line no-console
      console.error(error);
      Logging.logError({
        tenantID: Constants.DEFAULT_TENANT,
        action: ServerAction.STARTUP,
        module: MODULE_NAME, method: 'start',
        message: 'Unexpected exception',
        detailedMessages: { error: error.message, stack: error.stack }
      });
    }
  }

  private static startServerWorkers(serverName: string): void {
    Bootstrap.numWorkers = Configuration.getClusterConfig().numWorkers;
    function onlineCb(worker: cluster.Worker): void {
      // Log
      const logMsg = `${serverName} server worker ${worker.id} is online`;
      Logging.logInfo({
        tenantID: Constants.DEFAULT_TENANT,
        action: ServerAction.STARTUP,
        module: MODULE_NAME, method: 'startServerWorkers',
        message: logMsg
      });
      // eslint-disable-next-line no-console
      console.log(logMsg);
    }
    function exitCb(worker: cluster.Worker, code, signal?): void {
      // Log
      const logMsg = serverName + ' server worker ' + worker.id.toString() + ' died with code: ' + code + ', and signal: ' + signal +
        '.\n Starting new ' + serverName + ' server worker';
      Logging.logInfo({
        tenantID: Constants.DEFAULT_TENANT,
        action: ServerAction.STARTUP,
        module: MODULE_NAME, method: 'startServerWorkers',
        message: logMsg
      });
      // eslint-disable-next-line no-console
      console.log(logMsg);
      cluster.fork();
    }
    // Log
    // eslint-disable-next-line no-console
    console.log(`Starting ${serverName} server master process: setting up ${Bootstrap.numWorkers} workers...`);
    // Create cluster worker processes
    for (let i = 1; i <= Bootstrap.numWorkers; i++) {
      // Invoke cluster fork method to create a cluster worker
      cluster.fork();
      // Log
      const logMsg = `Starting ${serverName} server worker ${i} of ${Bootstrap.numWorkers}...`;
      Logging.logInfo({
        tenantID: Constants.DEFAULT_TENANT,
        action: ServerAction.STARTUP,
        module: MODULE_NAME, method: 'startServerWorkers',
        message: logMsg
      });
      // eslint-disable-next-line no-console
      console.log(logMsg);
    }
    cluster.on('online', onlineCb);
    cluster.on('exit', exitCb);
  }

  private static startMaster(): void {
    try {
<<<<<<< HEAD
      if (Bootstrap.isClusterEnabled && Utils.isEmptyObject(cluster.worker)) {
=======
      if (Bootstrap.isClusterEnabled && Utils.isEmptyObject(cluster.workers)) {
>>>>>>> 332c2d5b
        Bootstrap.startServerWorkers('Main');
      }
    } catch (error) {
      // Log
      // eslint-disable-next-line no-console
      console.error(error);
      Logging.logError({
        tenantID: Constants.DEFAULT_TENANT,
        action: ServerAction.STARTUP,
        module: MODULE_NAME, method: 'startMasters',
        message: `Unexpected exception ${cluster.isWorker ? 'in worker ' + cluster.worker.id.toString() : 'in master'}: ${error.toString()}`,
        detailedMessages: { error: error.message, stack: error.stack }
      });
    }
  }

  private static async startServersListening(): Promise<void> {
    try {
      // -------------------------------------------------------------------------
      // REST Server (Front-End)
      // -------------------------------------------------------------------------
      if (Bootstrap.centralSystemRestConfig) {
        // Create the server
        if (!Bootstrap.centralRestServer) {
          Bootstrap.centralRestServer = new CentralRestServer(Bootstrap.centralSystemRestConfig, Bootstrap.chargingStationConfig);
        }
        // Start it
        await Bootstrap.centralRestServer.start();
        // FIXME: Issue with cluster, see https://github.com/LucasBrazi06/ev-server/issues/1097
        if (this.centralSystemRestConfig.socketIO) {
          // Create database Socket IO notifications
          if (!Bootstrap.storageNotification) {
            Bootstrap.storageNotification = new MongoDBStorageNotification(Bootstrap.storageConfig, Bootstrap.centralRestServer);
          }
          // Start database Socket IO notifications
          await Bootstrap.storageNotification.start();
          await this.centralRestServer.startSocketIO();
        }
      }

      // -------------------------------------------------------------------------
      // Central Server (Charging Stations)
      // -------------------------------------------------------------------------
      if (Bootstrap.centralSystemsConfig) {
        // Start
        for (const centralSystemConfig of Bootstrap.centralSystemsConfig) {
          // Check implementation
          switch (centralSystemConfig.implementation) {
            // SOAP
            case 'soap':
              // Create implementation
              Bootstrap.SoapCentralSystemServer = new SoapCentralSystemServer(centralSystemConfig, Bootstrap.chargingStationConfig);
              // Start
              await Bootstrap.SoapCentralSystemServer.start();
              break;
            case 'json':
              // Create implementation
              Bootstrap.JsonCentralSystemServer = new JsonCentralSystemServer(centralSystemConfig, Bootstrap.chargingStationConfig);
              // Start
              // FIXME: Issue with cluster, see https://github.com/LucasBrazi06/ev-server/issues/1097
              await Bootstrap.JsonCentralSystemServer.start();
              break;
            // Not Found
            default:
              // eslint-disable-next-line no-console
              console.log(`Central System Server implementation '${centralSystemConfig.implementation}' not found!`);
          }
        }
      }

      // -------------------------------------------------------------------------
      // OCPI Server
      // -------------------------------------------------------------------------
      if (Bootstrap.ocpiConfig) {
        // Create server instance
        Bootstrap.ocpiServer = new OCPIServer(Bootstrap.ocpiConfig);
        // Start server instance
        await Bootstrap.ocpiServer.start();
      }

      // -------------------------------------------------------------------------
      // OData Server
      // -------------------------------------------------------------------------
      if (Bootstrap.oDataServerConfig) {
        // Create server instance
        Bootstrap.oDataServer = new ODataServer(Bootstrap.oDataServerConfig);
        // Start server instance
        await Bootstrap.oDataServer.start();
      }
    } catch (error) {
      // Log
      // eslint-disable-next-line no-console
      console.error(error);
      Logging.logError({
        tenantID: Constants.DEFAULT_TENANT,
        action: ServerAction.STARTUP,
        module: MODULE_NAME, method: 'startServersListening',
        message: `Unexpected exception ${cluster.isWorker ? 'in worker ' + cluster.worker.id.toString() : 'in master'}: ${error.toString()}`,
        detailedMessages: { error: error.message, stack: error.stack }
      });
    }
  }
}

// Start
Bootstrap.start().catch(
  (error) => {
    console.log(error);
  }
);<|MERGE_RESOLUTION|>--- conflicted
+++ resolved
@@ -191,11 +191,7 @@
 
   private static startMaster(): void {
     try {
-<<<<<<< HEAD
-      if (Bootstrap.isClusterEnabled && Utils.isEmptyObject(cluster.worker)) {
-=======
       if (Bootstrap.isClusterEnabled && Utils.isEmptyObject(cluster.workers)) {
->>>>>>> 332c2d5b
         Bootstrap.startServerWorkers('Main');
       }
     } catch (error) {
