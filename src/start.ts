--- conflicted
+++ resolved
@@ -117,10 +117,6 @@
           detailedMessages: (reason ? reason.stack : null)
         });
       });
-<<<<<<< HEAD
-
-=======
->>>>>>> 0c0cae8d
       if (cluster.isMaster && Bootstrap.isClusterEnabled) {
         Bootstrap.startMaster();
       } else {
