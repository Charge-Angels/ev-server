--- conflicted
+++ resolved
@@ -1,10 +1,6 @@
 export default interface Lock {
   id?: string;
-<<<<<<< HEAD
-  lockHashKey: string;
-=======
   keyHash: string;
->>>>>>> 62a3ab5d
   name: string;
   type: string;
   timestamp: Date;
