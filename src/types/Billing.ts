export interface BillingTransactionData {
  status?: string;
  invoiceStatus?: string;
  invoiceItem?: string;
  lastUpdate?: Date;
}

export interface BillingDataStart {
  cancelTransaction?: boolean;
}

export interface BillingDataUpdate {
  cancelTransaction?: boolean;
}

export interface BillingDataStop {
  status?: string;
  invoiceStatus?: string;
  invoiceItem?: string;
}

export interface BillingUserData {
  customerID?: string;
  method?: string;
  cardID?: string;
  subscriptionID?: string;
  lastChangedOn?: Date;
  hasSynchroError?: boolean;
}

export interface BillingPartialUser {
  email: string;
<<<<<<< HEAD
  billingData: BillingUserData;
=======
  name: string;
  billingData: {
    customerID: string;
  };
>>>>>>> 9adfbfb7
}

export interface BillingUserSynchronizeAction {
  synchronized: number;
  error: number;
  billingData?: BillingUserData;
}

export interface BillingTax {
  id: string;
  description: string;
  displayName: string;
  percentage: number;
}<|MERGE_RESOLUTION|>--- conflicted
+++ resolved
@@ -30,14 +30,7 @@
 
 export interface BillingPartialUser {
   email: string;
-<<<<<<< HEAD
   billingData: BillingUserData;
-=======
-  name: string;
-  billingData: {
-    customerID: string;
-  };
->>>>>>> 9adfbfb7
 }
 
 export interface BillingUserSynchronizeAction {
