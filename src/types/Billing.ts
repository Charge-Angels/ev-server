import { ActionsResponse, DocumentEncoding, DocumentType } from './GlobalType';

import User from './User';

export interface BillingTransactionData {
  status?: string;
  invoiceID?: string;
  invoiceStatus?: BillingInvoiceStatus;
  invoiceItem?: BillingInvoiceItem;
  lastUpdate?: Date;
}

export interface BillingDataTransactionStart {
  cancelTransaction?: boolean;
}

export interface BillingDataTransactionUpdate {
  cancelTransaction?: boolean;
}

export enum BillingStatus {
  UNBILLED = 'unbilled',
  BILLED = 'billed',
}

export enum BillingMethod {
  IMMEDIATE = 'immediate',
  PERIODIC = 'periodic',
  ADVANCE = 'advance',
}


export interface BillingDataTransactionStop {
  status?: string;
  invoiceID?: string;
  invoiceStatus?: BillingInvoiceStatus;
  invoiceItem?: BillingInvoiceItem;
}

export interface BillingUserData {
  customerID?: string;
  lastChangedOn?: Date;
  hasSynchroError?: boolean;
  invoicesLastSynchronizedOn?: Date;
}

export interface BillingUser {
  userID: string; // Added to make it easier to find the corresponding eMobility user data
  // email: string;
  name: string;
  billingData: BillingUserData;
}

export interface BillingUserSynchronizeAction extends ActionsResponse {
  billingData?: BillingUserData;
}

export interface BillingChargeInvoiceAction extends ActionsResponse {
  billingData?: BillingUserData;
}

export interface BillingTax {
  id: string;
  description: string;
  displayName: string;
  percentage: number;
}

export interface BillingInvoice {
  id: string;
  invoiceID: string;
  userID?: string;
  user?: User;
  number?: string;
  status?: BillingInvoiceStatus;
  amount?: number;
  amountPaid?: number;
  currency?: string;
  customerID?: string;
  createdOn?: Date;
  nbrOfItems?: number;
  downloadable?: boolean
  downloadUrl?: string;
}

export interface BillingInvoiceItem {
  description: string;
  pricingData: {
    quantity: number,
    amount: number,
    currency: string
  }
  taxes?: string[];
  metadata?: {
    // Just a flat list of key/value pairs!
    [name: string]: string | number | null;
  }
}

export enum BillingInvoiceStatus {
  PAID = 'paid',
  OPEN = 'open',
  DRAFT = 'draft',
}

export interface BillingInvoiceDocument {
  id: string;
  invoiceID: string;
  content: string; // Base64 format
  type: DocumentType;
  encoding: DocumentEncoding;
}

export interface BillingOperationResult {
  succeeded: boolean
  error?: Error
  internalData?: unknown // an object returned by the concrete implementation - e.g.: STRIPE
}

export interface BillingPaymentMethod {
  id: string;
  brand: string;
  expiringOn: Date;
  last4: string;
  type: string;
  createdOn: Date;
  isDefault: boolean;
}

<<<<<<< HEAD
export interface BillingPaymentMethodResult {
  result: BillingPaymentMethod[];
  count: number;
}

=======
>>>>>>> 4fa2ecc0
export interface BillingError {
  // TODO - Billing Error should expose at least the information which is common to all payment platforms
  message: string
  statusCode: number,
  context?: unknown; // The context may provide additional information that are platform-specific
}<|MERGE_RESOLUTION|>--- conflicted
+++ resolved
@@ -127,14 +127,6 @@
   isDefault: boolean;
 }
 
-<<<<<<< HEAD
-export interface BillingPaymentMethodResult {
-  result: BillingPaymentMethod[];
-  count: number;
-}
-
-=======
->>>>>>> 4fa2ecc0
 export interface BillingError {
   // TODO - Billing Error should expose at least the information which is common to all payment platforms
   message: string
