--- conflicted
+++ resolved
@@ -34,16 +34,15 @@
   };
 }
 
-<<<<<<< HEAD
+export interface BillingUserSynchronizeAction {
+  synchronized: number;
+  error: number;
+}
+
 export interface PartialBillingTax {
   id: string;
   description: string;
   displayName: string;
   jurisdiction: string;
   percentage: number;
-=======
-export interface BillingUserSynchronizeAction {
-  synchronized: number;
-  error: number;
->>>>>>> 55ab0c37
 }