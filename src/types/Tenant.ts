--- conflicted
+++ resolved
@@ -37,14 +37,12 @@
       active: boolean;
       type: string;
     };
-<<<<<<< HEAD
     car?: {
       active: boolean;
       type: string;
-=======
+    };
     building?: {
       active: boolean;
->>>>>>> 7fb2835f
     };
   };
 }