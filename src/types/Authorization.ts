export enum Entity {
  SITE = 'Site',
  SITES = 'Sites',
  SITE_AREA = 'SiteArea',
  SITE_AREAS = 'SiteAreas',
  COMPANY = 'Company',
  COMPANIES = 'Companies',
  CHARGING_STATION = 'ChargingStation',
  CHARGING_STATIONS = 'ChargingStations',
  TENANT = 'Tenant',
  TENANTS = 'Tenants',
  TRANSACTION = 'Transaction',
  TRANSACTIONS = 'Transactions',
  TRANSACTION_METER_VALUES = 'MeterValues',
  TRANSACTION_STOP = 'Stop',
  REPORT = 'Report',
  USER = 'User',
  USERS = 'Users',
  LOGGINGS = 'Loggings',
  LOGGING = 'Logging',
  PRICING = 'Pricing',
  BILLING = 'Billing',
  SETTING = 'Setting',
  SETTINGS = 'Settings',
  TOKENS = 'Tokens',
  TOKEN = 'Token',
  OCPI_ENDPOINT = 'OcpiEndpoint',
  OCPI_ENDPOINTS = 'OcpiEndpoints',
  CONNECTION = 'Connection',
  CONNECTIONS = 'Connections',
  BUILDING = 'Building',
  BUILDINGS = 'Buildings',
  INVOICES = 'Invoices'
}

export enum Action {
  READ = 'Read',
  CREATE = 'Create',
  UPDATE = 'Update',
  DELETE = 'Delete',
  LOGOUT = 'Logout',
  LOGIN = 'Login',
  LIST = 'List',
  RESET = 'Reset',
  AUTHORIZE = 'Authorize',
  CLEAR_CACHE = 'ClearCache',
  DATA_TRANSFER = 'DataTransfer',
  STOP_TRANSACTION = 'StopTransaction',
  UPDATE_TRANSACTION = 'UpdateTransaction',
  REMOTE_STOP_TRANSACTION = 'RemoteStopTransaction',
  START_TRANSACTION = 'StartTransaction',
  REMOTE_START_TRANSACTION = 'RemoteStartTransaction',
  REFUND_TRANSACTION = 'RefundTransaction',
  UNLOCK_CONNECTOR = 'UnlockConnector',
  GET_CONFIGURATION = 'GetConfiguration',
  GET_CONNECTOR_CURRENT_LIMIT = 'GetConnectorCurrentLimit',
  PING = 'Ping',
  TRIGGER_JOB = 'TriggerJob',
  REGISTER = 'Register',
  REGISTER_USER = 'RegisterUser',
  GENERATE_LOCAL_TOKEN = 'GenerateLocalToken',
  SYNCHRONIZE_CARS = 'SynchronizeCars',
<<<<<<< HEAD
  POWER_LIMITATION = 'PowerLimitation',
  SET_CHARGING_PROFILE = 'SetChargingProfile',
=======
  BILLING_TRANSACTION = 'BillingTransaction',
  READ_BILLING_TAXES = 'ReadBillingTaxes',
  POWER_LIMITATION = 'ChargingStationLimitPower',
  CHARGING_PROFILE_DELETE = 'ChargingProfileDelete',
  CHARGING_PROFILE_UPDATE = 'ChargingProfileUpdate',
  GET_COMPOSITE_SCHEDULE = 'GetCompositeSchedule',
>>>>>>> 95f65d79
  EXPORT_PARAMS = 'ExportParams',
  RESEND_VERIFICATION_MAIL = 'ResendVerificationEmail',
  END_USER_LICENSE_AGREEMENT = 'EndUserLicenseAgreement',
  CHECK_END_USER_LICENSE_AGREEMENT = 'CheckEndUserLicenseAgreement',
  VERIFY_EMAIL = 'VerifyEmail',
  FIRMWARE_DOWNLOAD = 'FirmwareDownload',
  DOWNLOAD = 'Download',

  OCPI_AUTHORIZE_TOKEN = 'OCPIAuthorizeToken',
  OCPI_GET_LOCATIONS = 'OCPIGetLocations',
  OCPI_PATCH_LOCATIONS = 'OCPIPatchLocations',
  OCPI_PUSH_TOKENS = 'OCPIPushTokens',
  OCPI_PUSH_SESSIONS = 'OCPIPushSessions',
  OCPI_PULL_CDRS = 'OCPIPullCdrs',
  OCPI_PULL_LOCATIONS = 'OCPIPullLocations',
  OCPI_PULL_SESSIONS = 'OCPIPullSessions',
  OCPI_PULL_TOKENS = 'OCPIPullTokens',

  OCPP_SERVICE = 'OCPPService',

  WS_CONNECTION = 'WSConnection',

  BOOT_NOTIFICATION = 'BootNotification',

  ADD_CHARGING_STATION_TO_SITE_AREA = 'AddChargingStationsToSiteArea',

  REFUND = 'Refund',

  CHANGE_CONFIGURATION = 'ChangeConfiguration',

  USER_READ = 'UserRead',
  USER_INVOICE = 'UserInvoice',
  USER_CREATE = 'UserCreate',
  USER_DELETE = 'UserDelete',
  USER_UPDATE = 'UserUpdate',

  BILLING = 'Billing',
  SYNCHRONIZE_BILLING = 'SynchronizeUsersBilling',
  CHECK_CONNECTION_BILLING = 'CheckBillingConnection',
  BILLING_TRANSACTION = 'BillingTransaction',
  READ_BILLING_TAXES = 'ReadBillingTaxes',
  READ_BILLING_INVOICES = 'ReadBillingInvoices',
  CREATE_BILLING_INVOICE = 'CreateBillingInvoice',

  MONGO_DB = 'MongoDB',

  EMPTY_ACTION = '',
  DELETE_CREDENTIALS = 'DELETE credentials',
  OCPI_POST_CREDENTIALS = 'OcpiPostCredentials',
}

export interface AuthorizationContext {
  tagIDs?: string[];
  tagID?: string;
  owner?: string;
  site?: string;
  sites?: string[];
  sitesAdmin?: string[];
  user?: string;
  UserID?: string;
  sitesOwner?: string[];
  company?: string;
  companies?: string[];
  building?: string;
  buildings?: string[];
}<|MERGE_RESOLUTION|>--- conflicted
+++ resolved
@@ -60,17 +60,10 @@
   REGISTER_USER = 'RegisterUser',
   GENERATE_LOCAL_TOKEN = 'GenerateLocalToken',
   SYNCHRONIZE_CARS = 'SynchronizeCars',
-<<<<<<< HEAD
-  POWER_LIMITATION = 'PowerLimitation',
-  SET_CHARGING_PROFILE = 'SetChargingProfile',
-=======
-  BILLING_TRANSACTION = 'BillingTransaction',
-  READ_BILLING_TAXES = 'ReadBillingTaxes',
   POWER_LIMITATION = 'ChargingStationLimitPower',
   CHARGING_PROFILE_DELETE = 'ChargingProfileDelete',
   CHARGING_PROFILE_UPDATE = 'ChargingProfileUpdate',
   GET_COMPOSITE_SCHEDULE = 'GetCompositeSchedule',
->>>>>>> 95f65d79
   EXPORT_PARAMS = 'ExportParams',
   RESEND_VERIFICATION_MAIL = 'ResendVerificationEmail',
   END_USER_LICENSE_AGREEMENT = 'EndUserLicenseAgreement',
