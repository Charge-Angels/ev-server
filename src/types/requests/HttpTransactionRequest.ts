--- conflicted
+++ resolved
@@ -31,10 +31,6 @@
   MinimalPrice?: boolean;
   Statistics?: 'refund'|'history';
   ReportIDs?: string;
-<<<<<<< HEAD
-  Distinct?: any;
-=======
->>>>>>> 89fe896d
 }
 
 export interface HttpConsumptionFromTransactionRequest {
