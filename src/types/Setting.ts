--- conflicted
+++ resolved
@@ -247,11 +247,7 @@
   CRYPTO = 'crypto'
 }
 
-<<<<<<< HEAD
-export interface KeySetting extends Setting {
-=======
 export interface CryptoKeySetting extends Setting {
->>>>>>> 4ac3845d
   identifier: TenantComponents.CRYPTO;
   type: CryptoSettingsType;
   crypto: CryptoSetting;
@@ -269,11 +265,8 @@
   formerKey?: string;
   formerKeyProperties?: CryptoKeyProperties;
   migrationToBeDone?: boolean;
-<<<<<<< HEAD
-=======
 }
 export interface AssetGreencomConnectionType {
   clientId: string;
   clientSecret: string;
->>>>>>> 4ac3845d
 }