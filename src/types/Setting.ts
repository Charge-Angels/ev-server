--- conflicted
+++ resolved
@@ -128,21 +128,6 @@
   url: string;
 }
 
-<<<<<<< HEAD
-export enum RefundSettingType {
-  CONCUR = 'concur'
-}
-
-export interface RefundSettings {
-  id?: string;
-  identifier: ComponentType.REFUND;
-  sensitiveData: string[];
-  type: RefundSettingType;
-  concur: ConcurRefundSettings;
-}
-
-export interface ConcurRefundSettings {
-=======
 export interface RefundSettingSettings {
   id?: string;
   identifier: ComponentType.REFUND;
@@ -151,7 +136,6 @@
 }
 
 export interface ConcurRefundSetting {
->>>>>>> 27f08753
   authenticationUrl: string;
   apiUrl: string;
   clientId: string;
@@ -160,10 +144,6 @@
   expenseTypeCode: string;
   policyId: string;
   reportName: string;
-}
-
-export enum BillingSettingType {
-  STRIPE = 'stripe'
 }
 
 export interface BillingSettings {
@@ -187,4 +167,8 @@
   periodicBillingAllowed: boolean;
   advanceBillingAllowed: boolean;
   currency: string;
+}
+
+export enum BillingSettingType {
+  STRIPE = 'stripe'
 }