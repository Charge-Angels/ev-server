--- conflicted
+++ resolved
@@ -20,11 +20,6 @@
     if (!tenantID) {
       throw new BackendError({
         action: ServerAction.LOCKING,
-<<<<<<< HEAD
-        module: MODULE_NAME,
-        method: 'createLock',
-        message: 'Lock must have a name'
-=======
         module: MODULE_NAME, method: 'init',
         message: 'Tenant must be provided',
         detailedMessages: { tenantID, entity, key, type }
@@ -44,7 +39,6 @@
         module: MODULE_NAME, method: 'init',
         message: 'Key must be provided',
         detailedMessages: { tenantID, entity, key, type }
->>>>>>> 0075cb84
       });
     }
     // Return the built lock
