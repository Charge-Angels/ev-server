--- conflicted
+++ resolved
@@ -1,13 +1,6 @@
-<<<<<<< HEAD
 import Tenant from '../../entity/Tenant';
 import MigrationTask from '../MigrationTask';
 import global from '../../types/GlobalType';
-=======
-import TSGlobal from '../../types/GlobalType';
-import MigrationTask from '../MigrationTask';
-import Tenant from '../../entity/Tenant';
-declare const global: TSGlobal;
->>>>>>> 4b7d5a22
 
 export default class UsersAddNotificationsFlagTask extends MigrationTask {
   async migrate() {
