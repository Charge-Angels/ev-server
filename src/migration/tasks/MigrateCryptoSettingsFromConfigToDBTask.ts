<<<<<<< HEAD
import { CryptoSettings, CryptoSettingsType } from '../../types/Setting';
=======
import { CryptoSettings, CryptoSettingsType, TechnicalSettings } from '../../types/Setting';
>>>>>>> 6bb38b43

import Configuration from '../../utils/Configuration';
import Constants from '../../utils/Constants';
import Cypher from '../../utils/Cypher';
import MigrationTask from '../MigrationTask';
import SettingStorage from '../../storage/mongodb/SettingStorage';
import Tenant from '../../types/Tenant';
import TenantComponents from '../../types/TenantComponents';
import TenantStorage from '../../storage/mongodb/TenantStorage';
import Utils from '../../utils/Utils';

export default class MigrateCryptoSettingsFromConfigToDBTask extends MigrationTask {
  public async migrate(): Promise<void> {
    const tenants = await TenantStorage.getTenants({}, Constants.DB_PARAMS_MAX_LIMIT);
    for (const tenant of tenants.result) {
      await this.migrateTenant(tenant);
    }
  }

  public async migrateTenant(tenant: Tenant): Promise<void> {
    // Crypto Key from config file
    const configCryptoKey = Configuration.getCryptoConfig().key;
    // Crypto Key Properties from config file
    const configCryptoKeyProperties = Utils.parseConfigCryptoAlgorithm(Configuration.getCryptoConfig().algorithm);
    // Crypto Key Setting from db
    const cryptoSettings = await SettingStorage.getCryptoSettings(tenant.id);
    // If no Crypto Key Setting exist, initialize them with Crypto Key from config file
    if (!cryptoSettings) {
      // Create New Crypto Key in Tenant Settings
      const keySettingToSave = {
        identifier: TechnicalSettings.CRYPTO,
        type: CryptoSettingsType.CRYPTO,
        crypto: {
          key: configCryptoKey,
          keyProperties: configCryptoKeyProperties,
        }
      } as CryptoSettings;
<<<<<<< HEAD
      await Cypher.saveCryptoSetting(tenant.id, keySettingToSave);
=======
      await SettingStorage.saveCryptoSettings(tenant.id, keySettingToSave);
>>>>>>> 6bb38b43
    }
  }

  public getVersion(): string {
    return '1.0';
  }

  public getName(): string {
    return 'MigrateCryptoSettingsFromConfigToDB';
  }
}<|MERGE_RESOLUTION|>--- conflicted
+++ resolved
@@ -1,8 +1,4 @@
-<<<<<<< HEAD
-import { CryptoSettings, CryptoSettingsType } from '../../types/Setting';
-=======
 import { CryptoSettings, CryptoSettingsType, TechnicalSettings } from '../../types/Setting';
->>>>>>> 6bb38b43
 
 import Configuration from '../../utils/Configuration';
 import Constants from '../../utils/Constants';
@@ -40,11 +36,7 @@
           keyProperties: configCryptoKeyProperties,
         }
       } as CryptoSettings;
-<<<<<<< HEAD
-      await Cypher.saveCryptoSetting(tenant.id, keySettingToSave);
-=======
       await SettingStorage.saveCryptoSettings(tenant.id, keySettingToSave);
->>>>>>> 6bb38b43
     }
   }
 
