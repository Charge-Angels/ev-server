import Constants from '../../utils/Constants';
import global from '../../types/GlobalType';
import MigrationTask from '../MigrationTask';
import Tenant from '../../entity/Tenant';
<<<<<<< HEAD

declare const global: TSGlobal;
=======
import Cypher from '../../utils/Cypher';
>>>>>>> c5a1d7cf

export default class AddSensitiveDataInSettingsTask extends MigrationTask {
  public async migrate() {
    const tenants = await Tenant.getTenants();

    for (const tenant of tenants.result) {
      await this.migrateTenant(tenant);
    }
  }

  public async migrateTenant(tenant) {
    // Read all Settings
    const settings: any = await global.database.getCollection(tenant.getID(), 'settings')
      .aggregate([{
        $match: {
          'sensitiveData': { $exists: false }
        }
      }])
      .toArray();
    // Process each setting
    for (const setting of settings) {
      // Add sensitiveData property if not present
      setting.sensitiveData = [];
      // Concur
      if (setting.content.type === Constants.SETTING_REFUND_CONTENT_TYPE_CONCUR) {
        setting.sensitiveData = ['content.concur.clientSecret'];
        // Encrypt
        if (setting.content.concur.clientSecret) {
          setting.content.concur.clientSecret = Cypher.encrypt(setting.content.concur.clientSecret);
        } else {
          setting.content.concur.clientSecret = '';
        }
      // Convergent Charging
      } else if (setting.content.type === Constants.SETTING_PRICING_CONTENT_TYPE_CONVERGENT_CHARGING) {
        setting.sensitiveData = ['content.convergentCharging.password'];
        if (setting.content.convergentCharging.password) {
          setting.content.convergentCharging.password = Cypher.encrypt(setting.content.convergentCharging.password);
        } else {
          setting.content.convergentCharging.password = '';
        }
      }
      // Update
      await global.database.getCollection(tenant.getID(), 'settings').findOneAndUpdate(
        { '_id': setting._id },
        { $set: setting },
        { upsert: true, returnOriginal: false }
      );
    }
  }

  public getVersion() {
    return '1.0';
  }

  public getName() {
    return 'AddSensitiveDataInSettings';
  }
}<|MERGE_RESOLUTION|>--- conflicted
+++ resolved
@@ -2,12 +2,7 @@
 import global from '../../types/GlobalType';
 import MigrationTask from '../MigrationTask';
 import Tenant from '../../entity/Tenant';
-<<<<<<< HEAD
-
-declare const global: TSGlobal;
-=======
 import Cypher from '../../utils/Cypher';
->>>>>>> c5a1d7cf
 
 export default class AddSensitiveDataInSettingsTask extends MigrationTask {
   public async migrate() {
