import AddActivePropertyToTagsTask from './tasks/AddActivePropertyToTagsTask';
import AddConsumptionAmpsToConsumptionsTask from './tasks/AddConsumptionAmpsToConsumptionsTask';
import AddCreatedPropertiesToTagTask from './tasks/AddCreatedPropertiesToTagTask';
import AddDefaultPropertyToTagsTask from './tasks/AddDefaultPropertyToTagsTask';
import AddDescriptionToTagsTask from './tasks/AddDescriptionToTagsTask';
import AddInactivityStatusInTransactionsTask from './tasks/AddInactivityStatusInTransactionsTask';
import AddIssuerFieldTask from './tasks/AddIssuerFieldTask';
import AddLastChangePropertiesToBadgeTask from './tasks/AddLastChangePropertiesToBadgeTask';
import AddLastChangedOnToCarCatalogTask from './tasks/AddLastChangedOnToCarCatalogTask';
import AddNotificationsFlagsToUsersTask from './tasks/AddNotificationsFlagsToUsersTask';
import AddSensitiveDataInSettingsTask from './tasks/AddSensitiveDataInSettingsTask';
import AddSiteAreaIDToAssetConsumptionTask from './tasks/AddSiteAreaIDToAssetConsumptionTask';
import AddSiteAreaLimitToConsumptionsTask from './tasks/AddSiteAreaLimitToConsumptionsTask';
import AddSiteIDToAssetTask from './tasks/AddSiteIDToAssetTask';
import AddSiteIDToChargingStationTask from './tasks/AddSiteIDToChargingStationTask';
import AddTagTypeTask from './tasks/AddTagTypeTask';
import AddTransactionRefundStatusTask from './tasks/AddTransactionRefundStatusTask';
import AddUserInTransactionsTask from './tasks/AddUserInTransactionsTask';
import AlignTagsWithUsersIssuerTask from './tasks/AlignTagsWithUsersIssuerTask';
import CleanupMeterValuesTask from './tasks/CleanupMeterValuesTask';
import CleanupOrphanBadgeTask from './tasks/CleanupOrphanBadgeTask';
import CleanupSiteAreasTask from './tasks/CleanupSiteAreasTask';
import Constants from '../utils/Constants';
import DeleteChargingStationPropertiesTask from './tasks/DeleteChargingStationPropertiesTask';
import FixedConsumptionRoundedPriceTask from './tasks/FixedConsumptionRoundedPriceTask';
import ImportLocalCarCatalogTask from './tasks/ImportLocalCarCatalogTask';
import InitialCarImportTask from './tasks/InitialCarImportTask';
import { LockEntity } from '../types/Locking';
import LockingManager from '../locking/LockingManager';
import Logging from '../utils/Logging';
import LogicallyDeleteTagsOfDeletedUsersTask from './tasks/LogicallyDeleteTagsOfDeletedUsersTask';
import MigrateCoordinatesTask from './tasks/MigrateCoordinatesTask';
import MigrateCryptoSettingsFromConfigToDBTask from './tasks/MigrateCryptoSettingsFromConfigToDBTask';
import MigrateOcpiSettingTask from './tasks/MigrateOcpiSettingTask';
import MigrateOcpiTransactionsTask from './tasks/MigrateOcpiTransactionsTask';
import MigrateUserSettingsTask from './tasks/MigrateUserSettingsTask';
import MigrationStorage from '../storage/mongodb/MigrationStorage';
import MigrationTask from './MigrationTask';
import RecomputeAllTransactionsConsumptionsTask from './tasks/RecomputeAllTransactionsConsumptionsTask';
import RecomputeAllTransactionsWithSimplePricingTask from './tasks/RecomputeAllTransactionsWithSimplePricingTask';
import RenameChargingStationPropertiesTask from './tasks/RenameChargingStationPropertiesTask';
import RenameSMTPAuthErrorTask from './tasks/RenameSMTPAuthErrorTask';
import RenameTagPropertiesTask from './tasks/RenameTagPropertiesTask';
import RenameTransactionsAndConsumptionsTask from './tasks/RenameTransactionsAndConsumptionsTask';
import ResetCarCatalogsHashTask from './tasks/ResetCarCatalogsHashTask';
import { ServerAction } from '../types/Server';
import SetDefaultTagToUserTask from './tasks/SetDefaultTagToUserTask';
import SiteUsersHashIDsTask from './tasks/SiteUsersHashIDsTask';
import UnmarkTransactionExtraInactivitiesTask from './tasks/UnmarkTransactionExtraInactivitiesTask';
import UpdateChargingStationStaticLimitationTask from './tasks/UpdateChargingStationStaticLimitationTask';
import UpdateConsumptionsToObjectIDsTask from './tasks/UpdateConsumptionsToObjectIDsTask';
import UpdateLimitsInConsumptionsTask from './tasks/UpdateLimitsInConsumptionsTask';
import cluster from 'cluster';
import moment from 'moment';

const MODULE_NAME = 'MigrationHandler';

export default class MigrationHandler {
  public static async migrate(processAsyncTasksOnly = false): Promise<void> {
    // Check we're on the master nodejs process
    if (!cluster.isMaster) {
      return;
    }
    // Create a Lock for migration
    const migrationLock = LockingManager.createExclusiveLock(Constants.DEFAULT_TENANT, LockEntity.DATABASE, 'migration');
    if (await LockingManager.acquire(migrationLock)) {
      try {
        const startMigrationTime = moment();
        const currentMigrationTasks: MigrationTask[] = [];
        // Log
        await Logging.logInfo({
          tenantID: Constants.DEFAULT_TENANT,
          action: ServerAction.MIGRATION,
          module: MODULE_NAME, method: 'migrate',
          message: `Running ${processAsyncTasksOnly ? 'asynchronous' : 'synchronous'} migration tasks...`
        });
        // Create tasks
        currentMigrationTasks.push(new SiteUsersHashIDsTask());
        currentMigrationTasks.push(new AddTransactionRefundStatusTask());
        currentMigrationTasks.push(new AddSensitiveDataInSettingsTask());
        currentMigrationTasks.push(new AddNotificationsFlagsToUsersTask());
        currentMigrationTasks.push(new MigrateCoordinatesTask());
        currentMigrationTasks.push(new MigrateOcpiSettingTask());
        currentMigrationTasks.push(new AddTagTypeTask());
        currentMigrationTasks.push(new CleanupMeterValuesTask());
        currentMigrationTasks.push(new RenameTagPropertiesTask());
        currentMigrationTasks.push(new AddInactivityStatusInTransactionsTask());
        currentMigrationTasks.push(new AddIssuerFieldTask());
        currentMigrationTasks.push(new CleanupOrphanBadgeTask());
        currentMigrationTasks.push(new AddActivePropertyToTagsTask());
        currentMigrationTasks.push(new InitialCarImportTask());
        currentMigrationTasks.push(new UpdateConsumptionsToObjectIDsTask());
        currentMigrationTasks.push(new AddSiteAreaLimitToConsumptionsTask());
        currentMigrationTasks.push(new MigrateOcpiTransactionsTask());
        currentMigrationTasks.push(new UpdateChargingStationStaticLimitationTask());
        currentMigrationTasks.push(new AddSiteAreaLimitToConsumptionsTask());
        currentMigrationTasks.push(new UpdateLimitsInConsumptionsTask());
        currentMigrationTasks.push(new RenameTransactionsAndConsumptionsTask());
        currentMigrationTasks.push(new AddConsumptionAmpsToConsumptionsTask());
        currentMigrationTasks.push(new RenameChargingStationPropertiesTask());
        currentMigrationTasks.push(new CleanupSiteAreasTask());
        currentMigrationTasks.push(new UnmarkTransactionExtraInactivitiesTask());
        currentMigrationTasks.push(new RecomputeAllTransactionsConsumptionsTask());
        currentMigrationTasks.push(new AddUserInTransactionsTask());
        currentMigrationTasks.push(new AlignTagsWithUsersIssuerTask());
        currentMigrationTasks.push(new AddLastChangePropertiesToBadgeTask());
        currentMigrationTasks.push(new LogicallyDeleteTagsOfDeletedUsersTask());
        currentMigrationTasks.push(new AddCreatedPropertiesToTagTask());
        currentMigrationTasks.push(new AddDescriptionToTagsTask());
        currentMigrationTasks.push(new AddDefaultPropertyToTagsTask());
        currentMigrationTasks.push(new SetDefaultTagToUserTask());
        currentMigrationTasks.push(new DeleteChargingStationPropertiesTask());
        currentMigrationTasks.push(new FixedConsumptionRoundedPriceTask());
        currentMigrationTasks.push(new MigrateCryptoSettingsFromConfigToDBTask());
        currentMigrationTasks.push(new ImportLocalCarCatalogTask());
        currentMigrationTasks.push(new AddLastChangedOnToCarCatalogTask());
        currentMigrationTasks.push(new MigrateUserSettingsTask());
        currentMigrationTasks.push(new RenameSMTPAuthErrorTask());
        currentMigrationTasks.push(new ResetCarCatalogsHashTask());
        currentMigrationTasks.push(new AddSiteAreaIDToAssetConsumptionTask());
        currentMigrationTasks.push(new AddSiteIDToChargingStationTask());
<<<<<<< HEAD
        currentMigrationTasks.push(new AddSiteIDToAssetTask());
=======
        currentMigrationTasks.push(new RecomputeAllTransactionsWithSimplePricingTask());
>>>>>>> b7527f46
        // Get the already done migrations from the DB
        const migrationTasksDone = await MigrationStorage.getMigrations();
        // Check
        for (const currentMigrationTask of currentMigrationTasks) {
          // Check if not already done
          const migrationTaskDone = migrationTasksDone.find((migrationTask) =>
            // Same name and version
            ((currentMigrationTask.getName() === migrationTask.name) &&
              (currentMigrationTask.getVersion() === migrationTask.version))
          );
          // Already processed?
          if (migrationTaskDone) {
            continue;
          }
          // Check
          if (currentMigrationTask.isAsynchronous() && processAsyncTasksOnly) {
            // Execute Async
            await MigrationHandler.executeTask(currentMigrationTask);
          } else if (!currentMigrationTask.isAsynchronous() && !processAsyncTasksOnly) {
            // Execute Sync
            await MigrationHandler.executeTask(currentMigrationTask);
          }
        }
        // Log Total Processing Time
        const totalMigrationTimeSecs = moment.duration(moment().diff(startMigrationTime)).asSeconds();
        await Logging.logInfo({
          tenantID: Constants.DEFAULT_TENANT,
          action: ServerAction.MIGRATION,
          module: MODULE_NAME, method: 'migrate',
          message: `The ${processAsyncTasksOnly ? 'asynchronous' : 'synchronous'} migration has been run in ${totalMigrationTimeSecs} secs`
        });
      } catch (error) {
        await Logging.logError({
          tenantID: Constants.DEFAULT_TENANT,
          action: ServerAction.MIGRATION,
          module: MODULE_NAME, method: 'migrate',
          message: error.message,
          detailedMessages: { error: error.message, stack: error.stack }
        });
      } finally {
        // Release lock
        await LockingManager.release(migrationLock);
      }
    }
    // Process async tasks one by one
    if (!processAsyncTasksOnly) {
      setTimeout(() => {
        MigrationHandler.migrate(true).catch(() => { });
      }, 5000);
    }
  }

  private static async executeTask(currentMigrationTask: MigrationTask): Promise<void> {
    try {
      // Log Start Task
      let logMsg = `${currentMigrationTask.isAsynchronous() ? 'Asynchronous' : 'Synchronous'} Migration Task '${currentMigrationTask.getName()}' Version '${currentMigrationTask.getVersion()}' is running ${cluster.isWorker ? 'in worker ' + cluster.worker.id.toString() : 'in master'}...`;
      await Logging.logInfo({
        tenantID: Constants.DEFAULT_TENANT,
        action: ServerAction.MIGRATION,
        module: MODULE_NAME, method: 'executeTask',
        message: logMsg
      });
      // Log in the console also
      console.log(logMsg);
      // Start time and date
      const startTaskTime = moment();
      const startDate = new Date();
      // Execute Migration
      await currentMigrationTask.migrate();
      // End time
      const totalTaskTimeSecs = moment.duration(moment().diff(startTaskTime)).asSeconds();
      // End
      // Save to the DB
      await MigrationStorage.saveMigration({
        name: currentMigrationTask.getName(),
        version: currentMigrationTask.getVersion(),
        timestamp: startDate,
        durationSecs: totalTaskTimeSecs
      });
      logMsg = `${currentMigrationTask.isAsynchronous() ? 'Asynchronous' : 'Synchronous'} Migration Task '${currentMigrationTask.getName()}' Version '${currentMigrationTask.getVersion()}' has run with success in ${totalTaskTimeSecs} secs ${cluster.isWorker ? 'in worker ' + cluster.worker.id.toString() : 'in master'}`;
      await Logging.logInfo({
        tenantID: Constants.DEFAULT_TENANT,
        action: ServerAction.MIGRATION,
        module: MODULE_NAME, method: 'executeTask',
        message: logMsg
      });
      // Log in the console also
      console.log(logMsg);
    } catch (error) {
      const logMsg = `${currentMigrationTask.isAsynchronous() ? 'Asynchronous' : 'Synchronous'} Migration Task '${currentMigrationTask.getName()}' Version '${currentMigrationTask.getVersion()}' has failed with error: ${error.toString()} ${cluster.isWorker ? 'in worker ' + cluster.worker.id.toString() : 'in master'}`;
      await Logging.logError({
        tenantID: Constants.DEFAULT_TENANT,
        action: ServerAction.MIGRATION,
        module: MODULE_NAME, method: 'executeTask',
        message: logMsg,
        detailedMessages: { error: error.message, stack: error.stack }
      });
      console.error(logMsg);
    }
  }
}<|MERGE_RESOLUTION|>--- conflicted
+++ resolved
@@ -119,11 +119,8 @@
         currentMigrationTasks.push(new ResetCarCatalogsHashTask());
         currentMigrationTasks.push(new AddSiteAreaIDToAssetConsumptionTask());
         currentMigrationTasks.push(new AddSiteIDToChargingStationTask());
-<<<<<<< HEAD
         currentMigrationTasks.push(new AddSiteIDToAssetTask());
-=======
         currentMigrationTasks.push(new RecomputeAllTransactionsWithSimplePricingTask());
->>>>>>> b7527f46
         // Get the already done migrations from the DB
         const migrationTasksDone = await MigrationStorage.getMigrations();
         // Check
