--- conflicted
+++ resolved
@@ -34,13 +34,8 @@
     if (!cluster.isMaster) {
       return;
     }
-<<<<<<< HEAD
-    // Create a Lock for migration
-    const migrationLock = LockingManager.createLock(`migration`);
-=======
     // Create a Lock by migration name and version
     const migrationLock = LockingManager.createExclusiveLock(Constants.DEFAULT_TENANT, LockEntity.DATABASE, 'migration');
->>>>>>> 0075cb84
     if (!(await LockingManager.acquire(migrationLock))) {
       return;
     }
@@ -123,13 +118,8 @@
   }
 
   static async _executeTask(currentMigrationTask): Promise<void> {
-<<<<<<< HEAD
-    // Create a Lock by migration name (for async tasks)
-    const migrateTaskLock = LockingManager.createLock(`migrate~task~${currentMigrationTask.getName()}`);
-=======
     // Create a Lock by migration name and version (for async tasks)
     const migrateTaskLock = LockingManager.createExclusiveLock(Constants.DEFAULT_TENANT, LockEntity.DATABASE, `migrate~task~${currentMigrationTask.getName()}`);
->>>>>>> 0075cb84
     // Acquire the migration lock
     if (!(await LockingManager.acquire(migrateTaskLock))) {
       return;
