--- conflicted
+++ resolved
@@ -18,22 +18,13 @@
       // Check
       if (setting) {
         // Check if CC
-<<<<<<< HEAD
-        if (setting.content['convergentCharging']) {
+        if (setting.content[Constants.SETTING_PRICING_CONTENT_TYPE_CONVERGENT_CHARGING]) {
           // Return the CC implementation
           return new ConvergentChargingPricing(tenantID, setting.content['convergentCharging'], transaction);
-        } else if (setting.content['simple']) {
-          // Return the Simple Pricing implementation
-          return new SimplePricing(tenantID, setting.content['simple'], transaction);
-=======
-        if (setting.content[Constants.SETTING_PRICING_CONTENT_TYPE_CONVERGENT_CHARGING]) {
-          // Return the CC implementation
-          return new ConvergentChargingPricing(transaction.getTenantID(),
             setting.content[Constants.SETTING_PRICING_CONTENT_TYPE_CONVERGENT_CHARGING], transaction);
         } else if (setting.content[Constants.SETTING_PRICING_CONTENT_TYPE_SIMPLE]) {
           // Return the Simple Pricing implementation
-          return new SimplePricing(transaction.getTenantID(), setting.content[Constants.SETTING_PRICING_CONTENT_TYPE_SIMPLE], transaction);
->>>>>>> d47aa18b
+          return new SimplePricing(tenantID, setting.content['simple'], transaction);
         }
       }
     }
