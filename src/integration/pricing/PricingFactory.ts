import { PricingSetting, PricingSettingsType } from '../../types/Setting';

<<<<<<< HEAD
import ConvergentChargingPricingIntegration from './export-convergent-charging';
import DummyPricingIntegration from './DummyPricingIntegration';
=======
import ConvergentChargingPricingIntegration from './convergent-charging/ConvergentChargingPricingIntegration';
>>>>>>> af3fe589
import PricingIntegration from './PricingIntegration';
import SettingStorage from '../../storage/mongodb/SettingStorage';
import SimplePricingIntegration from './simple-pricing/SimplePricingIntegration';
import Tenant from '../../types/Tenant';
import TenantComponents from '../../types/TenantComponents';
import TenantStorage from '../../storage/mongodb/TenantStorage';
<<<<<<< HEAD
import Transaction from '../../types/Transaction';
=======
>>>>>>> af3fe589
import Utils from '../../utils/Utils';

export default class PricingFactory {
  static async getPricingImpl(tenantID: string): Promise<PricingIntegration<PricingSetting>> {
    // Get the tenant
    const tenant: Tenant = await TenantStorage.getTenant(tenantID);
    // Check if the pricing is active
    if (Utils.isTenantComponentActive(tenant, TenantComponents.PRICING)) {
      // Get the pricing's settings
      const pricingSetting = await SettingStorage.getPricingSettings(tenantID);
      // Check
      if (pricingSetting) {
        // SAP Convergent Charging
        if (pricingSetting.type === PricingSettingsType.CONVERGENT_CHARGING) {
          const ConvergentChargingPricingIntegrationImpl = new ConvergentChargingPricingIntegration(tenantID, pricingSetting.convergentCharging, transaction);
          if (ConvergentChargingPricingIntegrationImpl instanceof DummyPricingIntegration) {
            return null;
          }
          // Return the CC implementation
<<<<<<< HEAD
          return ConvergentChargingPricingIntegrationImpl;
=======
          return new ConvergentChargingPricingIntegration(tenantID, pricingSetting.convergentCharging);
>>>>>>> af3fe589
        // Simple Pricing
        } else if (pricingSetting.type === PricingSettingsType.SIMPLE) {
          // Return the Simple Pricing implementation
          return new SimplePricingIntegration(tenantID, pricingSetting.simple);
        }
      }
    }
    // Pricing is not active
    return null;
  }
}
<|MERGE_RESOLUTION|>--- conflicted
+++ resolved
@@ -1,21 +1,13 @@
 import { PricingSetting, PricingSettingsType } from '../../types/Setting';
 
-<<<<<<< HEAD
 import ConvergentChargingPricingIntegration from './export-convergent-charging';
 import DummyPricingIntegration from './DummyPricingIntegration';
-=======
-import ConvergentChargingPricingIntegration from './convergent-charging/ConvergentChargingPricingIntegration';
->>>>>>> af3fe589
 import PricingIntegration from './PricingIntegration';
 import SettingStorage from '../../storage/mongodb/SettingStorage';
 import SimplePricingIntegration from './simple-pricing/SimplePricingIntegration';
 import Tenant from '../../types/Tenant';
 import TenantComponents from '../../types/TenantComponents';
 import TenantStorage from '../../storage/mongodb/TenantStorage';
-<<<<<<< HEAD
-import Transaction from '../../types/Transaction';
-=======
->>>>>>> af3fe589
 import Utils from '../../utils/Utils';
 
 export default class PricingFactory {
@@ -30,16 +22,12 @@
       if (pricingSetting) {
         // SAP Convergent Charging
         if (pricingSetting.type === PricingSettingsType.CONVERGENT_CHARGING) {
-          const ConvergentChargingPricingIntegrationImpl = new ConvergentChargingPricingIntegration(tenantID, pricingSetting.convergentCharging, transaction);
+          const ConvergentChargingPricingIntegrationImpl = new ConvergentChargingPricingIntegration(tenantID, pricingSetting.convergentCharging);
           if (ConvergentChargingPricingIntegrationImpl instanceof DummyPricingIntegration) {
             return null;
           }
           // Return the CC implementation
-<<<<<<< HEAD
           return ConvergentChargingPricingIntegrationImpl;
-=======
-          return new ConvergentChargingPricingIntegration(tenantID, pricingSetting.convergentCharging);
->>>>>>> af3fe589
         // Simple Pricing
         } else if (pricingSetting.type === PricingSettingsType.SIMPLE) {
           // Return the Simple Pricing implementation
