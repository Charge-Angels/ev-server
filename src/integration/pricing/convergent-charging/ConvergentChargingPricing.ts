--- conflicted
+++ resolved
@@ -146,11 +146,7 @@
       if (chargingResult.error.category === 'invalid' && chargingResult.error.message.startsWith('Not authorized')) {
         const chargingStation: ChargingStation = await this.transaction.getChargingStation();
         if (chargingStation) {
-<<<<<<< HEAD
-          ChargingStationService.requestExecuteCommand(this.tenantId, chargingStation, 'remoteStopTransaction', {
-=======
           await OCPPUtils.requestExecuteChargingStationCommand(this.tenantId, chargingStation, 'remoteStopTransaction', {
->>>>>>> f8355f9c
             tagID: consumptionData.tagID,
             connectorID: consumptionData.connectorId
           });
@@ -183,11 +179,7 @@
               case 'CSMS_INFO':
                 chargingStation = await this.transaction.getChargingStation();
                 if (chargingStation) {
-<<<<<<< HEAD
-                  ChargingStationService.requestExecuteCommand(this.tenantId, chargingStation, 'setChargingProfile', {
-=======
                   await OCPPUtils.requestExecuteChargingStationCommand(this.tenantId, chargingStation, 'setChargingProfile', {
->>>>>>> f8355f9c
                     chargingProfileId: 42,
                     transactionId: consumptionData.transactionId,
                     message: JSON.stringify(notification)
