import { soap } from 'strong-soap';
import AbstractSoapClient from './AbstractSoapClient';
import InternalError from '../../../exception/InternalError';
<<<<<<< HEAD

declare const global: TSGlobal;
=======
import global from '../../../types/GlobalType';
import ConnectionStorage from '../../../storage/mongodb/ConnectionStorage';
>>>>>>> c5a1d7cf

export default class ERPService extends AbstractSoapClient {
  public execute: any;

  constructor(serverUrl, user, password) {
    super(
      `${serverUrl}/ARTIX/erpservices`,
      `${global.appRoot}/assets/convergent-charging/wsdl/erpservices_1.wsdl`,
      'ERP',
      'ERPPort',
      user,
      password,
      new soap.ClientSSLSecurity(
        `${global.appRoot}/assets/convergent-charging/ssl/hybris-access.key`,
        `${global.appRoot}/assets/convergent-charging/ssl/hybris-access.crt`,
        { rejectUnauthorized: false, strictSSL: false }
      )
    );

  }

  /**
   *
   * @param user {User}
   * @returns {Promise<void>}
   */
  async createInvoice(tenantId, user) {
    const connection = await ConnectionStorage.getConnectionByUserId(tenantId, 'convergent-invoicing', user.getID());
    if (!connection) {
      throw new InternalError(`Convergent Invoicing connection is missing for user ${user.getID()}`);
    }
    const invoiceCreateRequest = new InvoiceCreateRequest(connection.getData().gpart, connection.getData().vkont, 1, 'SDBC', 'YN');
    const result = await this.execute(invoiceCreateRequest);
    if (!result.data.InvoiceDocumentNumber) {
      if (result.data.status === 'error') {
        throw new InternalError(result.data.message, result.data);
      } else if (result.data.ReturnedMessage) {
        if (result.data.ReturnedMessage.detail && result.data.ReturnedMessage.detail[2].$attributes.value === '115') {
          return null;
        }
        throw new InternalError('Unable to create invoice', result.data.ReturnedMessage);
      }
      throw new InternalError('Unable to create invoice', result.data);
    }
    return result.data.InvoiceDocumentNumber;
  }

  async getInvoiceDocumentHeader(invoiceDocumentNumber) {
    const invoiceDocumentSelectRequest = new InvoiceDocumentSelectRequest(invoiceDocumentNumber);
    const result = await this.execute(invoiceDocumentSelectRequest);
    if (!result.data.FKKInvDoc_H) {
      throw new Error(result.data.error.message);
    }
    return result.data.FKKInvDoc_H;
  }

  async getInvoiceDocument(invoiceDocumentHeader, invoiceDocumentNumber) {
    const invoiceDocumentPrintRequest = new InvoiceDocumentPrintRequest(invoiceDocumentHeader, invoiceDocumentNumber);
    const result = await this.execute(invoiceDocumentPrintRequest);
    if (!result.data.INVDOCPDF2) {
      return null;
    }
    const hexPayload = result.data.INVDOCPDF2.map((doc) => {
      return doc.detail.$attributes.value;
    }).join('');
    return Buffer.from(hexPayload, 'hex');
  }

}


export class InvoiceCreateRequest {
  public I_GPART: any;
  public I_VKONT: any;
  public I_MAX_PROBCL: any;
  public I_BILLING_PROCESS: any;
  public I_INVOICE_PROCESS: any;

  constructor(I_GPART, I_VKONT, I_MAX_PROBCL, I_BILLING_PROCESS, I_INVOICE_PROCESS, I_PROCESS?, I_BILLING_DATE?, I_INVOICE_DATE?,
    I_INVOICE_BLDAT?, I_INVOICE_BUDAT?, I_INVOICE_FIKEY?) {
    this.I_GPART = I_GPART;
    this.I_VKONT = I_VKONT;
    this.I_MAX_PROBCL = I_MAX_PROBCL;
    this.I_BILLING_PROCESS = I_BILLING_PROCESS;
    // pragma this.I_PROCESS = I_PROCESS;
    // this.I_BILLING_DATE = I_BILLING_DATE;
    this.I_INVOICE_PROCESS = I_INVOICE_PROCESS;
    // pragma this.I_INVOICE_DATE = I_INVOICE_DATE;
    // this.I_INVOICE_BLDAT = I_INVOICE_BLDAT;
    // this.I_INVOICE_BUDAT = I_INVOICE_BUDAT;
    // this.I_INVOICE_FIKEY = I_INVOICE_FIKEY;
  }

  getName() {
    return 'InvoiceCreate';
  }
}

export class InvoiceDocumentSelectRequest {
  public InvoiceDocumentNumber: any;

  constructor(invoiceDocumentNumber) {
    this.InvoiceDocumentNumber = invoiceDocumentNumber;
  }

  getName() {
    return 'InvoiceDocumentSelect';
  }
}

export class InvoiceDocumentPrintRequest {
  public INVDOCHEADER: any;
  public X_GETPDF: any;

  constructor(invoiceDocumentHeader, invoiceDocumentNumber) {

    this.INVDOCHEADER = {
      APPL_AREA: invoiceDocumentHeader.APPLK,
      BUSINESS_PARTNER: invoiceDocumentHeader.GPART,
      CONT_ACCT: invoiceDocumentHeader.VKONT,
      CREATE_DATE: invoiceDocumentHeader.INVOICE_BASEDATE.replace(/-/g, ''),
      CREATE_MODE: invoiceDocumentHeader.CRMODE,
      CREATE_TIME: invoiceDocumentHeader.CRTIME.replace(/:/g, ''),
      CREATED_BY: invoiceDocumentHeader.CRNAME,
      DISCOUNT_DUE_DATE: invoiceDocumentHeader.FAEDS.replace(/-/g, ''),
      DOC_DATE: invoiceDocumentHeader.BLDAT.replace(/-/g, ''),
      DOC_TYPE: invoiceDocumentHeader.DOCTYPE,
      FORM_KEY: invoiceDocumentHeader.FORMKEY,
      INV_CATEGORY: invoiceDocumentHeader.INV_CATEGORY,
      INV_PERIOD: invoiceDocumentHeader.INVPERIOD.replace(/-/g, ''),
      INV_PROCESS: invoiceDocumentHeader.INV_PROCESS,
      INV_TYPE: invoiceDocumentHeader.INV_TYPE,
      INVDOC_NO: invoiceDocumentNumber,
      NET_DATE: invoiceDocumentHeader.FAEDN.replace(/-/g, ''),
      POST_DATE: invoiceDocumentHeader.BUDAT.replace(/-/g, ''),
      RECONCILIATION_KEY: invoiceDocumentHeader.FIKEY,
      TOTAL_AMOUNT: invoiceDocumentHeader.TOTAL_AMT,
      TOTAL_CURRENCY: invoiceDocumentHeader.TOTAL_CURR,
      TOTAL_CURRENCY_ISO: invoiceDocumentHeader.TOTAL_CURR,
      X_INVOICED: invoiceDocumentHeader.INVOICED,
    };
    this.X_GETPDF = 'X';
  }

  getName() {
    return 'InvoiceDocumentPrint';
  }
}<|MERGE_RESOLUTION|>--- conflicted
+++ resolved
@@ -1,13 +1,8 @@
 import { soap } from 'strong-soap';
 import AbstractSoapClient from './AbstractSoapClient';
 import InternalError from '../../../exception/InternalError';
-<<<<<<< HEAD
-
-declare const global: TSGlobal;
-=======
 import global from '../../../types/GlobalType';
 import ConnectionStorage from '../../../storage/mongodb/ConnectionStorage';
->>>>>>> c5a1d7cf
 
 export default class ERPService extends AbstractSoapClient {
   public execute: any;
