--- conflicted
+++ resolved
@@ -82,10 +82,6 @@
         status: error.status
       };
     }
-<<<<<<< HEAD
-    // Save it
-    await ChargingStationStorage.saveChargingStation(Action.POWER_LIMITATION, tenantID, chargingStation);
-=======
     // Update the DB OCPP configuration
     if (result.status === OCPPConfigurationStatus.ACCEPTED) {
       // Refresh Configuration
@@ -95,10 +91,9 @@
         connector.amperageLimit = maxAmpsPerConnector;
       }
       // Save it
-      await ChargingStationStorage.saveChargingStation(tenantID, chargingStation);
+      await ChargingStationStorage.saveChargingStation(Action.POWER_LIMITATION, tenantID, chargingStation);
     }
     return result;
->>>>>>> 398f31ad
   }
 
   public async setChargingProfile(tenantID: string, chargingStation: ChargingStation, chargingProfile: ChargingProfile): Promise<OCPPSetChargingProfileCommandResult> {
