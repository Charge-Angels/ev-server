--- conflicted
+++ resolved
@@ -76,14 +76,8 @@
     }
     return result;
   }
-<<<<<<< HEAD
-
-  public async checkUpdateOfOCPPParams(tenantID: string, chargingStation: ChargingStation, ocppParamName: string, ocppParamValue: string) {
-=======
-  
   public async checkUpdateOfOCPPParams(tenantID: string, chargingStation: ChargingStation,
       ocppParamName: string, ocppParamValue: string) {
->>>>>>> f1d8b5ca
     if (ocppParamName === this.getOCPPParamNameForChargingLimitation()) {
       // Update the charger
       for (const connector of chargingStation.connectors) {
@@ -238,24 +232,6 @@
         message: 'Charging Station is not connected to the backend',
       });
     }
-<<<<<<< HEAD
-    // Check if we have to load all connectors in case connector 0 fails
-    if (connectorID === 0) {
-      // Test call for connector 0
-      const result = await chargingStationClient.getCompositeSchedule({
-        connectorId: connectorID,
-        duration: durationSecs,
-        chargingRateUnit: chargingStation.powerLimitUnit
-      });
-      // Call each connector?
-      if (result.status !== OCPPGetCompositeScheduleStatus.ACCEPTED) {
-        const results = [] as OCPPGetCompositeScheduleCommandResult[];
-        for (const connector of chargingStation.connectors) {
-          const result = await chargingStationClient.getCompositeSchedule({
-            connectorId: connector.connectorId,
-            duration: durationSecs,
-            chargingRateUnit: chargingStation.powerLimitUnit
-=======
     try {
       // Check if we have to load all connectors in case connector 0 fails
       if (connectorID === 0) {
@@ -274,7 +250,6 @@
             message: 'Get Composite Schedule on Connector ID 0 has been rejected, will try connector per connector',
             module: 'ChargingStationVendor', method: 'getCompositeSchedule',
             detailedMessages: { result }
->>>>>>> f1d8b5ca
           });
           let results = [] as OCPPGetCompositeScheduleCommandResult[];
           for (const connector of chargingStation.connectors) {
@@ -298,10 +273,7 @@
           chargingRateUnit: chargingStation.powerLimitUnit
         });
       }
-<<<<<<< HEAD
       return result;
-    // Connector ID > 0
-=======
     } catch (error) {
       if (!error.status) {
         throw error;
@@ -309,7 +281,6 @@
       return {
         status: error.status
       };
->>>>>>> f1d8b5ca
     }
     // Execute it
     return chargingStationClient.getCompositeSchedule({
