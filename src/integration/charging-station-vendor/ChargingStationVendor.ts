--- conflicted
+++ resolved
@@ -213,27 +213,10 @@
         }
         // Reapply the current limitation
         if (result.status === OCPPClearChargingProfileStatus.ACCEPTED) {
-<<<<<<< HEAD
-          await this.setPowerLimitation(tenantID, chargingStation, chargingProfile.connectorID,
-            chargingStation.connectors[chargingProfile.connectorID - 1].amperageLimit);
-=======
           await this.setPowerLimitation(tenantID, chargingStation, 0,
             Utils.getTotalAmpsOfChargingStation(chargingStation));
         }
         return result;
-        // Connector ID > 0
-      } else {
-        // Clear the Profile
-        const result = await chargingStationClient.clearChargingProfile({
-          connectorId: chargingProfile.connectorID
-        });
-        if (result.status === OCPPClearChargingProfileStatus.ACCEPTED) {
-          // Reapply the current limitation
-          await this.setPowerLimitation(tenantID, chargingStation, 0,
-            Utils.getTotalAmpsOfChargingStation(chargingStation));
->>>>>>> 87375ae0
-        }
-        return result;
       }
       // Connector ID > 0
       // Clear the Profile
@@ -242,8 +225,8 @@
       });
       if (result.status === OCPPClearChargingProfileStatus.ACCEPTED) {
         // Reapply the current limitation
-        await this.setPowerLimitation(tenantID, chargingStation, chargingProfile.connectorID,
-          chargingStation.connectors[chargingProfile.connectorID - 1].amperageLimit);
+        await this.setPowerLimitation(tenantID, chargingStation, 0,
+          Utils.getTotalAmpsOfChargingStation(chargingStation));
       }
       return result;
 
