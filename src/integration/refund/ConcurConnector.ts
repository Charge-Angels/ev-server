--- conflicted
+++ resolved
@@ -13,11 +13,8 @@
 import jwt from 'jsonwebtoken';
 import BBPromise from "bluebird";
 import Transaction from '../../entity/Transaction';
-<<<<<<< HEAD
 import Cipher from '../../utils/Cipher';
-=======
 import Site from '../../entity/Site';
->>>>>>> 14cb394a
 
 const MODULE_NAME = 'ConcurConnector';
 const CONNECTOR_ID = 'concur';
