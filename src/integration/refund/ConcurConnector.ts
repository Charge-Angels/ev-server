--- conflicted
+++ resolved
@@ -15,10 +15,7 @@
 import Transaction from '../../entity/Transaction';
 import TransactionStorage from '../../storage/mongodb/TransactionStorage';
 import ChargingStationStorage from '../../storage/mongodb/ChargingStationStorage';
-<<<<<<< HEAD
-=======
 import SiteAreaStorage from '../../storage/mongodb/SiteAreaStorage';
->>>>>>> f8355f9c
 
 const MODULE_NAME = 'ConcurConnector';
 const CONNECTOR_ID = 'concur';
@@ -172,12 +169,8 @@
       async (transaction: Transaction) => {
         try {
           const chargingStation = await ChargingStationStorage.getChargingStation(transaction.getTenantID(), transaction.getChargeBoxID());
-<<<<<<< HEAD
-          const locationId = await this.getLocation(connection, await chargingStation.siteArea.site);
-=======
           const locationId = await this.getLocation(connection, (chargingStation.siteArea && chargingStation.siteArea.site) ? chargingStation.siteArea.site :
             (await SiteAreaStorage.getSiteArea(transaction.getTenantID(), chargingStation.siteAreaID, {withSite: true})).site);
->>>>>>> f8355f9c
           if (quickRefund) {
             const entryId = await this.createQuickExpense(connection, transaction, locationId, userId);
             transaction.setRefundData({ refundId: entryId, type: 'quick', refundedAt: new Date() });
