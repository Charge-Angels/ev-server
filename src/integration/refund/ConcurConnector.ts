import axios from 'axios';
import axiosRetry from 'axios-retry';
import jwt from 'jsonwebtoken';
import moment from 'moment-timezone';
import querystring from 'querystring';
import AbstractConnector from '../AbstractConnector';
import AppError from '../../exception/AppError';
import ChargingStation from '../../entity/ChargingStation';
import ConnectionStorage from '../../storage/mongodb/ConnectionStorage';
import Constants from '../../utils/Constants';
import Cypher from '../../utils/Cypher';
import InternalError from '../../exception/InternalError';
import Logging from '../../utils/Logging';
import Site from '../../types/Site';
import Transaction from '../../entity/Transaction';
import TransactionStorage from '../../storage/mongodb/TransactionStorage';
import User from '../../types/User';

const MODULE_NAME = 'ConcurConnector';
const CONNECTOR_ID = 'concur';

/**
 * A concur connector creates connection with the following data attributes
 * Instance_URL  string  -  Identifies the Concur datacenter where the user’s data resides. For example, if the Instance_Url is https://www.ea1.concursolutions.com, then all API calls for this user should use this URL as a prefix in subsequent API calls
 * Token  string  -  The access token value passed in the Authorization header when making API calls. It is a long-lived token which is currently set to expire after one year from creation. You should securely store the token and use it for all subsequent API requests until the token expires. Before it does, you should send a request to refresh the token prior to the expiration date.
 * Expiration_Date  string  -  The Universal Coordinated Time (UTC) date and time when the access token expires.
 * Refresh_Token  string  -  Token with a new expiration date of a year from the refresh date. You should securely store the refresh token for a user and use it for all subsequent API requests.
<<<<<<< HEAD
 */export default class ConcurConnector extends AbstractConnector {
=======
 */
export default class ConcurConnector extends AbstractConnector {
  public getSetting: any;
  public getTenantID: any;
  public getConnectionByUserId: any;
>>>>>>> fb19c957

  constructor(tenantID, setting) {
    super(tenantID, 'concur', setting);
    axiosRetry(axios,
      {
        retries: 3,
        retryCondition: (error) => {
          return error.response.status === Constants.HTTP_GENERAL_ERROR;
        },
        retryDelay: (retryCount, error) => {
          if (error.config.method === 'post') {
            if (error.config.url.endsWith('/token')) {
              Logging.logException(new InternalError(`Unable to request token, response status ${error.response.status}, attempt ${retryCount}`, error.response.data), 'Refund', MODULE_NAME, MODULE_NAME, 'AxiosRetry', tenantID);
            } else {
              const payload = {
                error: error.response.data,
                payload: JSON.parse(error.config.data)
              };
              Logging.logException(new InternalError(`Unable to post data on ${error.config.url}, response status ${error.response.status}, attempt ${retryCount}`, payload), 'Refund', MODULE_NAME, MODULE_NAME, 'AxiosRetry', tenantID);
            }
          } else {
            Logging.logException(new InternalError(`Unable to ${error.config.url} data on ${error.config.url}, response status ${error.response.status}, attempt ${retryCount}`, error.response.data), 'Refund', MODULE_NAME, MODULE_NAME, 'AxiosRetry', tenantID);
          }
          return retryCount * 200;
        },
        shouldResetTimeout: true
      });
  }

  /**
   * Compute a valid until date from a date and a duration
   * @return Date the valid until date
   * @param result the data result returned by concur
   */
  static computeValidUntilAt(result) {
    return new Date(result.data.refresh_expires_in * 1000);
  }

  static isConnectionExpired(connection) {
    return moment(connection.data.refresh_expires_in).isBefore(moment.now());
  }

  static isTokenExpired(connection) {
    return moment(connection.getUpdatedAt()).add(connection.getData().expires_in, 'seconds').isBefore(moment.now());
  }

  getAuthenticationUrl() {
    return this.getSetting().authenticationUrl;
  }

  getApiUrl() {
    return this.getSetting().apiUrl;
  }

  getClientId() {
    return this.getSetting().clientId;
  }

  getClientSecret() {
    return this.getSetting().clientSecret;
  }

  getClientSecretDecrypted() {
    return Cypher.decrypt(this.getSetting().clientSecret);
  }

  getExpenseTypeCode() {
    return this.getSetting().expenseTypeCode;
  }

  getPolicyID() {
    return this.getSetting().policyId;
  }

  getReportName() {
    return this.getSetting().reportName;
  }

  getPaymentTypeID() {
    return this.getSetting().paymentTypeId;
  }

  /**
   *
   * @param userId
   * @param data
   * @returns {Promise<Connection>}
   */
  async createConnection(userId, data) {
    try {
      Logging.logDebug({
        tenantID: this.getTenantID(),
        module: MODULE_NAME, method: 'createConnection',
        action: 'GetAccessToken', message: `request concur access token for ${userId}`
      });
      const result = await axios.post(`${this.getAuthenticationUrl()}/oauth2/v0/token`,
        querystring.stringify({
          code: data.code,
          client_id: this.getClientId(),
          client_secret: this.getClientSecretDecrypted(),
          redirect_uri: data.redirectUri,
          grant_type: 'authorization_code'
        }),
        {
          headers: {
            'Content-Type': 'application/x-www-form-urlencoded'
          }
        });
      Logging.logDebug({
        tenantID: this.getTenantID(),
        module: MODULE_NAME, method: 'createConnection',
        action: 'GetAccessToken', message: `Concur access token granted for ${userId}`
      });
      const now = new Date();
      return ConnectionStorage.saveConnection(this.getTenantID(), {
        data: result.data,
        userId: userId,
        connectorId: CONNECTOR_ID,
        createdAt: now,
        updatedAt: now,
        validUntil: ConcurConnector.computeValidUntilAt(result)
      });
    } catch (e) {
      Logging.logError({
        tenantID: this.getTenantID(),
        module: MODULE_NAME,
        method: 'createConnection',
        action: 'GetAccessToken',
        message: `Concur access token not granted for ${userId} ${JSON.stringify(e.response.data)}`,
        error: e
      });
      throw new AppError(
        Constants.CENTRAL_SERVER,
        `Concur access token not granted for ${userId}`, Constants.HTTP_GENERAL_ERROR,
        MODULE_NAME, 'GetAccessToken', userId);
    }
  }

  async refreshToken(userId, connection) {
    try {
      const startDate = moment();
      const response = await axios.post(`${this.getAuthenticationUrl()}/oauth2/v0/token`,
        querystring.stringify({
          client_id: this.getClientId(),
          client_secret: this.getClientSecretDecrypted(),
          refresh_token: connection.getData().refresh_token,
          scope: connection.getData().scope,
          grant_type: 'refresh_token'
        }),
        {
          headers: {
            'Content-Type': 'application/x-www-form-urlencoded'
          }
        });

      Logging.logDebug({
        tenantID: this.getTenantID(),
        user: userId,
        source: MODULE_NAME, action: 'Refund',
        module: MODULE_NAME, method: 'createQuickExpense',
        message: `Concur access token has been successfully generated in ${moment().diff(startDate, 'milliseconds')} ms with ${this.getRetryCount(response)} retries`
      });
      connection.updateData(response.data, new Date(), ConcurConnector.computeValidUntilAt(response));
      return ConnectionStorage.saveConnection(this.getTenantID(), connection.getModel());
    } catch (e) {
      Logging.logError({
        tenantID: this.getTenantID(),
        module: MODULE_NAME, method: 'refreshToken',
        action: 'refreshAccessToken', message: `Concur access token not refreshed for ${userId}`
      });
      throw new AppError(
        Constants.CENTRAL_SERVER,
        `Concur access token not refreshed for ${userId}`, Constants.HTTP_GENERAL_ERROR,
        MODULE_NAME, 'refreshToken', userId);
    }
  }

  /**
   *
   * @param user {User}
   * @param transactions {Transaction}
   * @param quickRefund
   * @returns {Promise<Transaction[]>}
   */
<<<<<<< HEAD
  async refund(user: User, transactions, quickRefund = false) {
=======
  async refund(user, transactions, quickRefund = false): Promise<any> {
>>>>>>> fb19c957
    const startDate = moment();
    const refundedTransactions = [];
    let connection = await this.getConnectionByUserId(user.id);
    if (!connection) {
      throw new AppError(
        Constants.CENTRAL_SERVER,
        `The user with ID '${user.id}' does not have a connection to connector '${CONNECTOR_ID}'`,
        Constants.HTTP_CONCUR_NO_CONNECTOR_CONNECTION_ERROR,
        'TransactionService', 'handleRefundTransactions', user);
    }

    if (ConcurConnector.isTokenExpired(connection)) {
      connection = await this.refreshToken(user.id, connection);
    }
    let expenseReportId;

    if (!quickRefund) {
      expenseReportId = await this.createExpenseReport(connection, transactions[0].getTimezone(), user);
    }

    await Promise.map(transactions,
      async (transaction: Transaction) => {
        try {
          const chargingStation = await ChargingStation.getChargingStation(transaction.getTenantID(), transaction.getChargeBoxID());
          const locationId = await this.getLocation(connection, await chargingStation.getSite());
          if (quickRefund) {
            const entryId = await this.createQuickExpense(connection, transaction, locationId, user);
            transaction.setRefundData({ refundId: entryId, type: 'quick', refundedAt: new Date() });
          } else {
            const entryId = await this.createExpenseReportEntry(connection, expenseReportId, transaction, locationId, user);
            transaction.setRefundData({
              refundId: entryId,
              type: 'report',
              reportId: expenseReportId,
              refundedAt: new Date()
            });
          }
          await TransactionStorage.saveTransaction(transaction.getTenantID(), transaction.getModel());
          refundedTransactions.push(transaction);
        } catch (exception) {
          Logging.logException(exception, 'Refund', MODULE_NAME, MODULE_NAME, 'refund', this.getTenantID(), user);
        }
      },
      { concurrency: 10 });

    Logging.logInfo({
      tenantID: this.getTenantID(),
      user: user.id,
      source: MODULE_NAME, action: 'Refund',
      module: MODULE_NAME, method: 'Refund',
      message: `${refundedTransactions.length} transactions have been transferred to Concur in ${moment().diff(startDate, 'milliseconds')} ms`
    });

    return refundedTransactions;
  }

  async getReportDetails(connection, reportId) {
    try {

      const response = await axios.get(`${this.getApiUrl()}/api/expense/expensereport/v2.0/report/${reportId}`, {
        headers: {
          Accept: 'application/json',
          Authorization: `Bearer ${connection.getData().access_token}`
        }
      });
      return response.data;
    } catch (e) {
      throw new InternalError(`Unable to get report details, response status ${e.response.status}`, e.response.data);
    }
  }

  async getExpenseReports(connection) {
    try {

      const response = await axios.get(`${this.getApiUrl()}/api/v3.0/expense/reports?approvalStatusCode=A_NOTF`, {
        headers: {
          Accept: 'application/json',
          Authorization: `Bearer ${connection.getData().access_token}`
        }
      });
      return response.data.Items;
    } catch (e) {
      throw new InternalError(`Unable to get expense reports, response status ${e.response.status}`, e.response.data);
    }
  }

  async getLocation(connection, site: Site) {
    let response = await axios.get(`${this.getApiUrl()}/api/v3.0/common/locations?city=${site.address.city}`, {
      headers: {
        Accept: 'application/json',
        Authorization: `Bearer ${connection.getData().access_token}`
      }
    });
    if (response.data && response.data.Items && response.data.Items.length > 0) {
      return response.data.Items[0];
    }
    const company = site.company;
    response = await axios.get(`${this.getApiUrl()}/api/v3.0/common/locations?city=${company.address.city}`, {
      headers: {
        Accept: 'application/json',
        Authorization: `Bearer ${connection.getData().access_token}`
      }
    });
    if (response.data && response.data.Items && response.data.Items.length > 0) {
      return response.data.Items[0];
    }

    throw new AppError(
      MODULE_NAME,
      `The city '${site.address.city}' of the station is unknown to Concur`,
      Constants.HTTP_CONCUR_CITY_UNKNOWN_ERROR,
      MODULE_NAME, 'getLocation');
  }

  /**
   *
   * @param connection {Connection}
   * @param transaction {Transaction}
   * @param location
   * @param user
   * @returns {Promise<string>}
   */
  async createQuickExpense(connection, transaction, location, user: User) {
    try {
      const startDate = moment();
      const response = await axios.post(`${this.getAuthenticationUrl()}/quickexpense/v4/users/${jwt.decode(connection.getData().access_token).sub}/context/TRAVELER/quickexpenses`, {
        'comment': `Session started the ${moment.tz(transaction.getStartDate(), transaction.getTimezone()).format('YYYY-MM-DD HH:mm:ss')} during ${moment.duration(transaction.getStopTotalDurationSecs(), 'seconds').format('h[h]mm', { trim: false })}`,
        'vendor': this.getReportName(),
        'entryDetails': `Refund of transaction ${transaction.getID}`,
        'expenseTypeID': this.getExpenseTypeCode(),
        'location': {
          'name': location.Name
        },
        'transactionAmount': {
          'currencyCode': transaction.getStopPriceUnit(),
          'value': transaction.getStopPrice()
        },
        'transactionDate': moment.tz(transaction.getStartDate(), transaction.getTimezone()).format('YYYY-MM-DD')
      }, {
        headers: {
          Accept: 'application/json',
          Authorization: `Bearer ${connection.getData().access_token}`
        }
      });
      Logging.logDebug({
        tenantID: this.getTenantID(),
        user: user.id,
        source: MODULE_NAME, action: 'Refund',
        module: MODULE_NAME, method: 'createQuickExpense',
        message: `Transaction ${transaction.getID()} has been successfully transferred in ${moment().diff(startDate, 'milliseconds')} ms with ${this.getRetryCount(response)} retries`
      });
      return response.data.quickExpenseIdUri;
    } catch (e) {
      if (e.response) {
        throw new InternalError(`Unable to create quickExpense, response status ${e.response.status}`, e.response.data);
      } else {
        throw new InternalError('Unable to create expense report', e);
      }
    }
  }

  /**
   *
   * @param connection {Connection}
   * @param expenseReportId {string}
   * @param transaction {Transaction}
   * @param location {Location}
   * @param user
   * @returns {Promise<string>}
   */
  async createExpenseReportEntry(connection, expenseReportId, transaction, location, user: User) {
    try {
      const startDate = moment();
      const response = await axios.post(`${this.getApiUrl()}/api/v3.0/expense/entries`, {
        'Description': `E-Mobility reimbursement ${moment.tz(transaction.getStartDate(), transaction.getTimezone()).format('YYYY-MM-DD')}`,
        'Comment': `Session started the ${moment.tz(transaction.getStartDate(), transaction.getTimezone()).format('YYYY-MM-DD HH:mm:ss')} during ${moment.duration(transaction.getStopTotalDurationSecs(), 'seconds').format('h[h]mm', { trim: false })}`,
        'VendorDescription': 'E-Mobility',
        'Custom1': transaction.getID(),
        'ExpenseTypeCode': this.getExpenseTypeCode(),
        'IsBillable': true,
        'IsPersonal': false,
        'PaymentTypeID': this.getPaymentTypeID(),
        'ReportID': expenseReportId,
        'TaxReceiptType': 'N',
        'TransactionAmount': transaction.getStopPrice(),
        'TransactionCurrencyCode': transaction.getStopPriceUnit(),
        'TransactionDate': moment.tz(transaction.getStartDate(), transaction.getTimezone()).format('YYYY-MM-DD'),
        'SpendCategoryCode': 'COCAR',
        'LocationID': location.ID

      }, {
        headers: {
          Accept: 'application/json',
          Authorization: `Bearer ${connection.getData().access_token}`
        }
      });
      Logging.logDebug({
        tenantID: this.getTenantID(),
        user: user.id,
        source: MODULE_NAME, action: 'Refund',
        module: MODULE_NAME, method: 'createExpenseReportEntry',
        message: `Transaction ${transaction.getID()} has been successfully transferred in ${moment().diff(startDate, 'milliseconds')} ms with ${this.getRetryCount(response)} retries`
      });
      return response.data.ID;
    } catch (e) {
      if (e.response) {
        throw new InternalError(`Unable to create expense entry, response status ${e.response.status}`, e.response.data);
      } else {
        throw new InternalError('Unable to create expense entry', e);
      }
    }
  }

  /**
   *
   * @param connection
   * @param timezone
   * @returns {Promise<void>}
   */
  async createExpenseReport(connection, timezone, user: User) {
    try {
      const startDate = moment();
      const response = await axios.post(`${this.getApiUrl()}/api/v3.0/expense/reports`, {
        'Name': `${this.getReportName()} - ${moment.tz(timezone).format('DD/MM/YY HH:mm')}`,
        'PolicyID': this.getPolicyID()
      }, {
        headers: {
          Accept: 'application/json',
          Authorization: `Bearer ${connection.getData().access_token}`
        }
      });
      Logging.logDebug({
        tenantID: this.getTenantID(),
        user: user.id,
        source: MODULE_NAME, action: 'Refund',
        module: MODULE_NAME, method: 'createExpenseReport',
        message: `Report has been successfully created in ${moment().diff(startDate, 'milliseconds')} ms with ${this.getRetryCount(response)} retries`
      });
      return response.data.ID;
    } catch (e) {
      if (e.response) {
        throw new InternalError(`Unable to create expense report, response status ${e.response.status}`, e.response.data);
      } else {
        throw new InternalError('Unable to create expense report', e);
      }
    }
  }

  getRetryCount(response) {
    if (response && response.config) {
      return response.config['axios-retry'].retryCount;
    }
    return 0;
  }

}
<|MERGE_RESOLUTION|>--- conflicted
+++ resolved
@@ -1,5 +1,6 @@
 import axios from 'axios';
 import axiosRetry from 'axios-retry';
+import BBPromise from 'bluebird';
 import jwt from 'jsonwebtoken';
 import moment from 'moment-timezone';
 import querystring from 'querystring';
@@ -25,15 +26,7 @@
  * Token  string  -  The access token value passed in the Authorization header when making API calls. It is a long-lived token which is currently set to expire after one year from creation. You should securely store the token and use it for all subsequent API requests until the token expires. Before it does, you should send a request to refresh the token prior to the expiration date.
  * Expiration_Date  string  -  The Universal Coordinated Time (UTC) date and time when the access token expires.
  * Refresh_Token  string  -  Token with a new expiration date of a year from the refresh date. You should securely store the refresh token for a user and use it for all subsequent API requests.
-<<<<<<< HEAD
  */export default class ConcurConnector extends AbstractConnector {
-=======
- */
-export default class ConcurConnector extends AbstractConnector {
-  public getSetting: any;
-  public getTenantID: any;
-  public getConnectionByUserId: any;
->>>>>>> fb19c957
 
   constructor(tenantID, setting) {
     super(tenantID, 'concur', setting);
@@ -218,11 +211,7 @@
    * @param quickRefund
    * @returns {Promise<Transaction[]>}
    */
-<<<<<<< HEAD
-  async refund(user: User, transactions, quickRefund = false) {
-=======
-  async refund(user, transactions, quickRefund = false): Promise<any> {
->>>>>>> fb19c957
+  async refund(user: User, transactions, quickRefund = false): Promise<any> {
     const startDate = moment();
     const refundedTransactions = [];
     let connection = await this.getConnectionByUserId(user.id);
@@ -243,7 +232,7 @@
       expenseReportId = await this.createExpenseReport(connection, transactions[0].getTimezone(), user);
     }
 
-    await Promise.map(transactions,
+    await BBPromise.map(transactions,
       async (transaction: Transaction) => {
         try {
           const chargingStation = await ChargingStation.getChargingStation(transaction.getTenantID(), transaction.getChargeBoxID());
