import BackendError from '../../exception/BackendError';
import SettingStorage from '../../storage/mongodb/SettingStorage';
import UserStorage from '../../storage/mongodb/UserStorage';
import { Action } from '../../types/Authorization';
import { BillingDataStart, BillingDataStop, BillingDataUpdate, BillingPartialUser, BillingTax, BillingUserData, BillingUserSynchronizeAction } from '../../types/Billing';
import { UserInErrorType } from '../../types/InError';
import { BillingSetting } from '../../types/Setting';
import Transaction from '../../types/Transaction';
import User, { UserStatus } from '../../types/User';
import Constants from '../../utils/Constants';
import Logging from '../../utils/Logging';

export default abstract class Billing<T extends BillingSetting> {
  protected readonly tenantID: string; // Assuming GUID or other string format ID
  protected settings: T;

  protected constructor(tenantID: string, settings: T) {
    this.tenantID = tenantID;
    this.settings = settings;
  }

  getSettings(): T {
    return this.settings;
  }

  public async synchronizeUsers(tenantID): Promise<BillingUserSynchronizeAction> {
    // Check
    const actionsDone: BillingUserSynchronizeAction = {
      synchronized: 0,
      error: 0
    };
    // Get users already in Billing synchronization error
    const usersBillingInError = await UserStorage.getUsersInError(tenantID,
      { errorTypes: [UserInErrorType.FAILED_BILLING_SYNCHRO] }, Constants.DB_PARAMS_MAX_LIMIT);
    actionsDone.error = usersBillingInError.result.length;
    // Sync e-Mobility New Users with no billing data + e-Mobility Users that have been updated after last sync
    const newUsersToSyncInBilling = await UserStorage.getUsers(tenantID,
      { 'statuses': [UserStatus.ACTIVE], 'notSynchronizedBillingData': true },
      { ...Constants.DB_PARAMS_MAX_LIMIT, sort: { 'userID': 1 } });
    if (newUsersToSyncInBilling.count > 0) {
      // Process them
      Logging.logInfo({
        tenantID: tenantID,
        source: Constants.CENTRAL_SERVER,
        action: Action.SYNCHRONIZE_BILLING,
        module: 'Billing', method: 'synchronizeUsers',
        message: `${newUsersToSyncInBilling.count} new e-Mobility user(s) are going to be synchronized in the billing system`
      });
      for (const user of newUsersToSyncInBilling.result) {
        // Synchronize user
        try {
          await this.synchronizeUser(user, tenantID);
          Logging.logInfo({
            tenantID: tenantID,
            actionOnUser: user,
            source: Constants.CENTRAL_SERVER,
            action: Action.SYNCHRONIZE_BILLING,
            module: 'Billing', method: 'synchronizeUsers',
            message: 'Successfully synchronized in the billing system'
          });
          actionsDone.synchronized++;
        } catch (error) {
          actionsDone.error++;
          Logging.logError({
            tenantID: tenantID,
            actionOnUser: user,
            source: Constants.CENTRAL_SERVER,
            action: Action.SYNCHRONIZE_BILLING,
            module: 'Billing', method: 'synchronizeUsers',
            message: 'Failed to synchronize in the billing system'
          });
        }
      }
    }
    // Get recently updated customers from Billing application
    const userBillingIDsChangedInBilling = await this.getUpdatedUserIDsInBilling();
    // Synchronize e-Mobility User's Billing data
    if (userBillingIDsChangedInBilling.length > 0) {
      Logging.logInfo({
        tenantID: tenantID,
        source: Constants.CENTRAL_SERVER,
        action: Action.SYNCHRONIZE_BILLING,
        module: 'Billing', method: 'synchronizeUsers',
        message: `${userBillingIDsChangedInBilling.length} billing user(s) are going to be synchronized with e-Mobility users`
      });
      for (const userBillingIDChangedInBilling of userBillingIDsChangedInBilling) {
        // Get e-Mobility User
        const user = await UserStorage.getUserByBillingID(tenantID, userBillingIDChangedInBilling);
        if (!user) {
          actionsDone.error++;
          Logging.logError({
            tenantID: tenantID,
            source: Constants.CENTRAL_SERVER,
            action: Action.SYNCHRONIZE_BILLING,
            module: 'Billing', method: 'synchronizeUsers',
            message: `Billing user with ID '${userBillingIDChangedInBilling}' does not exist in e-Mobility`
          });
          continue;
        }
        // Get Billing User
        const billingUser = await this.getUser(userBillingIDChangedInBilling);
        if (!billingUser) {
          // Only triggers an error if e-Mobility user is not deleted
<<<<<<< HEAD
          actionsDone.error++;
          user.billingData.hasSynchroError = true;
          await UserStorage.saveUserBillingData(tenantID, user.id, user.billingData);
=======
          actionsDone.error++;
          user.billingData.hasSynchroError = true;
          await UserStorage.saveUserBillingData(tenantID, user.id, user.billingData);
          Logging.logError({
            tenantID: tenantID,
            source: Constants.CENTRAL_SERVER,
            action: Action.SYNCHRONIZE_BILLING,
            actionOnUser: user,
            module: 'Billing', method: 'synchronizeUsers',
            message: `Billing user with ID '${userBillingIDChangedInBilling}' does not exist in billing system`
          });
          continue;
        }
        // Synchronize several times the user in case of fail before setting it in error
        try {
          await this.synchronizeUser(user, tenantID);
          Logging.logInfo({
            tenantID: tenantID,
            actionOnUser: user,
            source: Constants.CENTRAL_SERVER,
            action: Action.SYNCHRONIZE_BILLING,
            module: 'Billing', method: 'synchronizeUsers',
            message: 'Successfully synchronized in the billing system'
          });
          actionsDone.synchronized++;
        } catch (error) {
          actionsDone.error++;
>>>>>>> 0c0cae8d
          Logging.logError({
            tenantID: tenantID,
            actionOnUser: user,
            source: Constants.CENTRAL_SERVER,
            action: Action.SYNCHRONIZE_BILLING,
<<<<<<< HEAD
            actionOnUser: user,
            module: 'Billing', method: 'synchronizeUsers',
            message: `Billing user with ID '${userBillingIDChangedInBilling}' does not exist in billing system`
          });
          continue;
        }
        // Synchronize several times the user in case of fail before setting it in error
        try {
          await this.synchronizeUser(user, tenantID);
          Logging.logInfo({
            tenantID: tenantID,
            actionOnUser: user,
            source: Constants.CENTRAL_SERVER,
            action: Action.SYNCHRONIZE_BILLING,
            module: 'Billing', method: 'synchronizeUsers',
            message: 'Successfully synchronized in the billing system'
          });
          actionsDone.synchronized++;
        } catch (error) {
          actionsDone.error++;
          Logging.logError({
            tenantID: tenantID,
            actionOnUser: user,
            source: Constants.CENTRAL_SERVER,
            action: Action.SYNCHRONIZE_BILLING,
=======
>>>>>>> 0c0cae8d
            module: 'Billing', method: 'synchronizeUsers',
            message: 'Failed to synchronize in the billing system'
          });
        }
      }
    }
    // Log
    if (actionsDone.synchronized || actionsDone.error) {
<<<<<<< HEAD
=======
      Logging.logInfo({
        tenantID: tenantID,
        source: Constants.CENTRAL_SERVER,
        action: Action.SYNCHRONIZE_BILLING,
        module: 'Billing', method: 'synchronizeUsers',
        message: `${actionsDone.synchronized} user(s) were successfully synchronized, ${actionsDone.error} got errors`
      });
    } else {
>>>>>>> 0c0cae8d
      Logging.logInfo({
        tenantID: tenantID,
        source: Constants.CENTRAL_SERVER,
        action: Action.SYNCHRONIZE_BILLING,
        module: 'Billing', method: 'synchronizeUsers',
<<<<<<< HEAD
        message: `${actionsDone.synchronized} user(s) were successfully synchronized, ${actionsDone.error} got errors`
      });
    } else {
      Logging.logInfo({
        tenantID: tenantID,
        source: Constants.CENTRAL_SERVER,
        action: Action.SYNCHRONIZE_BILLING,
        module: 'Billing', method: 'synchronizeUsers',
=======
>>>>>>> 0c0cae8d
        message: 'All the users are up to date'
      });
    }
    // Update last synchronization
    const billingSettings = await SettingStorage.getBillingSettings(tenantID);
    billingSettings.stripe.lastSynchronizedOn = new Date();
    await SettingStorage.saveBillingSettings(tenantID, billingSettings);
    // Result
    return actionsDone;
  }

  public async synchronizeUser(user: User, tenantID) {
    try {
      const exists = await this.userExists(user);
      let newBillingData: BillingUserData;
      if (!exists) {
        newBillingData = await this.createUser(user);
      } else {
        newBillingData = await this.updateUser(user);
      }
<<<<<<< HEAD
      await UserStorage.saveUserBillingData(tenantID, user.id, newBillingData);
=======
      try {
        await UserStorage.saveUserBillingData(tenantID, user.id, newBillingData);
      } catch (e) {
        throw new BackendError({
          source: Constants.CENTRAL_SERVER,
          module: 'Billing', method: 'synchronizeUser',
          action: Action.SYNCHRONIZE_BILLING,
          actionOnUser: user,
          message: 'Unable to save user Billing Data in e-Mobility',
          detailedMessages: e
        });
      }
>>>>>>> 0c0cae8d
    } catch (error) {
      if (!user.billingData) {
        user.billingData = {};
      }
      user.billingData.hasSynchroError = true;
<<<<<<< HEAD
      await UserStorage.saveUserBillingData(tenantID, user.id, user.billingData);
=======
      try {
        await UserStorage.saveUserBillingData(tenantID, user.id, user.billingData);
      } catch (e) {
        throw new BackendError({
          source: Constants.CENTRAL_SERVER,
          module: 'Billing', method: 'synchronizeUser',
          action: Action.SYNCHRONIZE_BILLING,
          actionOnUser: user,
          message: 'Unable to save user Billing Data in e-Mobility',
          detailedMessages: e
        });
      }
>>>>>>> 0c0cae8d
      throw new BackendError({
        source: Constants.CENTRAL_SERVER,
        module: 'Billing', method: 'synchronizeUser',
        action: Action.SYNCHRONIZE_BILLING,
        actionOnUser: user,
        message: `Cannot synchronize user '${user.email}' with billing system`,
        detailedMessages: error
      });
    }
  }

  public async forceSynchronizeUser(user: User, tenantID) {
    try {
      // Exists in Billing?
      const billingUser = await this.userExists(user);
      if (billingUser) {
        await this.deleteUser(user);
      }
      // Recreate the Billing user
      delete user.billingData;
      const newBillingData = await this.createUser(user);
<<<<<<< HEAD
      await UserStorage.saveUserBillingData(tenantID, user.id, newBillingData);
      Logging.logInfo({
        tenantID: tenantID,
        source: Constants.CENTRAL_SERVER,
        action: Action.SYNCHRONIZE_BILLING,
        actionOnUser: user,
        module: 'Billing', method: 'forceSynchronizeUser',
        message: `Successfully forced the synchronization of the user '${user.email}'`,
      });
=======
      try {
        await UserStorage.saveUserBillingData(tenantID, user.id, newBillingData);
        Logging.logInfo({
          tenantID: tenantID,
          source: Constants.CENTRAL_SERVER,
          action: Action.SYNCHRONIZE_BILLING,
          actionOnUser: user,
          module: 'Billing', method: 'forceSynchronizeUser',
          message: `Successfully forced the synchronization of the user '${user.email}'`,
        });
      } catch (e) {
        throw new BackendError({
          source: Constants.CENTRAL_SERVER,
          module: 'Billing', method: 'forceSynchronizeUser',
          action: Action.SYNCHRONIZE_BILLING,
          actionOnUser: user,
          message: 'Unable to save user Billing Data in e-Mobility',
          detailedMessages: e
        });
      }
>>>>>>> 0c0cae8d
    } catch (error) {
      throw new BackendError({
        source: Constants.CENTRAL_SERVER,
        module: 'Billing', method: 'forceSynchronizeUser',
        action: Action.SYNCHRONIZE_BILLING,
        actionOnUser: user,
        message: `Cannot force synchronize user '${user.email}' with billing system`,
        detailedMessages: error
      });
    }
  }

  async abstract checkConnection();

  async abstract getUpdatedUserIDsInBilling(): Promise<string[]>;

  async abstract startTransaction(transaction: Transaction): Promise<BillingDataStart>;

  async abstract updateTransaction(transaction: Transaction): Promise<BillingDataUpdate>;

  async abstract stopTransaction(transaction: Transaction): Promise<BillingDataStop>;

  async abstract checkIfUserCanBeCreated(user: User): Promise<boolean>;

  async abstract checkIfUserCanBeUpdated(user: User): Promise<boolean>;

  async abstract checkIfUserCanBeDeleted(user: User): Promise<boolean>;

  async abstract getUser(id: string): Promise<BillingPartialUser>;

  async abstract getUserByEmail(email: string): Promise<BillingPartialUser>;

  async abstract getUsers(): Promise<BillingPartialUser[]>;

  async abstract createUser(user: User): Promise<BillingUserData>;

  async abstract updateUser(user: User): Promise<BillingUserData>;

  async abstract deleteUser(user: User);

  async abstract userExists(user: User): Promise<boolean>;

  async abstract getTaxes(): Promise<BillingTax[]>;
}<|MERGE_RESOLUTION|>--- conflicted
+++ resolved
@@ -101,11 +101,6 @@
         const billingUser = await this.getUser(userBillingIDChangedInBilling);
         if (!billingUser) {
           // Only triggers an error if e-Mobility user is not deleted
-<<<<<<< HEAD
-          actionsDone.error++;
-          user.billingData.hasSynchroError = true;
-          await UserStorage.saveUserBillingData(tenantID, user.id, user.billingData);
-=======
           actionsDone.error++;
           user.billingData.hasSynchroError = true;
           await UserStorage.saveUserBillingData(tenantID, user.id, user.billingData);
@@ -133,40 +128,11 @@
           actionsDone.synchronized++;
         } catch (error) {
           actionsDone.error++;
->>>>>>> 0c0cae8d
-          Logging.logError({
-            tenantID: tenantID,
-            actionOnUser: user,
-            source: Constants.CENTRAL_SERVER,
-            action: Action.SYNCHRONIZE_BILLING,
-<<<<<<< HEAD
-            actionOnUser: user,
-            module: 'Billing', method: 'synchronizeUsers',
-            message: `Billing user with ID '${userBillingIDChangedInBilling}' does not exist in billing system`
-          });
-          continue;
-        }
-        // Synchronize several times the user in case of fail before setting it in error
-        try {
-          await this.synchronizeUser(user, tenantID);
-          Logging.logInfo({
-            tenantID: tenantID,
-            actionOnUser: user,
-            source: Constants.CENTRAL_SERVER,
-            action: Action.SYNCHRONIZE_BILLING,
-            module: 'Billing', method: 'synchronizeUsers',
-            message: 'Successfully synchronized in the billing system'
-          });
-          actionsDone.synchronized++;
-        } catch (error) {
-          actionsDone.error++;
-          Logging.logError({
-            tenantID: tenantID,
-            actionOnUser: user,
-            source: Constants.CENTRAL_SERVER,
-            action: Action.SYNCHRONIZE_BILLING,
-=======
->>>>>>> 0c0cae8d
+          Logging.logError({
+            tenantID: tenantID,
+            actionOnUser: user,
+            source: Constants.CENTRAL_SERVER,
+            action: Action.SYNCHRONIZE_BILLING,
             module: 'Billing', method: 'synchronizeUsers',
             message: 'Failed to synchronize in the billing system'
           });
@@ -175,8 +141,6 @@
     }
     // Log
     if (actionsDone.synchronized || actionsDone.error) {
-<<<<<<< HEAD
-=======
       Logging.logInfo({
         tenantID: tenantID,
         source: Constants.CENTRAL_SERVER,
@@ -185,23 +149,11 @@
         message: `${actionsDone.synchronized} user(s) were successfully synchronized, ${actionsDone.error} got errors`
       });
     } else {
->>>>>>> 0c0cae8d
-      Logging.logInfo({
-        tenantID: tenantID,
-        source: Constants.CENTRAL_SERVER,
-        action: Action.SYNCHRONIZE_BILLING,
-        module: 'Billing', method: 'synchronizeUsers',
-<<<<<<< HEAD
-        message: `${actionsDone.synchronized} user(s) were successfully synchronized, ${actionsDone.error} got errors`
-      });
-    } else {
-      Logging.logInfo({
-        tenantID: tenantID,
-        source: Constants.CENTRAL_SERVER,
-        action: Action.SYNCHRONIZE_BILLING,
-        module: 'Billing', method: 'synchronizeUsers',
-=======
->>>>>>> 0c0cae8d
+      Logging.logInfo({
+        tenantID: tenantID,
+        source: Constants.CENTRAL_SERVER,
+        action: Action.SYNCHRONIZE_BILLING,
+        module: 'Billing', method: 'synchronizeUsers',
         message: 'All the users are up to date'
       });
     }
@@ -222,9 +174,6 @@
       } else {
         newBillingData = await this.updateUser(user);
       }
-<<<<<<< HEAD
-      await UserStorage.saveUserBillingData(tenantID, user.id, newBillingData);
-=======
       try {
         await UserStorage.saveUserBillingData(tenantID, user.id, newBillingData);
       } catch (e) {
@@ -237,15 +186,11 @@
           detailedMessages: e
         });
       }
->>>>>>> 0c0cae8d
     } catch (error) {
       if (!user.billingData) {
         user.billingData = {};
       }
       user.billingData.hasSynchroError = true;
-<<<<<<< HEAD
-      await UserStorage.saveUserBillingData(tenantID, user.id, user.billingData);
-=======
       try {
         await UserStorage.saveUserBillingData(tenantID, user.id, user.billingData);
       } catch (e) {
@@ -258,7 +203,6 @@
           detailedMessages: e
         });
       }
->>>>>>> 0c0cae8d
       throw new BackendError({
         source: Constants.CENTRAL_SERVER,
         module: 'Billing', method: 'synchronizeUser',
@@ -280,17 +224,6 @@
       // Recreate the Billing user
       delete user.billingData;
       const newBillingData = await this.createUser(user);
-<<<<<<< HEAD
-      await UserStorage.saveUserBillingData(tenantID, user.id, newBillingData);
-      Logging.logInfo({
-        tenantID: tenantID,
-        source: Constants.CENTRAL_SERVER,
-        action: Action.SYNCHRONIZE_BILLING,
-        actionOnUser: user,
-        module: 'Billing', method: 'forceSynchronizeUser',
-        message: `Successfully forced the synchronization of the user '${user.email}'`,
-      });
-=======
       try {
         await UserStorage.saveUserBillingData(tenantID, user.id, newBillingData);
         Logging.logInfo({
@@ -311,7 +244,6 @@
           detailedMessages: e
         });
       }
->>>>>>> 0c0cae8d
     } catch (error) {
       throw new BackendError({
         source: Constants.CENTRAL_SERVER,
