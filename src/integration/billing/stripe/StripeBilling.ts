--- conflicted
+++ resolved
@@ -517,13 +517,6 @@
     const response = await this._possibleToModifyUser(fullUser, req, true);
     // Throw an error
     if (!response.success) {
-<<<<<<< HEAD
-      throw new AppError(
-        Constants.CENTRAL_SERVER,
-        response.message,
-        Constants.HTTP_GENERAL_ERROR, // TODO: use a new constant
-        'UserService', 'handleCreateUser', req.user, Constants.ACTION_CREATE);
-=======
       throw new AppError({
         source: Constants.CENTRAL_SERVER,
         errorCode: Constants.HTTP_GENERAL_ERROR,
@@ -532,7 +525,6 @@
         method: 'handleCreateUser',
         user: req.user
       });
->>>>>>> 24c46e2b
     }
   }
 
@@ -541,13 +533,6 @@
     const response = await this._possibleToModifyUser(user, req);
     // Throw an error
     if (!response.success) {
-<<<<<<< HEAD
-      throw new AppError(
-        Constants.CENTRAL_SERVER,
-        response.message,
-        Constants.HTTP_GENERAL_ERROR, // TODO: use a new constant
-        'UserService', 'handleUpdateUser', req.user, Constants.ACTION_UPDATE);
-=======
       throw new AppError({
         source: Constants.CENTRAL_SERVER,
         errorCode: Constants.HTTP_GENERAL_ERROR,
@@ -556,7 +541,6 @@
         method: 'handleUpdateUser',
         user: req.user
       });
->>>>>>> 24c46e2b
     }
   }
 
@@ -565,13 +549,6 @@
     const response = await this._possibleToDeleteUser(user, req);
     // Throw an error
     if (!response.success) {
-<<<<<<< HEAD
-      throw new AppError(
-        Constants.CENTRAL_SERVER,
-        response.message,
-        Constants.HTTP_GENERAL_ERROR, // TODO: use a new constant
-        'UserService', 'handleDeleteUser', req.user, Constants.ACTION_DELETE);
-=======
       throw new AppError({
         source: Constants.CENTRAL_SERVER,
         errorCode: Constants.HTTP_GENERAL_ERROR,
@@ -580,7 +557,6 @@
         method: 'handleDeleteUser',
         user: req.user
       });
->>>>>>> 24c46e2b
     }
   }
 
