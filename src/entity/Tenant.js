--- conflicted
+++ resolved
@@ -84,7 +84,6 @@
     this._model.components[identifier].active = false;
   }
 
-<<<<<<< HEAD
   getActiveComponentNames() {
     const activeComponents = [];
     for (const componentName in this._model.components) {
@@ -95,8 +94,6 @@
     return activeComponents;
   }
 
-=======
->>>>>>> 657dbc78
   getActiveComponents() {
     const activeComponents = [];
     for (const componentName in this._model.components) {
