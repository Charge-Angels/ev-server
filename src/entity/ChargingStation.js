const AbstractTenantEntity = require('./AbstractTenantEntity');
const ChargingStationClient = require('../client/ChargingStationClient');
const Utils = require('../utils/Utils');
const Logging = require('../utils/Logging');
const User = require('./User');
const Transaction = require('./Transaction');
const SiteArea = require('./SiteArea');
const Constants = require('../utils/Constants');
const Database = require('../utils/Database');
const moment = require('moment');
const Configuration = require('../utils/Configuration');
const NotificationHandler = require('../notification/NotificationHandler');
const Authorizations = require('../authorization/Authorizations');
const BackendError = require('../exception/BackendError');
const ChargingStationStorage = require('../storage/mongodb/ChargingStationStorage');
const SiteAreaStorage = require('../storage/mongodb/SiteAreaStorage');
const TransactionStorage = require('../storage/mongodb/TransactionStorage');
const momentDurationFormatSetup = require("moment-duration-format");
const SettingStorage = require("../storage/mongodb/SettingStorage");
const ConvergentCharging = require("./integration/convergentCharging/ConvergentCharging");
const SimplePricing = require("./integration/simplePricing/SimplePricing");
momentDurationFormatSetup(moment);
const _configChargingStation = Configuration.getChargingStationConfig();
const Consumption = require('./Consumption');
const ConsumptionStorage = require('../storage/mongodb/ConsumptionStorage');

class ChargingStation extends AbstractTenantEntity {
  constructor(tenantID, chargingStation) {
    super(tenantID);
    // Set it
    Database.updateChargingStation(chargingStation, this._model);
  }

  /**
   *
   * @param tenantID
   * @param id
   * @returns {Promise<ChargingStation>}
   */
  static getChargingStation(tenantID, id) {
    return ChargingStationStorage.getChargingStation(tenantID, id);
  }

  static getChargingStations(tenantID, params, limit, skip, sort) {
    return ChargingStationStorage.getChargingStations(tenantID, params, limit, skip, sort)
  }

  static getChargingStationsInError(tenantID, params, limit, skip, sort) {
    return ChargingStationStorage.getChargingStationsInError(tenantID, params, limit, skip, sort)
  }

  static addChargingStationsToSiteArea(tenantID, siteAreaID, chargingStationIDs) {
    return ChargingStationStorage.addChargingStationsToSiteArea(tenantID, siteAreaID, chargingStationIDs);
  }

  static removeChargingStationsFromSiteArea(tenantID, siteAreaID, chargingStationIDs) {
    return ChargingStationStorage.removeChargingStationsFromSiteArea(tenantID, siteAreaID, chargingStationIDs);
  }

  handleAction(action, params = {}) {
    // Handle Client Requests
    switch (action) {
      // Reset
      case 'Reset':
        return this.requestReset(params);

      // Clear cache
      case 'ClearCache':
        return this.requestClearCache();

      // Get Configuration
      case 'GetConfiguration':
        return this.requestGetConfiguration(params);

      // Set Configuration
      case 'ChangeConfiguration':
        // Change the config
        return this.requestChangeConfiguration(params);

      // Unlock Connector
      case 'UnlockConnector':
        return this.requestUnlockConnector(params);

      // Start Transaction
      case 'StartTransaction':
        return this.requestStartTransaction(params);

      // Stop Transaction
      case 'StopTransaction':
        return this.requestStopTransaction(params);

      case 'SetChargingProfile':
        return this.requestSetChargingProfile(params);
      case 'GetCompositeSchedule':
        return this.requestGetCompositeSchedule(params);

      case 'GetDiagnostics':
        return this.requestGetDiagnostics(params);

      case 'UpdateFirmware':
        return this.requestUpdateFirmware(params);

      case 'ChangeAvailability':
        return this.requestChangeAvailability(params);

      case 'ClearChargingProfile':
        return this.requestClearChargingProfile(params);

      // Not Exists!
      default:
        throw new BackendError(this.getID(), `Unhandled action ${action}`, "ChargingStation", "handleAction");
    }
  }

  getID() {
    return this._model.id;
  }

  setSiteArea(siteArea) {
    if (siteArea) {
      this._model.siteArea = siteArea.getModel();
      this._model.siteAreaID = siteArea.getID();
    } else {
      this._model.siteArea = null;
    }
  }

  async getSiteArea(withSite = false) {
    if (this._model.siteArea) {
      return new SiteArea(this.getTenantID(), this._model.siteArea);
    } else if (this._model.siteAreaID) {
      // Get from DB
      const siteArea = await SiteAreaStorage.getSiteArea(this.getTenantID(), this._model.siteAreaID, false, withSite);
      // Set it
      this.setSiteArea(siteArea);
      // Return
      return siteArea;
    }
  }

  getChargePointVendor() {
    return this._model.chargePointVendor;
  }

  setChargePointVendor(chargePointVendor) {
    this._model.chargePointVendor = chargePointVendor;
  }

  getChargePointModel() {
    return this._model.chargePointModel;
  }

  setChargePointModel(chargePointModel) {
    this._model.chargePointModel = chargePointModel;
  }

  getCFApplicationIDAndInstanceIndex() {
    return this._model.cfApplicationIDAndInstanceIndex;
  }

  setCFApplicationIDAndInstanceIndex(cfApplicationIDAndInstanceIndex) {
    this._model.cfApplicationIDAndInstanceIndex = cfApplicationIDAndInstanceIndex;
  }

  getChargePointSerialNumber() {
    return this._model.chargePointSerialNumber;
  }

  setChargePointSerialNumber(chargePointSerialNumber) {
    this._model.chargePointSerialNumber = chargePointSerialNumber;
  }

  getChargeBoxSerialNumber() {
    return this._model.chargeBoxSerialNumber;
  }

  setChargeBoxSerialNumber(chargeBoxSerialNumber) {
    this._model.chargeBoxSerialNumber = chargeBoxSerialNumber;
  }

  setInactive(inactive) {
    this._model.inactive = inactive;
  }

  isInactive() {
    return this._model.inactive;
  }

  getNumberOfConnectedPhase() {
    return this._model.numberOfConnectedPhase;
  }

  setNumberOfConnectedPhase(numberOfConnectedPhase) {
    this._model.numberOfConnectedPhase = numberOfConnectedPhase;
  }

  getMaximumPower() {
    return this._model.maximumPower;
  }

  setMaximumPower(maximumPower) {
    this._model.maximumPower = maximumPower;
  }

  setCannotChargeInParallel(cannotChargeInParallel) {
    this._model.cannotChargeInParallel = cannotChargeInParallel;
  }

  setPowerLimitUnit(powerLimitUnit) {
    this._model.powerLimitUnit = powerLimitUnit;
  }

  getPowerLimitUnit() {
    return this._model.powerLimitUnit;
  }

  setLatitude(latitude) {
    this._model.latitude = latitude;
  }

  getLatitude() {
    return this._model.latitude;
  }

  setLongitude(longitude) {
    this._model.longitude = longitude;
  }

  getLongitude() {
    return this._model.longitude;
  }

  canChargeInParallel() {
    return !this._model.cannotChargeInParallel;
  }

  getFirmwareVersion() {
    return this._model.firmwareVersion;
  }

  setFirmwareVersion(firmwareVersion) {
    this._model.firmwareVersion = firmwareVersion;
  }

  getIccid() {
    return this._model.iccid;
  }

  setIccid(iccid) {
    this._model.iccid = iccid;
  }

  getImsi() {
    return this._model.imsi;
  }

  setImsi(imsi) {
    this._model.imsi = imsi;
  }

  getMeterType() {
    return this._model.meterType;
  }

  setMeterType(meterType) {
    this._model.meterType = meterType;
  }

  getMeterSerialNumber() {
    return this._model.meterSerialNumber;
  }

  setMeterSerialNumber(meterSerialNumber) {
    this._model.meterSerialNumber = meterSerialNumber;
  }

  getCreatedBy() {
    if (this._model.createdBy) {
      return new User(this.getTenantID(), this._model.createdBy);
    }
    return null;
  }

  setCreatedBy(user) {
    this._model.createdBy = user.getModel();
  }

  getCreatedOn() {
    return this._model.createdOn;
  }

  setCreatedOn(createdOn) {
    this._model.createdOn = createdOn;
  }

  getLastChangedBy() {
    if (this._model.lastChangedBy) {
      return new User(this.getTenantID(), this._model.lastChangedBy);
    }
    return null;
  }

  setLastChangedBy(user) {
    this._model.lastChangedBy = user.getModel();
  }

  getLastChangedOn() {
    return this._model.lastChangedOn;
  }

  setLastChangedOn(lastChangedOn) {
    this._model.lastChangedOn = lastChangedOn;
  }

  getEndPoint() {
    return this._model.endpoint;
  }

  setEndPoint(endpoint) {
    this._model.endpoint = endpoint;
  }

  getChargingStationURL() {
    return this._model.chargingStationURL;
  }

  setChargingStationURL(chargingStationURL) {
    this._model.chargingStationURL = chargingStationURL;
  }

  getOcppVersion() {
    return this._model.ocppVersion;
  }

  setOcppVersion(ocppVersion) {
    this._model.ocppVersion = ocppVersion;
  }

  getOcppProtocol() {
    return this._model.ocppProtocol;
  }

  setOcppProtocol(ocppProtocol) {
    this._model.ocppProtocol = ocppProtocol;
  }

  getChargingStationClient() {
    // Get the client
    return ChargingStationClient.getChargingStationClient(this);
  }

  getLastHeartBeat() {
    return this._model.lastHeartBeat;
  }

  setLastHeartBeat(lastHeartBeat) {
    this._model.lastHeartBeat = lastHeartBeat;
  }

  getConnectors() {
    return this._model.connectors;
  }

  getConnector(identifier) {
    return this._model.connectors[identifier - 1];
  }

  setConnectors(connectors) {
    this._model.connectors = connectors;
  }

  getLastReboot() {
    return this._model.lastReboot;
  }

  setLastReboot(lastReboot) {
    this._model.lastReboot = lastReboot;
  }

  save() {
    // Init Connectors
    if (!this.getConnectors()) {
      this.setConnectors([]);
    }
    // Save
    return ChargingStationStorage.saveChargingStation(this.getTenantID(), this.getModel());
  }

  saveHeartBeat() {
    // Save
    return ChargingStationStorage.saveChargingStationHeartBeat(this.getTenantID(), this.getModel());
  }

  saveChargingStationSiteArea() {
    // Save
    return ChargingStationStorage.saveChargingStationSiteArea(this.getTenantID(), this.getModel());
  }

  async getPricingLogic() {
    if ((await this.getTenant()).isComponentActive('pricing')) {
      const setting = await SettingStorage.getSettingByIdentifier(this.getTenantID(), 'pricing');
      if (setting.getContent()['convergentCharging']) {
        return new ConvergentCharging(this.getTenantID(), this, setting.getContent()['convergentCharging']);
      } else if (setting.getContent()['simple']) {
        return new SimplePricing(this.getTenantID(), setting.getContent()['simple']);
      }
    }
    return null;
  }

  async handleStatusNotification(statusNotification) {
    // Set the Station ID
    statusNotification.chargeBoxID = this.getID();
    if (!statusNotification.timestamp) {
      statusNotification.timestamp = new Date().toISOString();
    }
    // Handle connectorId = 0 case => Currently status is distributed to each individual connectors
    if (parseInt(statusNotification.connectorId) === 0 ) {
      // Log
      Logging.logWarning({
        tenantID: this.getTenantID(),
        source: this.getID(), module: 'ChargingStation',
        method: 'handleStatusNotification', action: 'StatusNotification',
        message: `Connector '${statusNotification.connectorId}': '${statusNotification.status}' - '${statusNotification.errorCode}' - '${statusNotification.info}'`
      });
      // Get the connectors
      const connectors = this.getConnectors();
      // Update ALL connectors -----------------------------------------
      for (let i = 0; i < connectors.length; i++) {
        // Check if former connector can be set
        if (connectors[i]) {
          // update message with proper connectorId
          statusNotification.connectorId = i + 1;
          // update TS to avoid duplicates in case StatusNotification are also sent in parallel for other connectors
          statusNotification.timestamp = new Date().toISOString();
          await this.updateConnectorStatus(statusNotification, true);
        }
      }
    } else {
      // update only the given connectorId
      await this.updateConnectorStatus(statusNotification, false);
    }
  }

  async updateConnectorStatus(statusNotification, bothConnectorsUpdated) {
    // Get the connectors
    const connectors = this.getConnectors();
    // Init previous connector status
    for (let i = 0; i < statusNotification.connectorId; i++) {
      // Check if former connector can be set
      if (!connectors[i]) {
        // Init
        connectors[i] = {connectorId: i + 1, currentConsumption: 0, status: 'Unknown', power: 0};
      }
    }
    // Set the status
    connectors[statusNotification.connectorId - 1].connectorId = statusNotification.connectorId;
    // Error Code?
    connectors[statusNotification.connectorId - 1].status = statusNotification.status;
    connectors[statusNotification.connectorId - 1].errorCode = statusNotification.errorCode;
    connectors[statusNotification.connectorId - 1].info = (statusNotification.info ? statusNotification.info : '');
    connectors[statusNotification.connectorId - 1].vendorErrorCode = (statusNotification.vendorErrorCode ? statusNotification.vendorErrorCode : '');
    // Set
    this.setConnectors(connectors);
    if (!connectors[statusNotification.connectorId - 1].power) {
      // Update Connector's Power
      this.updateConnectorsPower();
    }
    // Save Status Notif
    await ChargingStationStorage.saveStatusNotification(this.getTenantID(), statusNotification);
    // Log
    Logging.logInfo({
      tenantID: this.getTenantID(),
      source: this.getID(),
      module: 'ChargingStation',
      method: 'handleStatusNotification',
      action: 'StatusNotification',
      message: `'${statusNotification.status}' - '${statusNotification.errorCode}' - '${(statusNotification.info ? statusNotification.info : 'N/A')}' on Connector '${statusNotification.connectorId}' has been saved`
    });
    // Check if connector is available and a transaction is ongoing (ABB fucking bitch bug)
    if ((statusNotification.status === Constants.CONN_STATUS_AVAILABLE ||
         statusNotification.status === Constants.CONN_STATUS_FINISHING) &&
         !bothConnectorsUpdated && 
         connectors[statusNotification.connectorId - 1].activeTransactionID > 0) {
      // Clear
      connectors[statusNotification.connectorId - 1].currentConsumption = 0;
      connectors[statusNotification.connectorId - 1].totalConsumption = 0;
      connectors[statusNotification.connectorId - 1].currentStateOfCharge = 0;
      connectors[statusNotification.connectorId - 1].activeTransactionID = 0;
      // Check transaction
      const activeTransaction = await TransactionStorage.getActiveTransaction(this.getTenantID(), this.getID(), statusNotification.connectorId);
      // Found?
      if (activeTransaction) {
        // Has consumption?
        if (activeTransaction.getCurrentTotalConsumption() <= 0) {
          // No consumption: delete
          Logging.logError({
            tenantID: this.getTenantID(),
            source: this.getID(), module: 'ChargingStation', method: 'updateConnectorStatus',
            action: 'StartTransaction', actionOnUser: activeTransaction.getUserID(),
            message: `Active Transaction ID '${activeTransaction.getID()}' has been deleted on Connector '${activeTransaction.getConnectorId()}'`
          });
          // Delete
          await TransactionStorage.deleteTransaction(activeTransaction.getTenantID(), activeTransaction);
        } else {
          // Has consumption: close it!
          Logging.logWarning({
            tenantID: this.getTenantID(),
            source: this.getID(), module: 'ChargingStation', method: 'updateConnectorStatus',
            action: 'StatusNotification', actionOnUser: activeTransaction.getUserID(),
            message: `Active Transaction ID '${activeTransaction.getID()}' has been closed on Connector '${activeTransaction.getConnectorId()}'`
          });
          // Stop
          await activeTransaction.stopTransaction(activeTransaction.getUserID(), activeTransaction.getTagID(),
            activeTransaction.getLastMeterValue().value + 1, new Date());
          // Save Transaction
          await TransactionStorage.saveTransaction(activeTransaction.getTenantID(), activeTransaction.getModel());
        }
      }
    }
    // Notify if error
    if (statusNotification.status === Constants.CONN_STATUS_FAULTED) {
      // Log
      Logging.logError({
        tenantID: this.getTenantID(),
        source: this.getID(), module: 'ChargingStation',
        method: 'handleStatusNotification', action: 'StatusNotification',
        message: `Error on connector ${statusNotification.connectorId}: '${statusNotification.status}' - '${statusNotification.errorCode}' - '${(statusNotification.info ? statusNotification.info : "N/A")}'`
      });
      // Send Notification
      NotificationHandler.sendChargingStationStatusError(
        this.getTenantID(),
        Utils.generateGUID(),
        this.getModel(),
        {
          'chargeBoxID': this.getID(),
          'connectorId': statusNotification.connectorId,
          'error': `${statusNotification.status} - ${statusNotification.errorCode} - ${(statusNotification.info ? statusNotification.info : "N/A")}`,
          'evseDashboardURL': Utils.buildEvseURL((await this.getTenant()).getSubdomain()),
          'evseDashboardChargingStationURL': await Utils.buildEvseChargingStationURL(this, statusNotification.connectorId)
        },
        {
          'connectorId': statusNotification.connectorId,
          'error': `${statusNotification.status} - ${statusNotification.errorCode} - ${statusNotification.info}`,
        }
      );
    }
    // Save Connector
    await ChargingStationStorage.saveChargingStationConnector(this.getTenantID(), this.getModel(), statusNotification.connectorId);
  }

  async updateConnectorsPower() {
    let voltageRerefence = 0;
    let current = 0;
    let nbPhase = 0;
    let power = 0;
    let totalPower = 0;

    // Only for Schneider
    if (this.getChargePointVendor() === 'Schneider Electric') {
      // Get the configuration
      const configuration = await this.getConfiguration();
      // Config Provided?
      if (configuration && configuration.configuration) {
        // Search for params
        for (let i = 0; i < configuration.configuration.length; i++) {
          // Check
          switch (configuration.configuration[i].key) {
            // Voltage
            case 'voltagererefence':
              // Get the meter interval
              voltageRerefence = parseInt(configuration.configuration[i].value);
              break;

            // Current
            case 'currentpb1':
              // Get the meter interval
              current = parseInt(configuration.configuration[i].value);
              break;

            // Nb Phase
            case 'nbphase':
              // Get the meter interval
              nbPhase = parseInt(configuration.configuration[i].value);
              break;
          }
        }
        // Override?
        if (this.getNumberOfConnectedPhase()) {
          // Yes
          nbPhase = this.getNumberOfConnectedPhase();
        }
        // Compute it
        if (voltageRerefence && current && nbPhase) {
          // One Phase?
          if (nbPhase == 1) {
            power = Math.floor(230 * current);
          } else {
            power = Math.floor(400 * current * Math.sqrt(nbPhase));
          }
        }
      }
      // Set Power
      for (const connector of this.getConnectors()) {
        if (connector) {
          connector.power = power;
          totalPower += power;
        }
      }
      // Set total power
      if (totalPower && !this.getMaximumPower()) {
        // Set
        this.setMaximumPower(totalPower);
      }
    }
  }

  async handleBootNotification(bootNotification) {
    // Set the Station ID
    bootNotification.chargeBoxID = this.getID();
    // Send Notification
    NotificationHandler.sendChargingStationRegistered(
      this.getTenantID(),
      Utils.generateGUID(),
      this.getModel(),
      {
        'chargeBoxID': this.getID(),
        'evseDashboardURL': Utils.buildEvseURL((await this.getTenant()).getSubdomain()),
        'evseDashboardChargingStationURL': await Utils.buildEvseChargingStationURL(this)
      }
    );
    // Save Boot Notification
    await ChargingStationStorage.saveBootNotification(this.getTenantID(), bootNotification);
    // Log
    Logging.logInfo({
      tenantID: this.getTenantID(),
      source: this.getID(),
      module: 'ChargingStation', method: 'handleBootNotification',
      action: 'BootNotification', message: `Boot notification saved`
    });
    // Handle the get of configuration later on
    setTimeout(() => {
      // Get config and save it
      this.requestAndSaveConfiguration();
    }, 3000);
  }

  async handleHeartBeat() {
    // Set Heartbeat
    this.setLastHeartBeat(new Date());
    // Save
    await this.saveHeartBeat();
    // Update Charger Max Power?
    if (!this.getMaximumPower()) {
      // Yes
      await this.updateConnectorsPower();
      // Save Charger
      await this.save();
    }
    // Log
    Logging.logInfo({
      tenantID: this.getTenantID(),
      source: this.getID(),
      module: 'ChargingStation', method: 'handleHeartBeat',
      action: 'Heartbeat', message: `Heartbeat saved`
    });
  }

  async requestAndSaveConfiguration() {
    let configuration = null;
    try {
      // In case of error. the boot should no be denied
      configuration = await this.requestGetConfiguration({});
      // Log
      Logging.logInfo({
        tenantID: this.getTenantID(),
        source: this.getID(), module: 'ChargingStation',
        method: 'requestAndSaveConfiguration', action: 'RequestConfiguration',
        message: `Command sent with success`,
        detailedMessages: configuration
      });
      // Override with Conf
      configuration = {
        'configuration': configuration.configurationKey
      }
    } catch (error) {
      // Log error
      Logging.logActionExceptionMessage(this.getTenantID(), 'RequestConfiguration', error);
    }
    // Set default?
    if (!configuration) {
      // Check if there is an already existing config
      const existingConfiguration = await this.getConfiguration();
      if (!existingConfiguration) {
        // No config at all: Set default OCCP configuration
        configuration = {
          'configuration': [
            {'key': 'AllowOfflineTxForUnknownId', 'readonly': false, 'value': null},
            {'key': 'AuthorizationCacheEnabled', 'readonly': false, 'value': null},
            {'key': 'AuthorizeRemoteTxRequests', 'readonly': false, 'value': null},
            {'key': 'BlinkRepeat', 'readonly': false, 'value': null},
            {'key': 'ClockAlignedDataInterval', 'readonly': false, 'value': null},
            {'key': 'ConnectionTimeOut', 'readonly': false, 'value': null},
            {'key': 'GetConfigurationMaxKeys', 'readonly': false, 'value': null},
            {'key': 'HeartbeatInterval', 'readonly': false, 'value': null},
            {'key': 'LightIntensity', 'readonly': false, 'value': null},
            {'key': 'LocalAuthorizeOffline', 'readonly': false, 'value': null},
            {'key': 'LocalPreAuthorize', 'readonly': false, 'value': null},
            {'key': 'MaxEnergyOnInvalidId', 'readonly': false, 'value': null},
            {'key': 'MeterValuesAlignedData', 'readonly': false, 'value': null},
            {'key': 'MeterValuesAlignedDataMaxLength', 'readonly': false, 'value': null},
            {'key': 'MeterValuesSampledData', 'readonly': false, 'value': null},
            {'key': 'MeterValuesSampledDataMaxLength', 'readonly': false, 'value': null},
            {'key': 'MeterValueSampleInterval', 'readonly': false, 'value': null},
            {'key': 'MinimumStatusDuration', 'readonly': false, 'value': null},
            {'key': 'NumberOfConnectors', 'readonly': false, 'value': null},
            {'key': 'ResetRetries', 'readonly': false, 'value': null},
            {'key': 'ConnectorPhaseRotation', 'readonly': false, 'value': null},
            {'key': 'ConnectorPhaseRotationMaxLength', 'readonly': false, 'value': null},
            {'key': 'StopTransactionOnEVSideDisconnect', 'readonly': false, 'value': null},
            {'key': 'StopTransactionOnInvalidId', 'readonly': false, 'value': null},
            {'key': 'StopTxnAlignedData', 'readonly': false, 'value': null},
            {'key': 'StopTxnAlignedDataMaxLength', 'readonly': false, 'value': null},
            {'key': 'StopTxnSampledData', 'readonly': false, 'value': null},
            {'key': 'StopTxnSampledDataMaxLength', 'readonly': false, 'value': null},
            {'key': 'SupportedFeatureProfiles', 'readonly': false, 'value': null},
            {'key': 'SupportedFeatureProfilesMaxLength', 'readonly': false, 'value': null},
            {'key': 'TransactionMessageAttempts', 'readonly': false, 'value': null},
            {'key': 'TransactionMessageRetryInterval', 'readonly': false, 'value': null},
            {'key': 'UnlockConnectorOnEVSideDisconnect', 'readonly': false, 'value': null},
            {'key': 'WebSocketPingInterval', 'readonly': false, 'value': null},
            {'key': 'LocalAuthListEnabled', 'readonly': false, 'value': null},
            {'key': 'LocalAuthListMaxLength', 'readonly': false, 'value': null},
            {'key': 'SendLocalListMaxLength', 'readonly': false, 'value': null},
            {'key': 'ReserveConnectorZeroSupported', 'readonly': false, 'value': null},
            {'key': 'ChargeProfileMaxStackLevel', 'readonly': false, 'value': null},
            {'key': 'ChargingScheduleAllowedChargingRateUnit', 'readonly': false, 'value': null},
            {'key': 'ChargingScheduleMaxPeriods', 'readonly': false, 'value': null},
            {'key': 'ConnectorSwitch3to1PhaseSupported', 'readonly': false, 'value': null},
            {'key': 'MaxChargingProfilesInstalled', 'readonly': false, 'value': null}
          ]
        };
      } else {
        // Set default
        configuration = existingConfiguration;
      }
    }
    // Save it
    await this.saveConfiguration(configuration);
    // Ok
    Logging.logInfo({
      tenantID: this.getTenantID(),
      source: this.getID(), module: 'ChargingStation',
      method: 'requestAndSaveConfiguration', action: 'RequestConfiguration',
      message: `Configuration has been saved`
    });
    // Update connector power
    await this.updateConnectorsPower();
    // Ok
    return {status: 'Accepted'};
  }

  async updateChargingStationConsumption(transaction) {
    // Get the connector
    const connector = this.getConnector(transaction.getConnectorId());
    // Active transaction?
    if (transaction.isActive()) {
      // Set consumption
      connector.currentConsumption = transaction.getCurrentConsumption();
      connector.totalConsumption = transaction.getCurrentTotalConsumption();
      connector.currentStateOfCharge = transaction.getCurrentStateOfCharge();
      // Set Transaction ID
      connector.activeTransactionID = transaction.getID();
      // Update Heartbeat
      this.setLastHeartBeat(new Date());
      // Handle End Of charge
      this.checkNotificationEndOfCharge(transaction);
    } else {
      // Set consumption
      connector.currentConsumption = 0;
      connector.totalConsumption = 0;
      connector.currentStateOfCharge = 0;
      // Reset Transaction ID
      connector.activeTransactionID = 0;
    }
    // Log
    Logging.logInfo({
      tenantID: this.getTenantID(),
      source: this.getID(), module: 'ChargingStation',
      method: 'updateChargingStationConsumption', action: 'ChargingStationConsumption',
      message: `Connector '${connector.connectorId}' - Consumption ${connector.currentConsumption}, Total: ${connector.totalConsumption}, SoC: ${connector.currentStateOfCharge}`
    });
  }

  async checkNotificationEndOfCharge(transaction) {
    // Transaction in progress?
    if (transaction && transaction.isActive()) {
      // Has consumption?
      if (transaction.hasMultipleConsumptions()) {
        // --------------------------------------------------------------------
        // Notification End of charge
        // --------------------------------------------------------------------
        if (_configChargingStation.notifEndOfChargeEnabled && (transaction.getCurrentTotalInactivitySecs() > 60 || transaction.getCurrentStateOfCharge() === 100)) {
          // Notify User?
          if (transaction.getUserJson()) {
            // Send Notification
            NotificationHandler.sendEndOfCharge(
              this.getTenantID(),
              transaction.getID() + '-EOC',
              transaction.getUserJson(),
              this.getModel(),
              {
                'user': transaction.getUserJson(),
                'chargingBoxID': this.getID(),
                'connectorId': transaction.getConnectorId(),
                'totalConsumption': (transaction.getCurrentTotalConsumption() / 1000).toLocaleString(
                  (transaction.getUserJson().locale ? transaction.getUserJson().locale.replace('_', '-') : Constants.DEFAULT_LOCALE.replace('_', '-')),
                  {minimumIntegerDigits: 1, minimumFractionDigits: 0, maximumFractionDigits: 2}),
                'stateOfCharge': transaction.getCurrentStateOfCharge(),
                'totalDuration': this._buildCurrentTransactionDuration(transaction),
                'evseDashboardChargingStationURL': await Utils.buildEvseTransactionURL(this, transaction.getConnectorId(), transaction.getID()),
                'evseDashboardURL': Utils.buildEvseURL((await this.getTenant()).getSubdomain())
              },
              transaction.getUserJson().locale,
              {
                'transactionId': transaction.getID(),
                'connectorId': transaction.getConnectorId()
              }
            );
          }
          // Check the SoC (Optimal Charge)
        } else if (_configChargingStation.notifBeforeEndOfChargeEnabled &&
          transaction.getCurrentStateOfCharge() >= _configChargingStation.notifBeforeEndOfChargePercent) {
          // Notify User?
          if (transaction.getUserJson()) {
            // Notifcation Before End Of Charge
            NotificationHandler.sendOptimalChargeReached(
              this.getTenantID(),
              transaction.getID() + '-OCR',
              transaction.getUserJson(),
              this.getModel(),
              {
                'user': transaction.getUserJson(),
                'chargingBoxID': this.getID(),
                'connectorId': transaction.getConnectorId(),
                'totalConsumption': (transaction.getCurrentTotalConsumption() / 1000).toLocaleString(
                  (transaction.getUserJson().locale ? transaction.getUserJson().locale.replace('_', '-') : Constants.DEFAULT_LOCALE.replace('_', '-')),
                  {minimumIntegerDigits: 1, minimumFractionDigits: 0, maximumFractionDigits: 2}),
                'stateOfCharge': transaction.getCurrentStateOfCharge(),
                'evseDashboardChargingStationURL': await Utils.buildEvseTransactionURL(this, transaction.getConnectorId(), transaction.getID()),
                'evseDashboardURL': Utils.buildEvseURL((await this.getTenant()).getSubdomain())
              },
              transaction.getUserJson().locale,
              {
                'transactionId': transaction.getID(),
                'connectorId': transaction.getConnectorId()
              }
            );
          }
        }
      }
    }
  }

  // Build Inactivity
  _buildTransactionInactivity(transaction, i18nHourShort = 'h') {
    // Get total
    const totalInactivitySecs = transaction.getTotalInactivitySecs()
    // None?
    if (totalInactivitySecs === 0) {
      return `0${i18nHourShort}00 (0%)`;
    }
    // Build the inactivity percentage
    const totalInactivityPercent = Math.round((totalInactivitySecs * 100) / transaction.getTotalDurationSecs());
    // Format
    return moment.duration(totalInactivitySecs, "s").format(`h[${i18nHourShort}]mm`, {trim: false}) + ` (${totalInactivityPercent}%)`;
  }

  // Build duration
  _buildCurrentTransactionDuration(transaction) {
    return moment.duration(transaction.getCurrentTotalDurationSecs(), "s").format(`h[h]mm`, {trim: false});
  }

  // Build duration
  _buildTransactionDuration(transaction) {
    return moment.duration(transaction.getTotalDurationSecs(), "s").format(`h[h]mm`, {trim: false});
  }

  async handleMeterValues(meterValues) {
    // Create model
    const newMeterValues = {};
    // Init
    newMeterValues.values = [];
    // Set the charger ID
    newMeterValues.chargeBoxID = this.getID();
    // Check Connector ID
    if (meterValues.connectorId == 0) {
      // BUG KEBA: Connector ID must be > 0 according OCPP
      Logging.logWarning({
        tenantID: this.getTenantID(),
        source: this.getID(), module: 'ChargingStation', method: 'handleMeterValues',
        action: 'MeterValues', message: `Connector ID cannot be equal to '0' and has been reset to '1'`
      });
      // Set to 1 (KEBA has only one connector)
      meterValues.connectorId = 1;
    }
    // Check if the transaction ID matches
    const chargerTransactionId = this.getConnector(meterValues.connectorId).activeTransactionID;
    // Transaction is provided in MeterValue?
    if (meterValues.hasOwnProperty('transactionId')) {
      // Yes: Check Transaction ID (ABB)
      if (parseInt(meterValues.transactionId) !== parseInt(chargerTransactionId)) {
        // Check if valid
        if (parseInt(chargerTransactionId) > 0) {
          // No: Log that the transaction ID will be reused
          Logging.logWarning({
            tenantID: this.getTenantID(),
            source: this.getID(),
            module: 'ChargingStation',
            method: 'handleMeterValues',
            action: 'MeterValues',
            message: `Transaction ID '${meterValues.transactionId}' not found but retrieved from StartTransaction '${chargerTransactionId}'`
          });
        }
        // Always assign, even if equals to 0
        meterValues.transactionId = chargerTransactionId;
      }
    // Transaction is not provided: check if there is a transaction assigned on the connector
    } else if (parseInt(chargerTransactionId) > 0) {
      // Yes: Use Connector's Transaction ID
      Logging.logWarning({
        tenantID: this.getTenantID(),
        source: this.getID(),
        module: 'ChargingStation',
        method: 'handleMeterValues',
        action: 'MeterValues',
        message: `Transaction ID is not provided but retrieved from StartTransaction '${chargerTransactionId}'`
      });
      // Override it
      meterValues.transactionId = chargerTransactionId;
    }
    // Check Transaction ID
    if (!meterValues.hasOwnProperty('transactionId') || parseInt(meterValues.transactionId) === 0) {
      // Wrong Transaction ID!
      throw new BackendError(this.getID(),
        `Transaction ID '${chargerTransactionId}' is invalid on Connector '${meterValues.connectorId}', Meter Values not saved`,
        "ChargingStation", "handleMeterValues");
    }
    // Handle Values
    // Check if OCPP 1.6
    if (this.getOcppVersion() === Constants.OCPP_VERSION_16) { //meterValues.meterValue
      // Set it to 'values'
      meterValues.values = meterValues.meterValue;
    }
    // Only one value?
    if (!Array.isArray(meterValues.values)) {
      // Make it an array
      meterValues.values = [meterValues.values];
    }
    // For each value
    for (const value of meterValues.values) {
      const newMeterValue = {};
      // Set the ID
      newMeterValue.chargeBoxID = newMeterValues.chargeBoxID;
      newMeterValue.connectorId = meterValues.connectorId;
      if (meterValues.transactionId) {
        newMeterValue.transactionId = meterValues.transactionId;
      }
      newMeterValue.timestamp = value.timestamp;
      // Check OCPP 1.6
      if (this.getOcppVersion() === Constants.OCPP_VERSION_16) {
        // Multiple Values?
        if (Array.isArray(value.sampledValue)) {
          // Create one record per value
          for (const sampledValue of value.sampledValue) {
            // Clone header
            // eslint-disable-next-line prefer-const
            let newLocalMeterValue = JSON.parse(JSON.stringify(newMeterValue));
            // Normalize
            newLocalMeterValue.attribute = {};
            // Enrich with OCPP16 attributes
            newLocalMeterValue.attribute.context = (sampledValue.context ? sampledValue.context : Constants.METER_VALUE_CTX_SAMPLE_PERIODIC);
            newLocalMeterValue.attribute.format = (sampledValue.format ? sampledValue.format : Constants.METER_VALUE_FORMAT_RAW);
            newLocalMeterValue.attribute.measurand = (sampledValue.measurand ? sampledValue.measurand : Constants.METER_VALUE_MEASURAND_IMPREG);
            newLocalMeterValue.attribute.location = (sampledValue.location ? sampledValue.location : Constants.METER_VALUE_LOCATION_OUTLET);
            newLocalMeterValue.attribute.unit = (sampledValue.unit ? sampledValue.unit : Constants.METER_VALUE_UNIT_WH);
            newLocalMeterValue.attribute.phase = (sampledValue.phase ? sampledValue.phase : '');
            newLocalMeterValue.value = parseInt(sampledValue.value);
            // Add
            newMeterValues.values.push(newLocalMeterValue);
          }
        } else {
          // Clone header
          // eslint-disable-next-line prefer-const
          let newLocalMeterValue = JSON.parse(JSON.stringify(newMeterValue));
          // Normalize
          newLocalMeterValue.attribute = {};
          // Enrich with OCPP16 attributes
          newLocalMeterValue.attribute.context = (value.sampledValue.context ? value.sampledValue.context : Constants.METER_VALUE_CTX_SAMPLE_PERIODIC);
          newLocalMeterValue.attribute.format = (value.sampledValue.format ? value.sampledValue.format : Constants.METER_VALUE_FORMAT_RAW);
          newLocalMeterValue.attribute.measurand = (value.sampledValue.measurand ? value.sampledValue.measurand : Constants.METER_VALUE_MEASURAND_IMPREG);
          newLocalMeterValue.attribute.location = (value.sampledValue.location ? value.sampledValue.location : Constants.METER_VALUE_LOCATION_OUTLET);
          newLocalMeterValue.attribute.unit = (value.sampledValue.unit ? value.sampledValue.unit : Constants.METER_VALUE_UNIT_WH);
          newLocalMeterValue.attribute.phase = (value.sampledValue.phase ? value.sampledValue.phase : '');
          newLocalMeterValue.value = parseInt(value.sampledValue.value);
          // Add
          newMeterValues.values.push(newLocalMeterValue);
        }
        // Values provided?
      } else if (value.value) {
        // OCCP1.2: Set the values
        if (value.value.$value) {
          // Set
          newMeterValue.value = value.value.$value;
          newMeterValue.attribute = value.value.attributes;
        } else {
          newMeterValue.value = parseInt(value.value);
        }
        // Add
        newMeterValues.values.push(newMeterValue);
      }
    }
    // Clean up Sample.Clock meter value
    if (this.getChargePointVendor() !== 'ABB' || this.getOcppVersion() !== Constants.OCPP_VERSION_15) {
      // Filter Sample.Clock meter value for all chargers except ABB using OCPP 1.5
      newMeterValues.values = newMeterValues.values.filter(value => value.attribute.context !== 'Sample.Clock');
    }
<<<<<<< HEAD
    // No Transaction ID
    if (!meterValues.transactionId) {
      // Log
      Logging.logWarning({
        tenantID: this.getTenantID(),
        source: this.getID(), module: 'ChargingStation', method: 'handleMeterValues',
        action: 'MeterValues', message: `MeterValue not saved (not linked to a Transaction)`,
        detailedMessages: meterValues
      });
      // No Values
    } else if (newMeterValues.values.length == 0) {
=======
    // No Values
    if (newMeterValues.values.length == 0) {
>>>>>>> 6275ed0a
      Logging.logDebug({
        tenantID: this.getTenantID(),
        source: this.getID(), module: 'ChargingStation', method: 'handleMeterValues',
        action: 'MeterValues', message: `No MeterValue to save (clocks only)`,
        detailedMessages: meterValues
      });
      // Process values
    } else {
      // Save Meter Values
      await TransactionStorage.saveMeterValues(this.getTenantID(), newMeterValues);
      // Get the transaction
      const transaction = await TransactionStorage.getTransaction(this.getTenantID(), meterValues.transactionId);
      // Update
      const pricingLogic = await this.getPricingLogic();
      const consumptions = [];
      for (const meterValue of newMeterValues.values) {
        let consumptionData = await transaction.updateWithMeterValue(meterValue);
        if (transaction.isConsumptionMeterValue(meterValue)) {
          const consumptionAmount = pricingLogic ? await pricingLogic.updateSession(consumptionData) : {};
          consumptionData = {...consumptionData, ...consumptionAmount};
        }
        consumptions.push(consumptionData);
      }
      // Save Transaction
      await TransactionStorage.saveTransaction(transaction.getTenantID(), transaction.getModel());
      await Promise.all(consumptions.map(consumption => this.saveConsumption(consumption)));
      // Update Charging Station Consumption
      await this.updateChargingStationConsumption(transaction);
      // Save Charging Station
      await this.save();
      // Log
      Logging.logInfo({
        tenantID: this.getTenantID(),
        source: this.getID(),
        module: 'ChargingStation',
        method: 'handleMeterValues',
        action: 'MeterValues',
        message: `MeterValue have been saved for Transaction ID '${meterValues.transactionId}'`,
        detailedMessages: meterValues
      });
    }
  }

  isSocMeterValue(meterValue) {
    return meterValue.attribute
      && (meterValue.attribute.context === 'Sample.Periodic'
        || meterValue.attribute.context === 'Transaction.Begin'
        || meterValue.attribute.context === 'Transaction.End')
      && meterValue.attribute.measurand === 'SoC'
  }

  async saveConsumption(consumptionData) {
    const consumption = await ConsumptionStorage.getConsumption(this.getTenantID(), consumptionData.transactionId, consumptionData.endedAt);
    let model;
    if (!consumption) {
      const siteArea = await this.getSiteArea(false);
      model = {
        ...consumptionData,
        chargeBoxID: this.getID(),
        siteID: siteArea.getSiteID(),
        siteAreaID: siteArea.getID()
      };
    } else {
      model = {...consumption.getModel(), ...consumptionData};
    }
    return ConsumptionStorage.saveConsumption(this.getTenantID(), model);
  }

  saveConfiguration(configuration) {
    // Set the charger ID
    configuration.chargeBoxID = this.getID();
    configuration.timestamp = new Date();

    // Save config
    return ChargingStationStorage.saveConfiguration(this.getTenantID(), configuration);
  }

  setDeleted(deleted) {
    this._model.deleted = deleted;
  }

  isDeleted() {
    return this._model.deleted;
  }

  deleteTransaction(transaction) {
    // Yes: save it
    return TransactionStorage.deleteTransaction(this.getTenantID(), transaction);
  }

  async delete() {
    // Check if the user has a transaction
    const result = await this.hasAtLeastOneTransaction();
    if (result) {
      // Delete logically
      // Set deleted
      this.setDeleted(true);
      // Delete
      await this.save();
    } else {
      // Delete physically
      await ChargingStationStorage.deleteChargingStation(this.getTenantID(), this.getID());
    }
  }

  async handleDataTransfer(dataTransfer) {
    // Set the charger ID
    dataTransfer.chargeBoxID = this.getID();
    dataTransfer.timestamp = new Date();
    // Save it
    await ChargingStationStorage.saveDataTransfer(this.getTenantID(), dataTransfer);
    // Log
    Logging.logInfo({
      tenantID: this.getTenantID(),
      source: this.getID(), module: 'CharingStation', method: 'handleDataTransfer',
      action: 'DataTransfer', message: `Data Transfer has been saved`
    });
  }

  async handleDiagnosticsStatusNotification(diagnosticsStatusNotification) {
    // Set the charger ID
    diagnosticsStatusNotification.chargeBoxID = this.getID();
    diagnosticsStatusNotification.timestamp = new Date();
    // Save it
    await ChargingStationStorage.saveDiagnosticsStatusNotification(this.getTenantID(), diagnosticsStatusNotification);
    // Log
    Logging.logInfo({
      tenantID: this.getTenantID(),
      source: this.getID(), module: 'ChargingStation', method: 'handleDiagnosticsStatusNotification',
      action: 'DiagnosticsStatusNotification', message: `Diagnostics Status Notification has been saved`
    });
  }

  async handleFirmwareStatusNotification(firmwareStatusNotification) {
    // Set the charger ID
    firmwareStatusNotification.chargeBoxID = this.getID();
    firmwareStatusNotification.timestamp = new Date();
    // Save it
    await ChargingStationStorage.saveFirmwareStatusNotification(this.getTenantID(), firmwareStatusNotification);
    // Log
    Logging.logInfo({
      tenantID: this.getTenantID(),
      source: this.getID(), module: 'ChargingStation', method: 'handleFirmwareStatusNotification',
      action: 'FirmwareStatusNotification', message: `Firmware Status Notification has been saved`
    });
  }

  async handleAuthorize(authorize) {
    // Set the charger ID
    authorize.chargeBoxID = this.getID();
    authorize.timestamp = new Date();
    // Execute
    const users = await Authorizations.checkAndGetIfUserIsAuthorizedForChargingStation(
      Constants.ACTION_AUTHORIZE, this, authorize.idTag);
    // Check
    if (users) {
      // Set current user
      authorize.user = users.user;
    }
    // Save
    await ChargingStationStorage.saveAuthorize(this.getTenantID(), authorize);
    // Log
    if (authorize.user) {
      // Log
      Logging.logInfo({
        tenantID: this.getTenantID(),
        source: this.getID(), module: 'ChargingStation', method: 'handleAuthorize',
        action: 'Authorize', user: authorize.user.getModel(),
        message: `User has been authorized to use Charging Station`
      });
    } else {
      // Log
      Logging.logInfo({
        tenantID: this.getTenantID(),
        source: this.getID(), module: 'ChargingStation', method: 'handleAuthorize',
        action: 'Authorize', message: `Anonymous user has been authorized to use the Charging Station`
      });
    }
  }

  /**
   *
   * @returns {Promise<Site>}
   */
  async getSite() {
    // Get Site Area
    const siteArea = await this.getSiteArea();
    // Check Site Area
    if (!siteArea) {
      return null;
    }
    // Get Site
    const site = await siteArea.getSite();
    return site;
  }

  async getCompany() {
    // Get the Site
    const site = await this.getSite();
    // Check Site
    if (!site) {
      return null;
    }
    // Get the Company
    const company = await site.getCompany();
    return company;
  }

  getTransaction(transactionId) {
    // Get the transaction first (to get the connector id)
    return TransactionStorage.getTransaction(this.getTenantID(), transactionId);
  }

  async handleStartTransaction(startTransaction) {
    let user;
    // Check the timestamp
    if (!startTransaction.hasOwnProperty("timestamp")) {
      // Create one
      startTransaction.timestamp = new Date().toISOString();
      // BUG EBEE: Timestamp is mandatory according OCPP
      Logging.logWarning({
        tenantID: this.getTenantID(),
        source: this.getID(),
        module: 'ChargingStation',
        method: 'handleStartTransaction',
        action: 'StartTransaction',
        message: `The 'timestamp' property has not been provided and has been set to '${startTransaction.timestamp}'`
      });
    }
    // Check the meter start
    if (!startTransaction.hasOwnProperty("meterStart")) {
      // Create one
      startTransaction.meterStart = 0;
      // BUG EBEE: MeterStart is mandatory according OCPP
      Logging.logWarning({
        tenantID: this.getTenantID(),
        source: this.getID(), module: 'ChargingStation', method: 'handleStartTransaction',
        action: 'StartTransaction', message: `The 'meterStart' property has not been provided and has been set to '0'`
      });
    }
    // Set the charger ID
    startTransaction.chargeBoxID = this.getID();
    // Check Tag ID
    if (!startTransaction.idTag) {
      throw new BackendError(this.getID(),
        `The Badge ID is mandatory`,
        "ChargingStation", "handleStartTransaction")
    }
    startTransaction.tagID = startTransaction.idTag;
    // Check Authorization with Tag ID
    const users = await Authorizations.checkAndGetIfUserIsAuthorizedForChargingStation(
      Constants.ACTION_START_TRANSACTION, this, startTransaction.tagID);
    if (users) {
      // Set current user
      user = (users.alternateUser ? users.alternateUser : users.user);
      // Set the user
      startTransaction.user = user.getModel();
    }
    // Create
    let transaction = new Transaction(this.getTenantID(), startTransaction);
    // Start Transaction
    let consumptionData = await transaction.startTransaction(user);
    // Cleanup old ongoing transactions
    await TransactionStorage.cleanupRemainingActiveTransactions(this.getTenantID(), this.getID(), transaction.getConnectorId());
    // Save it
    transaction = await TransactionStorage.saveTransaction(transaction.getTenantID(), transaction.getModel());
<<<<<<< HEAD
    consumptionData.transactionId = transaction.getID();

    const pricingLogic = await this.getPricingLogic();
    const amountData = pricingLogic ? await pricingLogic.startSession(consumptionData) : {};
    this.saveConsumption({...consumptionData, ...amountData});
    // Lock the other connectors?
    if (!this.canChargeInParallel()) {
      // Yes
      this.lockAllConnectors();
    }
=======
>>>>>>> 6275ed0a
    // Clean up connector info
    // Get the connector
    const connector = this.getConnector(transaction.getConnectorId());
    // Set data
    connector.currentConsumption = 0;
    connector.totalConsumption = 0;
    connector.currentStateOfCharge = 0;
    connector.activeTransactionID = transaction.getID();
    // Update Heartbeat
    this.setLastHeartBeat(new Date());
    // Save
    await this.save();
    // Log
    if (user) {
      // Notify
      NotificationHandler.sendTransactionStarted(
        this.getTenantID(),
        transaction.getID(),
        user.getModel(),
        this.getModel(),
        {
          'user': user.getModel(),
          'chargingBoxID': this.getID(),
          'connectorId': transaction.getConnectorId(),
          'evseDashboardURL': Utils.buildEvseURL((await this.getTenant()).getSubdomain()),
          'evseDashboardChargingStationURL':
            await Utils.buildEvseTransactionURL(this, transaction.getConnectorId(), transaction.getID())
        },
        user.getLocale(),
        {
          'transactionId': transaction.getID(),
          'connectorId': transaction.getConnectorId()
        }
      );
      // Log
      Logging.logInfo({
        tenantID: this.getTenantID(),
        source: this.getID(), module: 'ChargingStation', method: 'handleStartTransaction',
        action: 'StartTransaction', user: user.getModel(),
        message: `Transaction ID '${transaction.getID()}' has been started on Connector '${transaction.getConnectorId()}'`
      });
    } else {
      // Log
      Logging.logInfo({
        tenantID: this.getTenantID(),
        source: this.getID(),
        module: 'ChargingStation',
        method: 'handleStartTransaction',
        action: 'StartTransaction',
        message: `Transaction ID '${transaction.getID()}' has been started by an anonymous user on Connector '${transaction.getConnectorId()}'`
      });
    }
    // Return
    return transaction;
  }

  _getStoppingTransactionTagId(stopTransactionData, transaction) {
    // Stopped Remotely?
    if (transaction.isRemotelyStopped()) {
      // Yes: Get the diff from now
      const secs = moment.duration(moment().diff(
        moment(transaction.getRemoteStop().timestamp))).asSeconds();
      // In a minute
      if (secs < 60) {
        // Return tag that remotely stopped the transaction
        return transaction.getRemoteStop().tagID;
      }
    }
    // Already provided?
    if (stopTransactionData.idTag) {
      // Return tag that stopped the transaction
      return stopTransactionData.idTag
    }
    // Default: return tag that started the transaction
    return transaction.getTagID();
  }

  async freeConnector(connectorId) {
    // Get the connector
    const connector = this.getConnector(connectorId);
    // Cleanup
    connector.currentConsumption = 0;
    connector.totalConsumption = 0;
    connector.activeTransactionID = 0;
    connector.currentStateOfCharge = 0;
<<<<<<< HEAD
    // Check if Charger can charge in //
    if (!this.canChargeInParallel()) {
      // Set all the other connectors to Available
      this.getConnectors().forEach(async (connector) => {
        // Only other Occupied connectors
        if ((connector.status === Constants.CONN_STATUS_OCCUPIED ||
          connector.status === Constants.CONN_STATUS_UNAVAILABLE) &&
          (connector.connectorId !== connectorId)) {
          // Set connector Available again
          connector.status = Constants.CONN_STATUS_AVAILABLE;
        }
      });
    }
=======
>>>>>>> 6275ed0a
  }

  async handleStopTransaction(stopTransactionData, isSoftStop = false) {
    let user;
    // Set the charger ID
    stopTransactionData.chargeBoxID = this.getID();
    // Get the transaction first (to get the connector id)
    let transaction = await this.getTransaction(stopTransactionData.transactionId);
    // Found?
    if (!transaction) {
      // Wrong Transaction ID!
      throw new BackendError(this.getID(),
        `Transaction ID '${stopTransactionData.transactionId}' does not exist`,
        "ChargingStation", "handleStopTransaction", "StopTransaction");
    }
    // Get the TagID
    const tagId = this._getStoppingTransactionTagId(stopTransactionData, transaction);
    // Check User
    const users = await Authorizations.checkAndGetIfUserIsAuthorizedForChargingStation(
      Constants.ACTION_STOP_TRANSACTION, this, transaction.getTagID(), tagId);
    if (users) {
      // Set current user
      user = (users.alternateUser ? users.alternateUser : users.user);
    }
    // Check if it still opened
    if (!transaction.isActive()) {
      // Wrong Transaction ID!
      throw new BackendError(this.getID(),
        `Transaction ID '${stopTransactionData.transactionId}' has already been stopped`,
        "ChargingStation", "handleStopTransaction", "StopTransaction", user.getModel());
    }
    // Clean up connector
    await this.freeConnector(transaction.getConnectorId());
    // Update Heartbeat
    this.setLastHeartBeat(new Date());
    // Save Charger
    await this.save();
    // Soft Stop?
    if (isSoftStop) {
      // Yes: Add the latest Meter Value
      if (transaction.getLastMeterValue()) {
        stopTransactionData.meterStop = transaction.getLastMeterValue().value;
      } else {
        stopTransactionData.meterStop = 0;
      }
    }
    // Stop
<<<<<<< HEAD
    const consumptionData = await transaction.stopTransaction(user, tagId, stopTransactionData.meterStop, new Date(stopTransactionData.timestamp));
    const pricingLogic = await this.getPricingLogic();
    const amountData = pricingLogic ? await pricingLogic.stopSession(consumptionData) : {};
    transaction.setTotalPrice(amountData.cumulatedAmount, amountData.currency);
=======
    await transaction.stopTransaction(user.getID(), tagId, stopTransactionData.meterStop, new Date(stopTransactionData.timestamp));
    // Save Transaction
>>>>>>> 6275ed0a
    transaction = await TransactionStorage.saveTransaction(transaction.getTenantID(), transaction.getModel());
    await this.saveConsumption({...consumptionData, ...amountData});
    // Notify User
    if (user) {
      // Send Notification
      NotificationHandler.sendEndOfSession(
        this.getTenantID(),
        transaction.getID() + '-EOS',
        user.getModel(),
        this.getModel(),
        {
          'user': user.getModel(),
          'alternateUser': (user.getID() != users.alternateUser.getID() ? users.alternateUser.getModel() : null),
          'chargingBoxID': this.getID(),
          'connectorId': transaction.getConnectorId(),
          'totalConsumption': (transaction.getTotalConsumption() / 1000).toLocaleString(
            (user.getLocale() ? user.getLocale().replace('_', '-') : Constants.DEFAULT_LOCALE.replace('_', '-')),
            {minimumIntegerDigits: 1, minimumFractionDigits: 0, maximumFractionDigits: 2}),
          'totalDuration': this._buildTransactionDuration(transaction),
          'totalInactivity': this._buildTransactionInactivity(transaction),
          'stateOfCharge': transaction.getEndStateOfCharge(),
          'evseDashboardChargingStationURL': await Utils.buildEvseTransactionURL(this, transaction.getConnectorId(), transaction.getID()),
          'evseDashboardURL': Utils.buildEvseURL((await this.getTenant()).getSubdomain())
        },
        user.getLocale(),
        {
          'transactionId': transaction.getID(),
          'connectorId': transaction.getConnectorId()
        }
      );
    }
    // Log
    Logging.logInfo({
      tenantID: this.getTenantID(),
      source: this.getID(), module: 'ChargingStation', method: 'handleStopTransaction',
      action: 'StopTransaction', user: user.getModel(),
      actionOnUser: users.user.getModel(),
      message: `Transaction ID '${transaction.getID()}' has been stopped`
    });
    // Return
    return transaction;
  }

  // Restart the charger
  async requestReset(params) {
    // Get the client
    const chargingStationClient = await this.getChargingStationClient();
    // Restart
    const result = await chargingStationClient.reset(params);
    // Log
    Logging.logInfo({
      tenantID: this.getTenantID(),
      source: this.getID(), module: 'ChargingStation',
      method: 'requestReset', action: 'Reset',
      message: `Command sent with success`,
      detailedMessages: result
    });
    // Return
    return result;
  }

  // Stop Transaction
  async requestStopTransaction(params) {
    // Get the client
    const chargingStationClient = await this.getChargingStationClient();
    // Stop Transaction
    const result = await chargingStationClient.remoteStopTransaction(params);
    // Log
    Logging.logInfo({
      tenantID: this.getTenantID(),
      source: this.getID(), module: 'ChargingStation',
      method: 'requestStopTransaction', action: 'StopTransaction',
      message: `Command sent with success`,
      detailedMessages: result
    });
    // Return
    return result;
  }

  // Start Transaction
  async requestStartTransaction(params) {
    // Get the client
    const chargingStationClient = await this.getChargingStationClient();
    // Start Transaction
    const result = await chargingStationClient.startSession(params);
    // Log
    Logging.logInfo({
      tenantID: this.getTenantID(),
      source: this.getID(), module: 'ChargingStation',
      method: 'requestStartTransaction', action: 'StartTransaction',
      message: `Command sent with success`,
      detailedMessages: result
    });
    // Return
    return result;
  }

  // Set Charging Profile
  async requestSetChargingProfile(params) {
    // Get the client
    const chargingStationClient = await this.getChargingStationClient();
    // Set Charging Profile
    const result = await chargingStationClient.setChargingProfile(params);
    // Log
    Logging.logInfo({
      tenantID: this.getTenantID(),
      source: this.getID(), module: 'ChargingStation',
      method: 'requestSetChargingProfile', action: 'SetChargingProfile',
      message: `Command sent with success`,
      detailedMessages: result
    });
    // Return
    return result;
  }

  // Clear Profiles
  async requestClearChargingProfile(params) {
    // Get the client
    const chargingStationClient = await this.getChargingStationClient();
    // Clear Profiles
    const result = await chargingStationClient.clearChargingProfile(params);
    // Log
    Logging.logInfo({
      tenantID: this.getTenantID(),
      source: this.getID(), module: 'ChargingStation',
      method: 'requestClearChargingProfiles', action: 'ClearChargingProfile',
      message: `Command sent with success`,
      detailedMessages: result
    });
    // Return
    return result;
  }

  async requestGetDiagnostics(params) {
    // Get the client
    const chargingStationClient = await this.getChargingStationClient();
    // Get Diagnostics
    const result = await chargingStationClient.getDiagnostics(params);
    // Log
    Logging.logInfo({
      tenantID: this.getTenantID(),
      source: this.getID(), module: 'ChargingStation',
      method: 'requestGetDiagnostics', action: 'GetDiagnostics',
      message: `Command sent with success`,
      detailedMessages: result
    });
    // Return
    return result;
  }

  async requestUpdateFirmware(params) {
    // Get the client
    const chargingStationClient = await this.getChargingStationClient();
    // Update Firmware
    const result = await chargingStationClient.updateFirmware(params);
    // Log
    Logging.logInfo({
      tenantID: this.getTenantID(),
      source: this.getID(), module: 'ChargingStation',
      method: 'requestUpdateFirmware', action: 'UpdateFirmware',
      message: `Command sent with success`,
      detailedMessages: result
    });
    // Return
    return result;
  }

  async requestChangeAvailability(params) {
    // Get the client
    const chargingStationClient = await this.getChargingStationClient();
    // Change Availibility
    const result = await chargingStationClient.changeAvailability(params);
    // Log
    Logging.logInfo({
      tenantID: this.getTenantID(),
      source: this.getID(), module: 'ChargingStation',
      method: 'requestChangeAvailability', action: 'ChangeAvailability',
      message: `Command sent with success`,
      detailedMessages: result
    });
    // Return
    return result;
  }

  async requestGenericOCPPCommand(commandName, params) {
    // Get the client
    const chargingStationClient = await this.getChargingStationClient();
    // Set Charging Profile
    const result = await chargingStationClient.genericOCPPCommand(commandName, params);
    // Log
    Logging.logInfo({
      tenantID: this.getTenantID(),
      source: this.getID(), module: 'ChargingStation',
      method: 'requestGenericOCPPCommand', action: 'GenericOCPPCommand',
      message: `Command sent with success`,
      detailedMessages: result
    });
    // Return
    return result;
  }

  // Retrieve Composite Schedule (Charging power limitation)
  async requestGetCompositeSchedule(params) {
    // Get the client
    const chargingStationClient = await this.getChargingStationClient();
    // Set Charging Profile
    const result = await chargingStationClient.getCompositeSchedule(params);
    // Log
    Logging.logInfo({
      tenantID: this.getTenantID(),
      source: this.getID(), module: 'ChargingStation',
      method: 'requestSetChargingProfile', action: 'SetChargingProfile',
      message: `Command sent with success`,
      detailedMessages: result
    });
    // Return
    return result;
  }

  // Clear the cache
  async requestClearCache() {
    // Get the client
    const chargingStationClient = await this.getChargingStationClient();
    // Clear
    const result = await chargingStationClient.clearCache();
    // Log
    Logging.logInfo({
      tenantID: this.getTenantID(),
      source: this.getID(), module: 'ChargingStation',
      method: 'requestClearCache', action: 'ClearCache',
      message: `Command sent with success`,
      detailedMessages: result
    });
    // Return
    return result;
  }

  // Get the configuration for the EVSE
  async requestGetConfiguration(params) {
    // Get the client
    const chargingStationClient = await this.getChargingStationClient();
    // Get config
    const result = await chargingStationClient.getConfiguration(params);
    // Log
    Logging.logInfo({
      tenantID: this.getTenantID(),
      source: this.getID(), module: 'ChargingStation',
      method: 'requestGetConfiguration', action: 'GetConfiguration',
      message: `Command sent with success`,
      detailedMessages: result
    });
    // Return
    return result;
  }

  // Get the configuration for the EVSE
  async requestChangeConfiguration(params) {
    // Get the client
    const chargingStationClient = await this.getChargingStationClient();
    // Get config
    const result = await chargingStationClient.changeConfiguration(params);
    // Log
    Logging.logInfo({
      tenantID: this.getTenantID(),
      source: this.getID(), module: 'ChargingStation',
      method: 'requestChangeConfiguration', action: 'ChangeConfiguration',
      message: `Command sent with success`,
      detailedMessages: result
    });
    // Request the new Configuration?
    if (result.status !== 'Accepted') {
      // Error
      throw new BackendError(this.getID(), `Cannot set the configuration param ${params.key} with value ${params.value} to ${this.getID()}`,
        "ChargingStation", "requestChangeConfiguration")
    }
    // Update
    await this.requestAndSaveConfiguration();
    // Return
    return result;
  }

  // Unlock connector
  async requestUnlockConnector(params) {
    // Get the client
    const chargingStationClient = await this.getChargingStationClient();
    // Get config
    const result = await chargingStationClient.unlockConnector(params);
    // Log
    Logging.logInfo({
      tenantID: this.getTenantID(),
      source: this.getID(), module: 'ChargingStation',
      method: 'requestUnlockConnector', action: 'UnlockConnector',
      message: `Command sent with success`,
      detailedMessages: result
    });
    // Return
    return result;
  }

  getConfiguration() {
    return ChargingStationStorage.getConfiguration(this.getTenantID(), this.getID());
  }

  getConfigurationParamValue(paramName) {
    return ChargingStationStorage.getConfigurationParamValue(this.getTenantID(), this.getID(), paramName);
  }

  async hasAtLeastOneTransaction() {
    // Get the consumption
    const transactions = await TransactionStorage.getTransactions(this.getTenantID(),
      {'chargeBoxID': this.getID()}, 1);
    // Return
    return (transactions.count > 0);
  }

  async getTransactions(connectorId, startDateTime, endDateTime, withChargeBoxes = false) {
    // Get the consumption
    const transactions = await TransactionStorage.getTransactions(this.getTenantID(),
      {
        'chargeBoxID': this.getID(), 'connectorId': connectorId, 'startDateTime': startDateTime,
        'endDateTime': endDateTime, 'withChargeBoxes': withChargeBoxes
      },
      Constants.NO_LIMIT);
    // Return list of transactions
    return transactions;
  }
}

module.exports = ChargingStation;<|MERGE_RESOLUTION|>--- conflicted
+++ resolved
@@ -480,7 +480,7 @@
     // Check if connector is available and a transaction is ongoing (ABB fucking bitch bug)
     if ((statusNotification.status === Constants.CONN_STATUS_AVAILABLE ||
          statusNotification.status === Constants.CONN_STATUS_FINISHING) &&
-         !bothConnectorsUpdated && 
+         !bothConnectorsUpdated &&
          connectors[statusNotification.connectorId - 1].activeTransactionID > 0) {
       // Clear
       connectors[statusNotification.connectorId - 1].currentConsumption = 0;
@@ -1025,22 +1025,8 @@
       // Filter Sample.Clock meter value for all chargers except ABB using OCPP 1.5
       newMeterValues.values = newMeterValues.values.filter(value => value.attribute.context !== 'Sample.Clock');
     }
-<<<<<<< HEAD
-    // No Transaction ID
-    if (!meterValues.transactionId) {
-      // Log
-      Logging.logWarning({
-        tenantID: this.getTenantID(),
-        source: this.getID(), module: 'ChargingStation', method: 'handleMeterValues',
-        action: 'MeterValues', message: `MeterValue not saved (not linked to a Transaction)`,
-        detailedMessages: meterValues
-      });
       // No Values
-    } else if (newMeterValues.values.length == 0) {
-=======
-    // No Values
     if (newMeterValues.values.length == 0) {
->>>>>>> 6275ed0a
       Logging.logDebug({
         tenantID: this.getTenantID(),
         source: this.getID(), module: 'ChargingStation', method: 'handleMeterValues',
@@ -1307,19 +1293,11 @@
     await TransactionStorage.cleanupRemainingActiveTransactions(this.getTenantID(), this.getID(), transaction.getConnectorId());
     // Save it
     transaction = await TransactionStorage.saveTransaction(transaction.getTenantID(), transaction.getModel());
-<<<<<<< HEAD
     consumptionData.transactionId = transaction.getID();
 
     const pricingLogic = await this.getPricingLogic();
     const amountData = pricingLogic ? await pricingLogic.startSession(consumptionData) : {};
     this.saveConsumption({...consumptionData, ...amountData});
-    // Lock the other connectors?
-    if (!this.canChargeInParallel()) {
-      // Yes
-      this.lockAllConnectors();
-    }
-=======
->>>>>>> 6275ed0a
     // Clean up connector info
     // Get the connector
     const connector = this.getConnector(transaction.getConnectorId());
@@ -1405,22 +1383,6 @@
     connector.totalConsumption = 0;
     connector.activeTransactionID = 0;
     connector.currentStateOfCharge = 0;
-<<<<<<< HEAD
-    // Check if Charger can charge in //
-    if (!this.canChargeInParallel()) {
-      // Set all the other connectors to Available
-      this.getConnectors().forEach(async (connector) => {
-        // Only other Occupied connectors
-        if ((connector.status === Constants.CONN_STATUS_OCCUPIED ||
-          connector.status === Constants.CONN_STATUS_UNAVAILABLE) &&
-          (connector.connectorId !== connectorId)) {
-          // Set connector Available again
-          connector.status = Constants.CONN_STATUS_AVAILABLE;
-        }
-      });
-    }
-=======
->>>>>>> 6275ed0a
   }
 
   async handleStopTransaction(stopTransactionData, isSoftStop = false) {
@@ -1468,15 +1430,10 @@
       }
     }
     // Stop
-<<<<<<< HEAD
-    const consumptionData = await transaction.stopTransaction(user, tagId, stopTransactionData.meterStop, new Date(stopTransactionData.timestamp));
+    const consumptionData = await transaction.stopTransaction(user.getID(), tagId, stopTransactionData.meterStop, new Date(stopTransactionData.timestamp));
     const pricingLogic = await this.getPricingLogic();
     const amountData = pricingLogic ? await pricingLogic.stopSession(consumptionData) : {};
     transaction.setTotalPrice(amountData.cumulatedAmount, amountData.currency);
-=======
-    await transaction.stopTransaction(user.getID(), tagId, stopTransactionData.meterStop, new Date(stopTransactionData.timestamp));
-    // Save Transaction
->>>>>>> 6275ed0a
     transaction = await TransactionStorage.saveTransaction(transaction.getTenantID(), transaction.getModel());
     await this.saveConsumption({...consumptionData, ...amountData});
     // Notify User
