--- conflicted
+++ resolved
@@ -96,19 +96,11 @@
 
   private async sendMessage(params: any, messageType: OCPPMessageType, commandName: Command): Promise<any> {
     // Log
-<<<<<<< HEAD
-    void Logging.logChargingStationClientSendAction(MODULE_NAME, this.tenantID, this.chargingStationID, `ChargingStation${commandName}` as ServerAction, params);
-    // Execute
-    const result = await this.wsConnection.sendMessage(Utils.generateUUID(), params, messageType, commandName);
-    // Log
-    void Logging.logChargingStationClientReceiveAction(MODULE_NAME, this.tenantID, this.chargingStationID, `ChargingStation${commandName}` as ServerAction, result);
-=======
     await Logging.logChargingStationClientSendAction(MODULE_NAME, this.tenantID, this.chargingStationID, `ChargingStation${commandName}` as ServerAction, params);
     // Execute
     const result = await this.wsConnection.sendMessage(Utils.generateUUID(), params, messageType, commandName);
     // Log
     await Logging.logChargingStationClientReceiveAction(MODULE_NAME, this.tenantID, this.chargingStationID, `ChargingStation${commandName}` as ServerAction, result);
->>>>>>> b286e0d8
     return result;
   }
 }