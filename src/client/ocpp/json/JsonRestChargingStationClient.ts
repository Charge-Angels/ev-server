import ChargingStation, { Command } from '../../../types/ChargingStation';
import { OCPPChangeAvailabilityCommandParam, OCPPChangeAvailabilityCommandResult, OCPPChangeConfigurationCommandParam, OCPPChangeConfigurationCommandResult, OCPPClearCacheCommandResult, OCPPClearChargingProfileCommandParam, OCPPClearChargingProfileCommandResult, OCPPDeleteCertificateCommandParam, OCPPDeleteCertificateCommandResult, OCPPGetCompositeScheduleCommandParam, OCPPGetCompositeScheduleCommandResult, OCPPGetConfigurationCommandParam, OCPPGetConfigurationCommandResult, OCPPGetDiagnosticsCommandParam, OCPPGetDiagnosticsCommandResult, OCPPGetInstalledCertificateIdsCommandParam, OCPPGetInstalledCertificateIdsCommandResult, OCPPInstallCertificateCommandParam, OCPPInstallCertificateCommandResult, OCPPRemoteStartTransactionCommandParam, OCPPRemoteStartTransactionCommandResult, OCPPRemoteStopTransactionCommandParam, OCPPRemoteStopTransactionCommandResult, OCPPResetCommandParam, OCPPResetCommandResult, OCPPSetChargingProfileCommandParam, OCPPSetChargingProfileCommandResult, OCPPStatus, OCPPUnlockConnectorCommandParam, OCPPUnlockConnectorCommandResult, OCPPUpdateFirmwareCommandParam } from '../../../types/ocpp/OCPPClient';
import { OCPPIncomingRequest, OCPPMessageType, OCPPOutgoingRequest } from '../../../types/ocpp/OCPPCommon';

import ChargingStationClient from '../ChargingStationClient';
import Configuration from '../../../utils/Configuration';
import Logging from '../../../utils/Logging';
import { ServerAction } from '../../../types/Server';
import Utils from '../../../utils/Utils';
import WSClient from '../../websocket/WSClient';
import { WSClientOptions } from '../../../types/WebSocket';

const MODULE_NAME = 'JsonRestChargingStationClient';

export default class JsonRestChargingStationClient extends ChargingStationClient {
  private serverURL: string;
  private chargingStation: ChargingStation;
  private requests: { [messageUID: string]: { resolve?: (result: Record<string, unknown> | string) => void; reject?: (error: Record<string, unknown>) => void; command: ServerAction } };
  private wsConnection: WSClient;
  private tenantID: string;

  constructor(tenantID: string, chargingStation: ChargingStation) {
    super();
    this.tenantID = tenantID;
    // Get URL
    let chargingStationURL: string = chargingStation.chargingStationURL;
    // Check URL: remove starting and trailing '/'
    if (chargingStationURL.endsWith('/')) {
      // Remove '/'
      chargingStationURL = chargingStationURL.substring(0, chargingStationURL.length - 1);
    }
    // Keep
    this.serverURL = `${chargingStationURL}/REST/${tenantID}/${chargingStation.id}`;
    this.chargingStation = chargingStation;
    this.requests = {};
  }

  public async remoteStartTransaction(params: OCPPRemoteStartTransactionCommandParam): Promise<OCPPRemoteStartTransactionCommandResult> {
    return this.sendMessage(this.buildRequest(Command.REMOTE_START_TRANSACTION, params));
  }

  public async reset(params: OCPPResetCommandParam): Promise<OCPPResetCommandResult> {
    return this.sendMessage(this.buildRequest(Command.RESET, params));
  }

  public async clearCache(): Promise<OCPPClearCacheCommandResult> {
    return this.sendMessage(this.buildRequest(Command.CLEAR_CACHE));
  }

  public async getConfiguration(params: OCPPGetConfigurationCommandParam): Promise<OCPPGetConfigurationCommandResult> {
    return this.sendMessage(this.buildRequest(Command.GET_CONFIGURATION, params));
  }

  public async changeConfiguration(params: OCPPChangeConfigurationCommandParam): Promise<OCPPChangeConfigurationCommandResult> {
    return this.sendMessage(this.buildRequest(Command.CHANGE_CONFIGURATION, params));
  }

  public async remoteStopTransaction(params: OCPPRemoteStopTransactionCommandParam): Promise<OCPPRemoteStopTransactionCommandResult> {
    return this.sendMessage(this.buildRequest(Command.REMOTE_STOP_TRANSACTION, params));
  }

  public async unlockConnector(params: OCPPUnlockConnectorCommandParam): Promise<OCPPUnlockConnectorCommandResult> {
    return this.sendMessage(this.buildRequest(Command.UNLOCK_CONNECTOR, params));
  }

  public async setChargingProfile(params: OCPPSetChargingProfileCommandParam): Promise<OCPPSetChargingProfileCommandResult> {
    return this.sendMessage(this.buildRequest(Command.SET_CHARGING_PROFILE, params));
  }

  public async getCompositeSchedule(params: OCPPGetCompositeScheduleCommandParam): Promise<OCPPGetCompositeScheduleCommandResult> {
    return this.sendMessage(this.buildRequest(Command.GET_COMPOSITE_SCHEDULE, params));
  }

  public async clearChargingProfile(params: OCPPClearChargingProfileCommandParam): Promise<OCPPClearChargingProfileCommandResult> {
    return this.sendMessage(this.buildRequest(Command.CLEAR_CHARGING_PROFILE, params));
  }

  public async changeAvailability(params: OCPPChangeAvailabilityCommandParam): Promise<OCPPChangeAvailabilityCommandResult> {
    return this.sendMessage(this.buildRequest(Command.CHANGE_AVAILABILITY, params));
  }

  public async getDiagnostics(params: OCPPGetDiagnosticsCommandParam): Promise<OCPPGetDiagnosticsCommandResult> {
    return this.sendMessage(this.buildRequest(Command.GET_DIAGNOSTICS, params));
  }

  public async updateFirmware(params: OCPPUpdateFirmwareCommandParam): Promise<void> {
    return this.sendMessage(this.buildRequest(Command.UPDATE_FIRMWARE, params));
  }

  public async installCertificate(params: OCPPInstallCertificateCommandParam): Promise<OCPPInstallCertificateCommandResult> {
    return this.sendMessage(this.buildRequest(Command.INSTALL_CERTIFICATE, params));
  }

  public async deleteCertificate(params: OCPPDeleteCertificateCommandParam): Promise<OCPPDeleteCertificateCommandResult> {
    return this.sendMessage(this.buildRequest(Command.DELETE_CERTIFICATE, params));
  }

  public async getInstalledCertificateIds(params: OCPPGetInstalledCertificateIdsCommandParam): Promise<OCPPGetInstalledCertificateIdsCommandResult> {
    return this.sendMessage(this.buildRequest(Command.GET_INSTALLED_CERTIFICATE_IDS, params));
  }

  private async openConnection(): Promise<unknown> {
    // Log
<<<<<<< HEAD
    void Logging.logInfo({
=======
    await Logging.logInfo({
>>>>>>> b286e0d8
      tenantID: this.tenantID,
      source: this.chargingStation.id,
      action: ServerAction.WS_REST_CLIENT_CONNECTION_OPENED,
      module: MODULE_NAME, method: 'onOpen',
      message: `Try to connect to '${this.serverURL}' ${Configuration.isCloudFoundry() ? ', CF Instance \'' + this.chargingStation.cfApplicationIDAndInstanceIndex + '\'' : ''}`
    });

    // Create Promise
    // eslint-disable-next-line @typescript-eslint/no-unused-vars
    return await new Promise((resolve, reject) => {
      // Create WS
      let WSOptions = {};
      if (Configuration.isCloudFoundry()) {
        WSOptions = {
          protocol: 'rest',
          headers: { 'X-CF-APP-INSTANCE': this.chargingStation.cfApplicationIDAndInstanceIndex }
        };
      } else {
        WSOptions = {
          protocol: 'rest'
        };
      }
      const wsClientOptions: WSClientOptions = {
        WSOptions: WSOptions,
        autoReconnectTimeout: Configuration.getWSClientConfig().autoReconnectTimeout,
        autoReconnectMaxRetries: Configuration.getWSClientConfig().autoReconnectMaxRetries,
        logTenantID: this.tenantID
      };
      this.wsConnection = new WSClient(this.serverURL, wsClientOptions);
      // Opened
      this.wsConnection.onopen = () => {
        // Log
        void Logging.logInfo({
          tenantID: this.tenantID,
          source: this.chargingStation.id,
          action: ServerAction.WS_REST_CLIENT_CONNECTION_OPENED,
          module: MODULE_NAME, method: 'onOpen',
          message: `Connection opened to '${this.serverURL}'`
        });
        // Connection is opened and ready to use
        resolve();
      };
      // Closed
      this.wsConnection.onclose = (code: number) => {
        // Log
        void Logging.logInfo({
          tenantID: this.tenantID,
          source: this.chargingStation.id,
          action: ServerAction.WS_REST_CLIENT_CONNECTION_CLOSED,
          module: MODULE_NAME, method: 'onClose',
          message: `Connection closed to '${this.serverURL}', Message: '${Utils.getWebSocketCloseEventStatusString(code)}', Code: '${code}'`
        });
      };
      // Handle Error Message
      this.wsConnection.onerror = (error: Error) => {
        // Log
        void Logging.logError({
          tenantID: this.tenantID,
          source: this.chargingStation.id,
          action: ServerAction.WS_REST_CLIENT_CONNECTION_ERROR,
          module: MODULE_NAME, method: 'onError',
          message: `Connection error to '${this.serverURL}: ${error.toString()}`,
          detailedMessages: { error }
        });
        // Terminate WS in error
        this.terminateConnection();
      };
      // Handle Server Message
      this.wsConnection.onmessage = (message) => {
        try {
          // Parse the message
          const [messageType, messageId, commandName, commandPayload, errorDetails]: OCPPIncomingRequest = JSON.parse(message.data) as OCPPIncomingRequest;
          // Check if this corresponds to a request
          if (this.requests[messageId]) {
            // Check message type
            if (messageType === OCPPMessageType.CALL_ERROR_MESSAGE) {
              // Error message
              void Logging.logError({
                tenantID: this.tenantID,
                source: this.chargingStation.id,
                action: ServerAction.WS_REST_CLIENT_ERROR_RESPONSE,
                module: MODULE_NAME, method: 'onMessage',
                message: `${commandPayload.toString()}`,
                detailedMessages: [messageType, messageId, commandName, commandPayload, errorDetails]
              });
              // Resolve with error message
              this.requests[messageId].reject({ status: OCPPStatus.REJECTED, error: [messageType, messageId, commandName, commandPayload, errorDetails] });
            } else {
              // Respond to the request
              this.requests[messageId].resolve(commandName);
            }
            // Close WS
            this.closeConnection();
          } else {
            // Error message
            // eslint-disable-next-line no-lonely-if
            void Logging.logError({
              tenantID: this.tenantID,
              source: this.chargingStation.id,
              action: ServerAction.WS_REST_CLIENT_ERROR_RESPONSE,
              module: MODULE_NAME, method: 'onMessage',
              message: 'Received unknown message',
              detailedMessages: [messageType, messageId, commandName, commandPayload, errorDetails]
            });
          }
        } catch (error) {
          // Log
          void Logging.logException(
            error,
            ServerAction.WS_REST_CLIENT_MESSAGE,
            this.chargingStation.id,
            MODULE_NAME, 'onMessage',
            this.tenantID
          );
        }
      };
    });
  }

  private closeConnection() {
    // Close
    if (this.wsConnection) {
      this.wsConnection.close();
    }
    this.wsConnection = null;
  }

  private terminateConnection() {
    // Terminate
    if (this.wsConnection) {
      this.wsConnection.terminate();
    }
    this.wsConnection = null;
  }

  private async sendMessage(request: OCPPOutgoingRequest): Promise<any> {
    // Return a promise
    // eslint-disable-next-line @typescript-eslint/no-misused-promises, no-async-promise-executor
    const promise = await new Promise(async (resolve, reject) => {
      // Open WS Connection
      await this.openConnection();
      // Check if wsConnection is ready
      if (this.wsConnection?.isConnectionOpen()) {
        // Send
        this.wsConnection.send(JSON.stringify(request));
        // Set the resolve function
        this.requests[request[1]] = { resolve, reject, command: request[2] };
      } else {
        // Reject it
        return reject(`Socket is closed for message ${request[2]}`);
      }
    });
    return promise;
  }

  private buildRequest(command, params = {}): OCPPOutgoingRequest {
    // Build the request
    return [OCPPMessageType.CALL_MESSAGE, Utils.generateUUID(), command, params] as OCPPOutgoingRequest;
  }
}<|MERGE_RESOLUTION|>--- conflicted
+++ resolved
@@ -101,11 +101,7 @@
 
   private async openConnection(): Promise<unknown> {
     // Log
-<<<<<<< HEAD
-    void Logging.logInfo({
-=======
     await Logging.logInfo({
->>>>>>> b286e0d8
       tenantID: this.tenantID,
       source: this.chargingStation.id,
       action: ServerAction.WS_REST_CLIENT_CONNECTION_OPENED,
