--- conflicted
+++ resolved
@@ -1,10 +1,4 @@
 import BackendError from '../../exception/BackendError';
-<<<<<<< HEAD
-import TSGlobal from '../../types/GlobalType';
-
-declare const global: TSGlobal;
-=======
->>>>>>> c5a1d7cf
 
 export default abstract class ChargingStationClient {
 
