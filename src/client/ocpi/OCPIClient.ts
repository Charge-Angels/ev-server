--- conflicted
+++ resolved
@@ -168,14 +168,6 @@
     return response;
   }
 
-<<<<<<< HEAD
-  /**
-   * GET /ocpi/{role}/{version}
-   *
-   * @returns {Promise}
-   */
-=======
->>>>>>> b3fc89a3
   public async getServices(): Promise<any> {
     // Log
     Logging.logInfo({
