import axios from 'axios';
import _ from 'lodash';
import Constants from '../../utils/Constants';
import Logging from '../../utils/Logging';
import OCPIMapping from '../../server/ocpi/ocpi-services-impl/ocpi-2.1.1/OCPIMapping';
import OCPPStorage from '../../storage/mongodb/OCPPStorage';
import OCPIEndpoint from '../../entity/OCPIEndpoint';
import SettingStorage from '../../storage/mongodb/SettingStorage';

export default class OCPIClient {
  private ocpiEndpoint: OCPIEndpoint;

  constructor(ocpiEndpoint: any) {
    this.ocpiEndpoint = ocpiEndpoint;
  }

  // Ping eMSP
  async ping() {
    const pingResult: any = {};
    // Try to access base Url (GET .../versions)
    // Access versions API
    try {
      // Get versions
      const endpoints = await this.getVersions();

      // Check response
      if (!endpoints.data || !(endpoints.data.status_code === 1000) || !endpoints.data.data) {
        pingResult.statusCode = 412;
        pingResult.statusText = `Invalid response from GET ${this.ocpiEndpoint.getBaseUrl()}`;
      } else {
        pingResult.statusCode = endpoints.status;
        pingResult.statusText = endpoints.statusText;
      }
    } catch (error) {
      pingResult.message = error.message;
      pingResult.statusCode = (error.response) ? error.response.status : Constants.HTTP_GENERAL_ERROR;
    }

    // Return result
    return pingResult;
  }

  // Trigger Registration process for  eMSP
  async register() {
    const registerResult: any = {};

    try {
      // Get available version.
      const ocpiVersions = await this.getVersions();

      // Loop through versions and pick the same one
      let versionFound = false;
      for (const ocpiVersion of ocpiVersions.data.data) {
        if (ocpiVersion.version === '2.1.1') {
          versionFound = true;
          this.ocpiEndpoint.setVersion(ocpiVersion.version);
          this.ocpiEndpoint.setVersionUrl(ocpiVersion.url);
          break;
        }
      }

      // If not found trigger exception
      if (!versionFound) {
        throw new Error('OCPI Endpoint version 2.1.1 not found');
      }

      // Try to read services
      const services = await this.getServices();

      // Set available endpoints
      this.ocpiEndpoint.setAvailableEndpoints(OCPIMapping.convertEndpoints(services.data.data));

      // Post credentials and recieve response
      const respPostCredentials = await this.postCredentials();
      const credential = respPostCredentials.data.data;

      // Store information
      // pragma this.ocpiEndpoint.setBaseUrl(credential.url);
      this.ocpiEndpoint.setToken(credential.token);
      this.ocpiEndpoint.setCountryCode(credential.country_code);
      this.ocpiEndpoint.setPartyId(credential.party_id);
      this.ocpiEndpoint.setBusinessDetails(credential.business_details);

      // Save endpoint
      this.ocpiEndpoint.setStatus(Constants.OCPI_REGISTERING_STATUS.OCPI_REGISTERED);
      await this.ocpiEndpoint.save();

      // Send success
      registerResult.statusCode = 200;
      registerResult.statusText = 'OK';
    } catch (error) {
      registerResult.message = error.message;
      registerResult.statusCode = (error.response) ? error.response.status : Constants.HTTP_GENERAL_ERROR;
    }

    // Return result
    return registerResult;
  }

  /**
   * GET /ocpi/emsp/versions
   */
  async getVersions() {

    const respOcpiVersions = await axios.get(this.ocpiEndpoint.getBaseUrl(), {
      headers: {
        'Authorization': `Token ${this.ocpiEndpoint.getToken()}`,
        'Content-Type': 'application/json'
      },
      timeout: 10000
    });

    // Check response
    if (!respOcpiVersions.data || !respOcpiVersions.data.data) {
      throw new Error(`Invalid response from GET ${this.ocpiEndpoint.getBaseUrl()}`);
    }

    return respOcpiVersions;
  }

  /**
   * GET /ocpi/emsp/{version}
   */
  async getServices() {
    // Log
    Logging.logInfo({
      tenantID: this.ocpiEndpoint.getTenantID(),
      action: 'OCPIGetVersions',
      message: `Get OCPI versions at ${this.ocpiEndpoint.getVersionUrl()}`,
      source: 'OCPI Client',
      module: 'OCPIClient',
      method: 'getServices'
    });

    const respOcpiServices = await axios.get(this.ocpiEndpoint.getVersionUrl(), {
      headers: {
        'Authorization': `Token ${this.ocpiEndpoint.getToken()}`,
        'Content-Type': 'application/json'
      },
      timeout: 10000
    });

    // Check response
    if (!respOcpiServices.data || !respOcpiServices.data.data) {
      throw new Error(`Invalid response from GET ${this.ocpiEndpoint.getVersionUrl()}`);
    }

    return respOcpiServices;
  }

  /**
   * POST /ocpi/emsp/{version}/credentials
   */
  async postCredentials() {
    // Get credentials url
    const credentialsUrl = this.ocpiEndpoint.getEndpointUrl('credentials');

    if (!credentialsUrl) {
      throw new Error('Credentials url not available');
    }

    // Build CPO credential object
    const tenant = await this.ocpiEndpoint.getTenant();
    const cpoCredentials = await OCPIMapping.buildOCPICredentialObject(tenant, await this.ocpiEndpoint.generateLocalToken());

    // Log
    Logging.logInfo({
      tenantID: tenant.id,
      action: 'OCPIPostCredentials',
      message: `Post credentials at ${credentialsUrl}`,
      source: 'OCPI Client',
      module: 'OCPIClient',
      method: 'postCredentials',
      detailedMessages: cpoCredentials
    });

    // Call eMSP with CPO credentials
    const respOcpiCredentials = await axios.post(credentialsUrl, cpoCredentials,
      {
        headers: {
          Authorization: `Token ${this.ocpiEndpoint.getToken()}`,
          'Content-Type': 'application/json'
        },
        timeout: 10000
      });

    // Check response
    if (!respOcpiCredentials.data || !respOcpiCredentials.data.data) {
      throw new Error('Invalid response from POST');
    }

    return respOcpiCredentials;
  }

  /**
   * PATH EVSE Status
   */
  async patchEVSEStatus(locationId: any, evseId: any, newStatus: any) {
    // Check for input parameter
    if (!locationId || !evseId || !newStatus) {
      throw new Error('Invalid parameters');
    }

    // Get locations endpoint url
    const locationsUrl = this.ocpiEndpoint.getEndpointUrl('locations');

    if (!locationsUrl) {
      throw new Error('Locations endpoint URL undefined');
    }

    // Read configuration to retrieve
    const ocpiSetting = await SettingStorage.getSettingByIdentifier(this.ocpiEndpoint.getTenantID(), Constants.COMPONENTS.OCPI);

    if (!ocpiSetting || !ocpiSetting.content) {
      throw new Error('OCPI Settings not found');
    }

    const ocpiContent = ocpiSetting.content.ocpi;
    if (!ocpiContent.countryCode || !ocpiContent.partyID) {
      throw new Error('OCPI Country Code and/or Party ID undefined');
    }

    const countryCode = ocpiContent.countryCode;
    const partyID = ocpiContent.partyID;

    // Build url to EVSE
    const fullUrl = locationsUrl + `/${countryCode}/${partyID}/${locationId}/${evseId}`;

    // Build payload
    const payload = { 'status': newStatus };

    // Log
    Logging.logDebug({
      tenantID: this.ocpiEndpoint.getTenantID(),
      action: 'OCPIPatchLocations',
      message: `Patch location at ${fullUrl}`,
      source: 'OCPI Client',
      module: 'OCPIClient',
      method: 'patchEVSEStatus',
      detailedMessages: payload
    });

    // Call IOP
    const response = await axios.patch(fullUrl, payload,
      {
        headers: {
          Authorization: `Token ${this.ocpiEndpoint.getToken()}`,
          'Content-Type': 'application/json'
        },
        timeout: 10000
      });

    // Check response
    if (!response.data) {
      throw new Error('Invalid response from PATCH');
    }
  }


  /**
   * Send all EVSEs
   */
  async sendEVSEStatuses(processAllEVSEs = true) {
    // Result
    const sendResult = {
      success: 0,
      failure: 0,
      total: 0,
      logs: [],
      chargeBoxIDsInFailure: [],
      chargeBoxIDsInSuccess: []
    };

    // Read configuration to retrieve
    const tenant = await this.ocpiEndpoint.getTenant();
    // Get ocpi service configuration
    const ocpiSetting = await SettingStorage.getSettingByIdentifier(this.ocpiEndpoint.getTenantID(), Constants.COMPONENTS.OCPI);
    // Define eMI3
    tenant['_eMI3'] = {};

<<<<<<< HEAD
    if (ocpiSetting && ocpiSetting.content) {
      const configuration = ocpiSetting.content.ocpi;
      tenant._eMI3.country_id = configuration.countryCode;
      tenant._eMI3.party_id = configuration.partyID;
=======
    if (ocpiSetting && ocpiSetting.getContent()) {
      const configuration = ocpiSetting.getContent().ocpi;
      tenant['_eMI3']['country_id'] = configuration.countryCode;
      tenant['_eMI3']['party_id'] = configuration.partyID;
>>>>>>> 60e6729b
    } else {
      // Log error if failure
      Logging.logError({
        tenantID: tenant.id,
        action: 'OCPISendEVSEStatuses',
        message: 'OCPI Configuration not active',
        source: 'OCPI Client',
        module: 'OCPIClient',
        method: 'sendEVSEStatuses'
      });
      return;
    }

    // Define get option
    const options = { 'addChargeBoxID': true };

    // Get timestamp before starting process - to be saved in DB at the end of the process
    const startDate = new Date();

    // Check if all EVSEs should be processed - in case of delta send - process only following EVSEs:
    //    - EVSEs (ChargingStations) in error from previous push
    //    - EVSEs (ChargingStations) with status notification from latest pushDate
    let chargeBoxIDsToProcess = [];

    if (!processAllEVSEs) {
      // Get ChargingStation in Failure from previous run
      chargeBoxIDsToProcess.push(...this.getChargeBoxIDsInFailure());

      // Get ChargingStation with new status notification
      chargeBoxIDsToProcess.push(...await this.getChargeBoxIDsWithNewStatusNotifications(tenant));

      // Remove duplicates
      chargeBoxIDsToProcess = _.uniq(chargeBoxIDsToProcess);
    }

    // Get all EVSES from all locations
    const locationsResult = await OCPIMapping.getAllLocations(tenant, 0, 0, options);

    // Loop through locations
    for (const location of locationsResult.locations) {
      if (location && location.evses) {
        // Loop through EVSE
        for (const evse of location.evses) {
          // Total amount of EVSEs
          sendResult.total++;
          // Check if EVSE should be processed
          if (!processAllEVSEs && !chargeBoxIDsToProcess.includes(evse.chargeBoxId)) {
            continue;
          }

          // Process it if not empty
          if (evse && location.id && evse.id) {
            try {
              await this.patchEVSEStatus(location.id, evse.uid, evse.status);
              sendResult.success++;
              sendResult.chargeBoxIDsInSuccess.push(evse.chargeBoxId);
              sendResult.logs.push(
                `Updated successfully status for locationID:${location.id} - evseID:${evse.id}`
              );
            } catch (error) {
              sendResult.failure++;
              sendResult.chargeBoxIDsInFailure.push(evse.chargeBoxId);
              sendResult.logs.push(
                `Failure updating status for locationID:${location.id} - evseID:${evse.id}:${error.message}`
              );
            }
          }
        }
      }
    }

    // Log error if any
    if (sendResult.failure > 0) {
      // Log error if failure
      Logging.logError({
        tenantID: tenant.id,
        action: 'OCPISendEVSEStatuses',
        message: `Patching of ${sendResult.logs.length} EVSE statuses has been done with errors (see details)`,
        detailedMessages: sendResult.logs,
        source: 'OCPI Client',
        module: 'OCPIClient',
        method: 'sendEVSEStatuses'
      });
    } else if (sendResult.success > 0) {
      // Log info
      Logging.logInfo({
        tenantID: tenant.id,
        action: 'OCPISendEVSEStatuses',
        message: `Patching of ${sendResult.logs.length} EVSE statuses has been done successfully (see details)`,
        detailedMessages: sendResult.logs,
        source: 'OCPI Client',
        module: 'OCPIClient',
        method: 'sendEVSEStatuses'
      });
    }

    // Save result in ocpi endpoint
    this.ocpiEndpoint.setLastPatchJobOn(startDate);

    // Set result
    if (sendResult) {
      this.ocpiEndpoint.setLastPatchJobResult(sendResult.success, sendResult.failure, sendResult.total,
        _.uniq(sendResult.chargeBoxIDsInFailure), _.uniq(sendResult.chargeBoxIDsInSuccess));
    } else {
      this.ocpiEndpoint.setLastPatchJobResult(0, 0, 0);
    }

    // Save
    await this.ocpiEndpoint.save();

    // Return result
    return sendResult;
  }

  // Get ChargeBoxIDs in failure from previous job
  getChargeBoxIDsInFailure() {
    if (this.ocpiEndpoint.getLastPatchJobResult() && this.ocpiEndpoint.getLastPatchJobResult().chargeBoxIDsInFailure) {
      return this.ocpiEndpoint.getLastPatchJobResult().chargeBoxIDsInFailure;
    }
    return [];
  }

  // Get ChargeBoxIds with new status notifications
  async getChargeBoxIDsWithNewStatusNotifications(tenant) {
    // Get last job
    const lastPatchJobOn = this.ocpiEndpoint.getLastPatchJobOn() ? this.ocpiEndpoint.getLastPatchJobOn() : new Date();

    // Build params
    const params = { 'dateFrom': lastPatchJobOn };

    // Get last status notifications
    const statusNotificationsResult = await OCPPStorage.getStatusNotifications(tenant.id, params, Constants.DB_PARAMS_MAX_LIMIT);

    // Loop through notifications
    if (statusNotificationsResult.count > 0) {
      return statusNotificationsResult.result.map((statusNotification) => {
        return statusNotification.chargeBoxID;
      });
    }
    return [];
  }

}<|MERGE_RESOLUTION|>--- conflicted
+++ resolved
@@ -278,17 +278,10 @@
     // Define eMI3
     tenant['_eMI3'] = {};
 
-<<<<<<< HEAD
     if (ocpiSetting && ocpiSetting.content) {
       const configuration = ocpiSetting.content.ocpi;
-      tenant._eMI3.country_id = configuration.countryCode;
-      tenant._eMI3.party_id = configuration.partyID;
-=======
-    if (ocpiSetting && ocpiSetting.getContent()) {
-      const configuration = ocpiSetting.getContent().ocpi;
-      tenant['_eMI3']['country_id'] = configuration.countryCode;
-      tenant['_eMI3']['party_id'] = configuration.partyID;
->>>>>>> 60e6729b
+      tenant['_eMI3'].country_id = configuration.countryCode;
+      tenant['_eMI3'].party_id = configuration.partyID;
     } else {
       // Log error if failure
       Logging.logError({
