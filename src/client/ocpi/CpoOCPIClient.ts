import axios from 'axios';
import _ from 'lodash';
import moment from 'moment';
import BackendError from '../../exception/BackendError';
import NotificationHandler from '../../notification/NotificationHandler';
import OCPIMapping from '../../server/ocpi/ocpi-services-impl/ocpi-2.1.1/OCPIMapping';
import OCPITokensService from '../../server/ocpi/ocpi-services-impl/ocpi-2.1.1/OCPITokensService';
import OCPIUtils from '../../server/ocpi/OCPIUtils';
import OCPIEndpointStorage from '../../storage/mongodb/OCPIEndpointStorage';
import OCPPStorage from '../../storage/mongodb/OCPPStorage';
import SiteAreaStorage from '../../storage/mongodb/SiteAreaStorage';
import SiteStorage from '../../storage/mongodb/SiteStorage';
import TenantStorage from '../../storage/mongodb/TenantStorage';
import { Action } from '../../types/Authorization';
import ChargingStation, { Connector } from '../../types/ChargingStation';
import { OCPIAllowed, OCPIAuthorizationInfo } from '../../types/ocpi/OCPIAuthorizationInfo';
import { CdrDimensionType } from '../../types/ocpi/OCPIChargingPeriod';
import OCPIEndpoint from '../../types/ocpi/OCPIEndpoint';
import { OCPIEvseStatus } from '../../types/ocpi/OCPIEvse';
import { OCPILocation, OCPILocationReference } from '../../types/ocpi/OCPILocation';
import { OCPIRole } from '../../types/ocpi/OCPIRole';
import { OCPIAuthMethod, OCPISession, OCPISessionStatus } from '../../types/ocpi/OCPISession';
import { OCPIToken } from '../../types/ocpi/OCPIToken';
import { OcpiSetting } from '../../types/Setting';
import Site from '../../types/Site';
import Tenant from '../../types/Tenant';
import Transaction from '../../types/Transaction';
import Constants from '../../utils/Constants';
import Logging from '../../utils/Logging';
import Utils from '../../utils/Utils';
import OCPIClient from './OCPIClient';

const MODULE_NAME = 'CpoOCPIClient';

export default class CpoOCPIClient extends OCPIClient {
  constructor(tenant: Tenant, settings: OcpiSetting, ocpiEndpoint: OCPIEndpoint) {
    super(tenant, settings, ocpiEndpoint, OCPIRole.CPO);
    if (ocpiEndpoint.role !== OCPIRole.CPO) {
      throw new BackendError({
        message: `CpoOcpiClient requires Ocpi Endpoint with role ${OCPIRole.CPO}`,
        module: MODULE_NAME, method: 'constructor',
      });
    }
  }

  /**
   * Pull Tokens
   */
  async pullTokens(partial = true) {
    // Result
    const sendResult = {
      success: 0,
      failure: 0,
      total: 0,
      logs: []
    };
    // Get tokens endpoint url
    let tokensUrl = this.getEndpointUrl('tokens', Action.OCPI_PULL_TOKENS);
    if (partial) {
      const momentFrom = moment().utc().subtract(1, 'days').startOf('day');
      tokensUrl = `${tokensUrl}?date_from=${momentFrom.format()}&limit=25`;
    } else {
      tokensUrl = `${tokensUrl}?limit=25`;
    }
    let nextResult = true;
    while (nextResult) {
      // Log
      Logging.logDebug({
        tenantID: this.tenant.id,
        action: Action.OCPI_PULL_TOKENS,
        message: `Pull Tokens at ${tokensUrl}`,
        module: MODULE_NAME, method: 'pullTokens'
      });
      // Call IOP
      const response = await axios.get(tokensUrl,
        {
          headers: {
            Authorization: `Token ${this.ocpiEndpoint.token}`
          },
          timeout: 10000
        });
      // Check response
      if (response.status !== 200 || !response.data) {
        throw new BackendError({
          action: Action.OCPI_PULL_TOKENS,
          message: `Invalid response code ${response.status} from Pull tokens`,
          module: MODULE_NAME, method: 'pullTokens',
        });
      }
      if (!response.data.data) {
        throw new BackendError({
          action: Action.OCPI_PULL_TOKENS,
          message: 'Invalid response from Pull tokens',
          module: MODULE_NAME, method: 'pullTokens',
          detailedMessages: { data: response.data }
        });
      }
      Logging.logDebug({
        tenantID: this.tenant.id,
        action: Action.OCPI_PULL_TOKENS,
        message: `${response.data.data.length} Tokens retrieved from ${tokensUrl}`,
        module: MODULE_NAME, method: 'pullTokens'
      });
      for (const token of response.data.data) {
        try {
          await OCPITokensService.updateToken(this.tenant.id, this.ocpiEndpoint, token);
          sendResult.success++;
          sendResult.logs.push(
            `Token ${token.uid} successfully updated`
          );
        } catch (error) {
          sendResult.failure++;
          sendResult.logs.push(
            `Failure updating token:${token.uid}:${error.message}`
          );
        }
      }
      const nextUrl = OCPIUtils.getNextUrl(response.headers.link);
      if (nextUrl && nextUrl.length > 0 && nextUrl !== tokensUrl) {
        tokensUrl = nextUrl;
      } else {
        nextResult = false;
      }
    }
    return sendResult;
  }

  async authorizeToken(token: OCPIToken, chargingStation: ChargingStation, connector?: Connector): Promise<string> {
    // Get tokens endpoint url
    const tokensUrl = `${this.getEndpointUrl('tokens', Action.OCPI_AUTHORIZE_TOKEN)}/${token.uid}/authorize`;
    let siteID;
    if (!chargingStation.siteArea || !chargingStation.siteArea.siteID) {
      const siteArea = await SiteAreaStorage.getSiteArea(this.tenant.id, chargingStation.siteAreaID);
      siteID = siteArea ? siteArea.siteID : null;
    } else {
      siteID = chargingStation.siteArea.siteID;
    }
    // Build payload
    const payload: OCPILocationReference =
      {
        'location_id': siteID,
        'evse_uids': [OCPIUtils.buildEvseUID(chargingStation, connector)]
      };
    // Log
    Logging.logDebug({
      tenantID: this.tenant.id,
      action: Action.OCPI_AUTHORIZE_TOKEN,
      message: `Post authorize at ${tokensUrl}`,
      module: MODULE_NAME, method: 'authorizeToken',
      detailedMessages: { payload }
    });
    // Call IOP
    // eslint-disable-next-line no-case-declarations
    const response = await axios.post(tokensUrl, payload,
      {
        headers: {
          Authorization: `Token ${this.ocpiEndpoint.token}`,
          'Content-Type': 'application/json'
        },
        timeout: 10000
      });
    if (response.status !== 200 || !response.data) {
      throw new BackendError({
        action: Action.OCPI_AUTHORIZE_TOKEN,
        message: `Post authorize failed with status ${response.status}`,
        module: MODULE_NAME, method: 'authorizeToken',
        detailedMessages: { payload: response.data }
      });
    }
    if (!response.data.data) {
      throw new BackendError({
        action: Action.OCPI_AUTHORIZE_TOKEN,
        message: 'Invalid response from Post Authorize',
        module: MODULE_NAME, method: 'authorizeToken',
        detailedMessages: { data: response.data }
      });
    }
    Logging.logDebug({
      tenantID: this.tenant.id,
      action: Action.OCPI_AUTHORIZE_TOKEN,
      message: `Authorization response retrieved from ${tokensUrl}`,
      module: MODULE_NAME, method: 'authorizeToken',
      detailedMessages: { response: response.data }
    });
    const authorizationInfo = response.data.data as OCPIAuthorizationInfo;
    if (authorizationInfo.allowed !== OCPIAllowed.ALLOWED) {
      throw new BackendError({
        action: Action.OCPI_AUTHORIZE_TOKEN,
        message: 'Authorization rejected',
        module: MODULE_NAME, method: 'authorizeToken',
        detailedMessages: { authorizationInfo }
      });
    }
    if (!authorizationInfo.authorization_id) {
      throw new BackendError({
        action: Action.OCPI_AUTHORIZE_TOKEN,
        message: 'Authorization allowed without \'authorization_id\'',
        module: MODULE_NAME, method: 'authorizeToken',
        detailedMessages: { authorizationInfo }
      });
    }
    return authorizationInfo.authorization_id;
  }

  async startSession(ocpiToken: OCPIToken, chargingStation: ChargingStation, transaction: Transaction, authorizationId: string) {
    // Get tokens endpoint url
    const sessionsUrl = `${this.getEndpointUrl('sessions', Action.OCPI_PUSH_SESSIONS)}/${this.getLocalCountryCode(Action.OCPI_PUSH_SESSIONS)}/${this.getLocalPartyID(Action.OCPI_PUSH_SESSIONS)}/${authorizationId}`;
    let siteID;
    if (!chargingStation.siteArea || !chargingStation.siteArea.siteID) {
      const siteArea = await SiteAreaStorage.getSiteArea(this.tenant.id, chargingStation.siteAreaID);
      siteID = siteArea ? siteArea.siteID : null;
    } else {
      siteID = chargingStation.siteArea.siteID;
    }
    const site: Site = await SiteStorage.getSite(this.tenant.id, siteID);
    const ocpiLocation: OCPILocation = OCPIMapping.convertChargingStationToOCPILocation(
      site, chargingStation, transaction.connectorId, this.getLocalCountryCode(Action.OCPI_PUSH_SESSIONS), this.getLocalPartyID(Action.OCPI_PUSH_SESSIONS));
    // Build payload
    const ocpiSession: OCPISession =
      {
        'id': authorizationId,
        'start_datetime': transaction.timestamp,
        'kwh': 0,
        'total_cost': transaction.currentCumulatedPrice,
        'auth_method': OCPIAuthMethod.AUTH_REQUEST,
        'auth_id': ocpiToken.auth_id,
        'location': ocpiLocation,
        'currency': transaction.priceUnit,
        'status': OCPISessionStatus.PENDING,
        'authorization_id': authorizationId,
        'last_updated': transaction.timestamp
      };
    // Log
    Logging.logDebug({
      tenantID: this.tenant.id,
      action: Action.OCPI_PUSH_SESSIONS,
      message: `Start session at ${sessionsUrl}`,
      module: MODULE_NAME, method: 'startSession',
      detailedMessages: { payload: ocpiSession }
    });
    // Call IOP
    // eslint-disable-next-line no-case-declarations
    const response = await axios.put(sessionsUrl, ocpiSession,
      {
        headers: {
          'Authorization': `Token ${this.ocpiEndpoint.token}`,
          'Content-Type': 'application/json'
        },
        timeout: 10000
      });
    if (response.status !== 200 || !response.data) {
      throw new BackendError({
        action: Action.OCPI_PUSH_SESSIONS,
<<<<<<< HEAD
        message: `Invalid response code ${response.status} from Put Session`,
        module: MODULE_NAME, method: 'startSession'
      });
    }
    if (!response.data.data) {
      throw new BackendError({
        action: Action.OCPI_PUSH_SESSIONS,
        message: 'Invalid response from Put Session',
=======
        message: `Start session failed with status ${response.status}`,
>>>>>>> 3e7f3b51
        module: MODULE_NAME, method: 'startSession',
        detailedMessages: { payload: response.data }
      });
    }
    transaction.ocpiSession = ocpiSession;
    Logging.logDebug({
      tenantID: this.tenant.id,
      action: Action.OCPI_PUSH_SESSIONS,
      message: `Start session response received from ${sessionsUrl}`,
      module: MODULE_NAME, method: 'startSession',
      detailedMessages: { response: response.data }
    });
  }

  async updateSession(transaction: Transaction) {
    if (!transaction.ocpiSession) {
      throw new BackendError({
        source: transaction.chargeBoxID,
        action: Action.OCPI_PUSH_SESSIONS,
        message: 'OCPI Session not started',
        module: MODULE_NAME, method: 'updateSession',
      });
    }
    // Get tokens endpoint url
    const sessionsUrl = `${this.getEndpointUrl('sessions', Action.OCPI_PUSH_SESSIONS)}/${this.getLocalCountryCode(Action.OCPI_PUSH_SESSIONS)}/${this.getLocalPartyID(Action.OCPI_PUSH_SESSIONS)}/${transaction.ocpiSession.id}`;
    transaction.ocpiSession.kwh = transaction.currentTotalConsumption / 1000;
    transaction.ocpiSession.last_updated = transaction.lastUpdate;
    transaction.ocpiSession.total_cost = transaction.currentCumulatedPrice;
    transaction.ocpiSession.currency = transaction.priceUnit;
    transaction.ocpiSession.status = OCPISessionStatus.ACTIVE;

    const patchBody: Partial<OCPISession> = {
      kwh: transaction.ocpiSession.kwh,
      last_updated: transaction.ocpiSession.last_updated,
      total_cost: transaction.ocpiSession.total_cost,
      currency: transaction.ocpiSession.currency,
      status: transaction.ocpiSession.status
    }
    // Log
    Logging.logDebug({
      tenantID: this.tenant.id,
      action: Action.OCPI_PUSH_SESSIONS,
      message: `Patch session at ${sessionsUrl}`,
      module: MODULE_NAME, method: 'updateSession',
      detailedMessages: { payload: patchBody }
    });
    // Call IOP
    // eslint-disable-next-line no-case-declarations
    const response = await axios.patch(sessionsUrl, patchBody,
      {
        headers: {
          'Authorization': `Token ${this.ocpiEndpoint.token}`,
          'Content-Type': 'application/json'
        },
        timeout: 10000
      });
    if (response.status !== 200 || !response.data) {
      throw new BackendError({
        action: Action.OCPI_PUSH_SESSIONS,
<<<<<<< HEAD
        message: `Invalid response code ${response.status} from Update Session`,
        module: MODULE_NAME, method: 'updateSession'
      });
    }
    if (!response.data.data) {
      throw new BackendError({
        action: Action.OCPI_PUSH_SESSIONS,
        message: 'Invalid response from Put Session',
=======
        message: `Patch Session failed with status ${response.status}`,
>>>>>>> 3e7f3b51
        module: MODULE_NAME, method: 'updateSession',
        detailedMessages: { payload: response.data }
      });
    }
    Logging.logDebug({
      tenantID: this.tenant.id,
      action: Action.OCPI_PUSH_SESSIONS,
      message: `Patch session response received from ${sessionsUrl}`,
      module: MODULE_NAME, method: 'updateSession',
      detailedMessages: { response: response.data }
    });
  }

  async stopSession(transaction: Transaction) {
    if (!transaction.ocpiSession) {
      throw new BackendError({
        source: transaction.chargeBoxID,
        action: Action.OCPI_PUSH_SESSIONS,
        message: 'OCPI Session not started',
        module: MODULE_NAME, method: 'stopSession',
      });
    }
    if (!transaction.stop) {
      throw new BackendError({
        source: transaction.chargeBoxID,
        action: Action.OCPI_PUSH_SESSIONS,
        message: 'Transaction not stopped',
        module: MODULE_NAME, method: 'stopSession',
      });
    }
    // Get tokens endpoint url
    const tokensUrl = `${this.getEndpointUrl('sessions', Action.OCPI_PUSH_SESSIONS)}/${this.getLocalCountryCode(Action.OCPI_PUSH_SESSIONS)}/${this.getLocalPartyID(Action.OCPI_PUSH_SESSIONS)}/${transaction.ocpiSession.id}`;
    transaction.ocpiSession.kwh = transaction.stop.totalConsumption / 1000;
    transaction.ocpiSession.total_cost = transaction.stop.roundedPrice;
    transaction.ocpiSession.end_datetime = transaction.stop.timestamp;
    transaction.ocpiSession.last_updated = transaction.stop.timestamp;
    transaction.ocpiSession.status = OCPISessionStatus.COMPLETED;
    // Log
    Logging.logDebug({
      tenantID: this.tenant.id,
      action: Action.OCPI_PUSH_SESSIONS,
      message: `Stop session at ${tokensUrl}`,
      module: MODULE_NAME, method: 'stopSession',
      detailedMessages: { payload: transaction.ocpiSession }
    });
    // Call IOP
    // eslint-disable-next-line no-case-declarations
    const response = await axios.put(tokensUrl, transaction.ocpiSession,
      {
        headers: {
          'Authorization': `Token ${this.ocpiEndpoint.token}`,
          'Content-Type': 'application/json'
        },
        timeout: 10000
      });
    if (response.status !== 200 || !response.data) {
      throw new BackendError({
        action: Action.OCPI_PUSH_SESSIONS,
        message: `Stop Session failed with status ${response.status}`,
        module: MODULE_NAME, method: 'stopSession',
<<<<<<< HEAD
      });
    }
    if (!response.data.data) {
      throw new BackendError({
        action: Action.OCPI_PUSH_SESSIONS,
        message: 'Invalid response from Put Session',
        module: MODULE_NAME, method: 'stopSession',
        detailedMessages: { data: response.data }
=======
        detailedMessages: { payload: response.data }
>>>>>>> 3e7f3b51
      });
    }
    Logging.logDebug({
      tenantID: this.tenant.id,
      action: Action.OCPI_PUSH_SESSIONS,
      message: `Push session response retrieved from ${tokensUrl}`,
      module: MODULE_NAME, method: 'stopSession',
      detailedMessages: { response: response.data }
    });
  }

  async postCdr(transaction: Transaction) {
    if (!transaction.ocpiSession) {
      throw new BackendError({
        source: transaction.chargeBoxID,
        action: Action.OCPI_PUSH_CDRS,
        message: 'Session not started',
        module: MODULE_NAME, method: 'postCdr',
      });
    }
    if (!transaction.stop) {
      throw new BackendError({
        source: transaction.chargeBoxID,
        action: Action.OCPI_PUSH_CDRS,
        message: 'Transaction not stopped',
        module: MODULE_NAME, method: 'postCdr',
      });
    }
    // Get tokens endpoint url
    const cdrsUrl = `${this.getEndpointUrl('cdrs', Action.OCPI_PUSH_CDRS)}`;
    transaction.ocpiCdr = {
      id: transaction.ocpiSession.id,
      start_date_time: transaction.timestamp,
      stop_date_time: transaction.stop.timestamp,
      total_parking_time: transaction.stop.totalInactivitySecs,
      total_time: transaction.stop.totalDurationSecs,
      total_energy: transaction.stop.totalConsumption / 1000,
      total_cost: transaction.stop.roundedPrice,
      currency: transaction.priceUnit,
      auth_id: transaction.ocpiSession.auth_id,
      authorization_id: transaction.ocpiSession.authorization_id,
      auth_method: transaction.ocpiSession.auth_method,
      location: transaction.ocpiSession.location,
      charging_periods: [
        {
          start_date_time: transaction.timestamp,
          dimensions: [
            {
              type: CdrDimensionType.ENERGY,
              volume: transaction.stop.totalConsumption / 1000
            }
          ]
        }
      ],
      last_updated: transaction.stop.timestamp
    };
    // Log
    Logging.logDebug({
      tenantID: this.tenant.id,
      action: Action.OCPI_PUSH_CDRS,
      message: `Post cdr at ${cdrsUrl}`,
      module: MODULE_NAME, method: 'stopSession',
      detailedMessages: { payload: transaction.ocpiCdr }
    });
    // Call IOP
    // eslint-disable-next-line no-case-declarations
    const response = await axios.post(cdrsUrl, transaction.ocpiCdr,
      {
        headers: {
          Authorization: `Token ${this.ocpiEndpoint.token}`,
          'Content-Type': 'application/json'
        },
        timeout: 10000
      });
    if (response.status !== 200 || !response.data) {
      throw new BackendError({
        action: Action.OCPI_PUSH_CDRS,
        message: `Post cdr failed with status ${response.status}`,
        module: MODULE_NAME, method: 'postCdr',
<<<<<<< HEAD
      });
    }
    if (!response.data.data) {
      throw new BackendError({
        action: Action.OCPI_PUSH_CDRS,
        message: 'Invalid response from Post Cdr',
        module: MODULE_NAME, method: 'postCdr',
        detailedMessages: { data: response.data }
=======
        detailedMessages: { payload: response.data }
>>>>>>> 3e7f3b51
      });
    }
    Logging.logDebug({
      tenantID: this.tenant.id,
      action: Action.OCPI_PUSH_CDRS,
      message: `Push cdr response retrieved from ${cdrsUrl}`,
      module: MODULE_NAME, method: 'postCdr',
      detailedMessages: { response: response.data }
    });
  }

  async patchChargingStationStatus(chargingStation: ChargingStation, connector: Connector) {
    if (!chargingStation.siteAreaID && !chargingStation.siteArea) {
      throw new BackendError({
        source: chargingStation.id,
        action: Action.OCPI_PATCH_STATUS,
        message: 'Charging Station must be associated to a site area',
        module: MODULE_NAME, method: 'patchChargingStationStatus',
      });
    }
    if (!chargingStation.issuer) {
      throw new BackendError({
        source: chargingStation.id,
        action: Action.OCPI_PATCH_STATUS,
        message: 'Only charging Station issued locally can be exposed to IOP',
        module: MODULE_NAME, method: 'patchChargingStationStatus',
      });
    }
    if (chargingStation.private) {
      throw new BackendError({
        source: chargingStation.id,
        action: Action.OCPI_PATCH_STATUS,
        message: 'Private charging Station cannot be exposed to IOP',
        module: MODULE_NAME, method: 'patchChargingStationStatus',
      });
    }
    let siteID;
    if (!chargingStation.siteArea || !chargingStation.siteArea.siteID) {
      const siteArea = await SiteAreaStorage.getSiteArea(this.tenant.id, chargingStation.siteAreaID);
      siteID = siteArea ? siteArea.siteID : null;
    } else {
      siteID = chargingStation.siteArea.siteID;
    }
    await this.patchEVSEStatus(siteID, OCPIUtils.buildEvseUID(chargingStation, connector), OCPIMapping.convertStatus2OCPIStatus(connector.status));
  }

  /**
   * PATH EVSE Status
   */
  async patchEVSEStatus(locationId: string, evseUID: string, newStatus: OCPIEvseStatus) {
    // Check for input parameter
    if (!locationId || !evseUID || !newStatus) {
      throw new BackendError({
        action: Action.OCPI_PATCH_STATUS,
        message: 'Invalid parameters',
        module: MODULE_NAME, method: 'patchEVSEStatus',
      });
    }
    // Get locations endpoint url
    const locationsUrl = this.getEndpointUrl('locations', Action.OCPI_PATCH_STATUS);
    // Read configuration to retrieve
    const countryCode = this.getLocalCountryCode(Action.OCPI_PATCH_STATUS);
    const partyID = this.getLocalPartyID(Action.OCPI_PATCH_STATUS);
    // Build url to EVSE
    const fullUrl = locationsUrl + `/${countryCode}/${partyID}/${locationId}/${evseUID}`;
    // Build payload
    const payload = { 'status': newStatus };
    // Log
    Logging.logDebug({
      tenantID: this.tenant.id,
      action: Action.OCPI_PATCH_STATUS,
      message: `Patch evse status at ${fullUrl}`,
      module: MODULE_NAME, method: 'patchEVSEStatus',
      detailedMessages: { payload }
    });
    // Call IOP
    const response = await axios.patch(fullUrl, payload,
      {
        headers: {
          Authorization: `Token ${this.ocpiEndpoint.token}`,
          'Content-Type': 'application/json'
        },
        timeout: 10000
      });
    // Check response
    if (!response.data) {
      throw new BackendError({
        action: Action.OCPI_PATCH_STATUS,
        message: `Patch EVSE Status failed with status ${response.status}`,
        module: MODULE_NAME, method: 'patchEVSEStatus',
      });
    }
  }

  /**
   * Send all EVSEs
   */
  async sendEVSEStatuses(processAllEVSEs = true) {
    // Result
    const sendResult = {
      success: 0,
      failure: 0,
      total: 0,
      logs: [],
      chargeBoxIDsInFailure: [],
      chargeBoxIDsInSuccess: []
    };
    // Define get option
    const options = {
      'addChargeBoxID': true,
      countryID: this.getLocalCountryCode(Action.OCPI_PATCH_STATUS),
      partyID: this.getLocalPartyID(Action.OCPI_PATCH_STATUS)
    };
    // Get timestamp before starting process - to be saved in DB at the end of the process
    const startDate = new Date();
    // Check if all EVSEs should be processed - in case of delta send - process only following EVSEs:
    //    - EVSEs (ChargingStations) in error from previous push
    //    - EVSEs (ChargingStations) with status notification from latest pushDate
    let chargeBoxIDsToProcess = [];
    if (!processAllEVSEs) {
      // Get ChargingStation in Failure from previous run
      chargeBoxIDsToProcess.push(...this.getChargeBoxIDsInFailure());
      // Get ChargingStation with new status notification
      chargeBoxIDsToProcess.push(...await this.getChargeBoxIDsWithNewStatusNotifications());
      // Remove duplicates
      chargeBoxIDsToProcess = _.uniq(chargeBoxIDsToProcess);
    }
    // Get all EVSES from all locations
    const locationsResult = await OCPIMapping.getAllLocations(this.tenant, 0, 0, options);
    // Loop through locations
    for (const location of locationsResult.locations) {
      if (location && location.evses) {
        // Loop through EVSE
        for (const evse of location.evses) {
          // Total amount of EVSEs
          sendResult.total++;
          // Check if EVSE should be processed
          if (!processAllEVSEs && !chargeBoxIDsToProcess.includes(evse.chargeBoxId)) {
            continue;
          }
          // Process it if not empty
          if (evse && location.id && evse.uid) {
            try {
              await this.patchEVSEStatus(location.id, evse.uid, evse.status);
              sendResult.success++;
              sendResult.chargeBoxIDsInSuccess.push(evse.chargeBoxId);
              sendResult.logs.push(
                `Updated successfully status for locationID:${location.id} - evseID:${evse.evse_id}`
              );
            } catch (error) {
              sendResult.failure++;
              sendResult.chargeBoxIDsInFailure.push(evse.chargeBoxId);
              sendResult.logs.push(
                `Failure updating status for locationID:${location.id} - evseID:${evse.evse_id}:${error.message}`
              );
            }
            if (sendResult.failure > 0) {
              // Send notification to admins
              NotificationHandler.sendOCPIPatchChargingStationsStatusesError(
                this.tenant.id,
                {
                  'location': location.name,
                  'evseDashboardURL': Utils.buildEvseURL((await TenantStorage.getTenant(this.tenant.id)).subdomain),
                }
              );
            }
          }
        }
      }
    }
    // Log error if any
    if (sendResult.failure > 0) {
      // Log error if failure
      Logging.logError({
        tenantID: this.tenant.id,
        action: Action.OCPI_PATCH_STATUS,
        message: `Patching of ${sendResult.logs.length} EVSE statuses has been done with errors (see details)`,
        detailedMessages: { logs: sendResult.logs },
        module: MODULE_NAME, method: 'sendEVSEStatuses'
      });
    } else if (sendResult.success > 0) {
      // Log info
      Logging.logInfo({
        tenantID: this.tenant.id,
        action: Action.OCPI_PATCH_STATUS,
        message: `Patching of ${sendResult.logs.length} EVSE statuses has been done successfully (see details)`,
        detailedMessages: { logs: sendResult.logs },
        module: MODULE_NAME, method: 'sendEVSEStatuses'
      });
    }
    // Save result in ocpi endpoint
    this.ocpiEndpoint.lastPatchJobOn = startDate;
    // Set result
    if (sendResult) {
      this.ocpiEndpoint.lastPatchJobResult = {
        'successNbr': sendResult.success,
        'failureNbr': sendResult.failure,
        'totalNbr': sendResult.total,
        'chargeBoxIDsInFailure': _.uniq(sendResult.chargeBoxIDsInFailure),
        'chargeBoxIDsInSuccess': _.uniq(sendResult.chargeBoxIDsInSuccess)
      };
    } else {
      this.ocpiEndpoint.lastPatchJobResult = {
        'successNbr': 0,
        'failureNbr': 0,
        'totalNbr': 0,
        'chargeBoxIDsInFailure': [],
        'chargeBoxIDsInSuccess': []
      };
    }
    // Save
    await OCPIEndpointStorage.saveOcpiEndpoint(this.tenant.id, this.ocpiEndpoint);
    // Return result
    return sendResult;
  }

  // Get ChargeBoxIDs in failure from previous job
  getChargeBoxIDsInFailure() {
    if (this.ocpiEndpoint.lastPatchJobResult && this.ocpiEndpoint.lastPatchJobResult.chargeBoxIDsInFailure) {
      return this.ocpiEndpoint.lastPatchJobResult.chargeBoxIDsInFailure;
    }
    return [];
  }

  // Get ChargeBoxIds with new status notifications
  async getChargeBoxIDsWithNewStatusNotifications() {
    // Get last job
    const lastPatchJobOn = this.ocpiEndpoint.lastPatchJobOn ? this.ocpiEndpoint.lastPatchJobOn : new Date();
    // Build params
    const params = { 'dateFrom': lastPatchJobOn };
    // Get last status notifications
    const statusNotificationsResult = await OCPPStorage.getStatusNotifications(this.tenant.id, params, Constants.DB_PARAMS_MAX_LIMIT);
    // Loop through notifications
    if (statusNotificationsResult.count > 0) {
      return statusNotificationsResult.result.map((statusNotification) => statusNotification.chargeBoxID);
    }
    return [];
  }

  async triggerJobs(): Promise<any> {
    return {
      tokens: await this.pullTokens(false),
      locations: await this.sendEVSEStatuses()
    };
  }
}<|MERGE_RESOLUTION|>--- conflicted
+++ resolved
@@ -251,18 +251,7 @@
     if (response.status !== 200 || !response.data) {
       throw new BackendError({
         action: Action.OCPI_PUSH_SESSIONS,
-<<<<<<< HEAD
-        message: `Invalid response code ${response.status} from Put Session`,
-        module: MODULE_NAME, method: 'startSession'
-      });
-    }
-    if (!response.data.data) {
-      throw new BackendError({
-        action: Action.OCPI_PUSH_SESSIONS,
-        message: 'Invalid response from Put Session',
-=======
         message: `Start session failed with status ${response.status}`,
->>>>>>> 3e7f3b51
         module: MODULE_NAME, method: 'startSession',
         detailedMessages: { payload: response.data }
       });
@@ -300,7 +289,7 @@
       total_cost: transaction.ocpiSession.total_cost,
       currency: transaction.ocpiSession.currency,
       status: transaction.ocpiSession.status
-    }
+    };
     // Log
     Logging.logDebug({
       tenantID: this.tenant.id,
@@ -322,18 +311,7 @@
     if (response.status !== 200 || !response.data) {
       throw new BackendError({
         action: Action.OCPI_PUSH_SESSIONS,
-<<<<<<< HEAD
-        message: `Invalid response code ${response.status} from Update Session`,
-        module: MODULE_NAME, method: 'updateSession'
-      });
-    }
-    if (!response.data.data) {
-      throw new BackendError({
-        action: Action.OCPI_PUSH_SESSIONS,
-        message: 'Invalid response from Put Session',
-=======
         message: `Patch Session failed with status ${response.status}`,
->>>>>>> 3e7f3b51
         module: MODULE_NAME, method: 'updateSession',
         detailedMessages: { payload: response.data }
       });
@@ -394,18 +372,7 @@
         action: Action.OCPI_PUSH_SESSIONS,
         message: `Stop Session failed with status ${response.status}`,
         module: MODULE_NAME, method: 'stopSession',
-<<<<<<< HEAD
-      });
-    }
-    if (!response.data.data) {
-      throw new BackendError({
-        action: Action.OCPI_PUSH_SESSIONS,
-        message: 'Invalid response from Put Session',
-        module: MODULE_NAME, method: 'stopSession',
-        detailedMessages: { data: response.data }
-=======
         detailedMessages: { payload: response.data }
->>>>>>> 3e7f3b51
       });
     }
     Logging.logDebug({
@@ -485,18 +452,7 @@
         action: Action.OCPI_PUSH_CDRS,
         message: `Post cdr failed with status ${response.status}`,
         module: MODULE_NAME, method: 'postCdr',
-<<<<<<< HEAD
-      });
-    }
-    if (!response.data.data) {
-      throw new BackendError({
-        action: Action.OCPI_PUSH_CDRS,
-        message: 'Invalid response from Post Cdr',
-        module: MODULE_NAME, method: 'postCdr',
-        detailedMessages: { data: response.data }
-=======
         detailedMessages: { payload: response.data }
->>>>>>> 3e7f3b51
       });
     }
     Logging.logDebug({
