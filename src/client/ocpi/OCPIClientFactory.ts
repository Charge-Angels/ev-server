--- conflicted
+++ resolved
@@ -23,11 +23,7 @@
       const ocpiSettings = await SettingStorage.getOCPISettings(tenant.id);
       // Check
       if (!ocpiSettings && ocpiSettings.ocpi) {
-<<<<<<< HEAD
-        void Logging.logError({
-=======
         await Logging.logError({
->>>>>>> b286e0d8
           tenantID: tenant.id,
           action: ServerAction.OCPI_SETTINGS,
           module: MODULE_NAME, method: 'getOcpiClient',
@@ -42,11 +38,7 @@
             return new EmspOCPIClient(tenant, ocpiSettings.ocpi, ocpiEndpoint);
         }
       } else {
-<<<<<<< HEAD
-        void Logging.logError({
-=======
         await Logging.logError({
->>>>>>> b286e0d8
           tenantID: tenant.id,
           action: ServerAction.OCPI_SETTINGS,
           module: MODULE_NAME, method: 'getOcpiClient',
