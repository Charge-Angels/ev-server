import NotificationStorage from '../storage/mongodb/NotificationStorage';
import UserStorage from '../storage/mongodb/UserStorage';
import ChargingStation from '../types/ChargingStation';
import User from '../types/User';
import UserNotifications, { ChargingStationRegisteredNotification, ChargingStationStatusErrorNotification, EndOfChargeNotification, EndOfSessionNotification, EndOfSignedSessionNotification, NewRegisteredUserNotification, NotificationSource, OCPIPatchChargingStationsStatusesErrorNotification, OptimalChargeReachedNotification, RequestPasswordNotification, SmtpAuthErrorNotification, TransactionStartedNotification, UnknownUserBadgedNotification, UserAccountStatusChangedNotification, UserNotificationKeys, VerificationEmailNotification } from '../types/UserNotifications';
import Configuration from '../utils/Configuration';
import Constants from '../utils/Constants';
import Logging from '../utils/Logging';
<<<<<<< HEAD
import NotificationStorage from '../storage/mongodb/NotificationStorage';
import User from '../types/User';
import UserStorage from '../storage/mongodb/UserStorage';
import { UserNotificationKeys } from '../types/UserNotifications';

const _notificationConfig = Configuration.getNotificationConfig();
const _email = new EMailNotificationTask();

const CHANNEL_EMAIL = 'email';
const SOURCE_CHARGING_STATION_STATUS_ERROR = 'NotifyChargingStationStatusError';
const SOURCE_CHARGING_STATION_REGISTERED = 'NotifyChargingStationRegistered';
const SOURCE_END_OF_CHARGE = 'NotifyEndOfCharge';
const SOURCE_OPTIMAL_CHARGE_REACHED = 'NotifyOptimalChargeReached';
const SOURCE_END_OF_SESSION = 'NotifyEndOfSession';
const SOURCE_REQUEST_PASSWORD = 'NotifyRequestPassword';
const SOURCE_USER_ACCOUNT_STATUS_CHANGED = 'NotifyUserAccountStatusChanged';
const SOURCE_NEW_REGISTERED_USER = 'NotifyNewRegisteredUser';
const SOURCE_UNKNOWN_USER_BADGED = 'NotifyUnknownUserBadged';
const SOURCE_TRANSACTION_STARTED = 'NotifyTransactionStarted';
const SOURCE_VERIFICATION_EMAIL = 'NotifyVerificationEmail';
const SOURCE_AUTH_EMAIL_ERROR = 'NotifyAuthentificationErrorEmailServer';
const SOURCE_PATCH_EVSE_STATUS_ERROR = 'NotifyPatchEVSEStatusError';
const SOURCE_USER_INACTIVITY_LIMIT = 'NotifyUserInactivityLimitReached';
=======
import EMailNotificationTask from './email/EMailNotificationTask';
import RemotePushNotificationTask from './remote-push-notification/RemotePushNotificationTask';
>>>>>>> 608c5fa7

export default class NotificationHandler {
  private static notificationConfig = Configuration.getNotificationConfig();
  private static notificationSources: NotificationSource[] = [
    {
      channel: 'email',
      notificationTask: new EMailNotificationTask(),
      enabled: NotificationHandler.notificationConfig.Email.enabled },
    {
      channel: 'remote-push-notification',
      notificationTask: new RemotePushNotificationTask(),
      enabled: NotificationHandler.notificationConfig.RemotePushNotification.enabled
    }
  ]

  static async saveNotification(tenantID: string, channel: string, notificationID: string,
    sourceDescr: string, user?: User, chargingStation?: ChargingStation, notificationData?: object): Promise<void> {
    // Save it
    await NotificationStorage.saveNotification(tenantID, {
      timestamp: new Date(),
      channel: channel,
      sourceId: notificationID,
      sourceDescr: sourceDescr,
      userID: (user ? user.id : null),
      chargeBoxID: (chargingStation ? chargingStation.id : null),
      data: notificationData
    });
    // Success
    if (user) {
      // User
      Logging.logInfo({
        tenantID: tenantID,
        source: (chargingStation ? chargingStation.id : null),
        module: 'NotificationHandler', method: 'saveNotification',
        action: sourceDescr, actionOnUser: user,
        message: 'User is being notified'
      });
    } else {
      // Admin
      Logging.logInfo({
        tenantID: tenantID,
        source: (chargingStation ? chargingStation.id : null),
        module: 'NotificationHandler', method: 'saveNotification',
        action: sourceDescr,
        message: 'Admin users are being notified'
      });
    }
  }

  static async getAdminUsers(tenantID: string, notificationKey?: UserNotificationKeys): Promise<User[]> {
    // Get admin users
    const params = { roles: [Constants.ROLE_ADMIN], notificationsActive: true, notifications: {} as UserNotifications };
    if (notificationKey) {
      params.notifications[notificationKey] = true;
    }
    const adminUsers = await UserStorage.getUsers(tenantID, params, Constants.DB_PARAMS_MAX_LIMIT);
    // Found
    if (adminUsers.count > 0) {
      return adminUsers.result;
    }
  }

  static async hasNotifiedSource(tenantID: string, channel: string, notificationID: string): Promise<boolean> {
    try {
      // Save it
      const notifications = await NotificationStorage.getNotifications(tenantID,
        {
          channel: channel,
          sourceId: notificationID
        },
        Constants.DB_PARAMS_COUNT_ONLY);
      // Return
      return notifications.count > 0;
    } catch (error) {
      // Log error
      Logging.logActionExceptionMessage(tenantID, 'HasNotification', error);
    }
  }

  static async sendEndOfCharge(tenantID: string, notificationID: string, user: User, chargingStation: ChargingStation,
    sourceData: EndOfChargeNotification, locale: string): Promise<void> {
    // For each Sources
    for (const notificationSource of NotificationHandler.notificationSources) {
      // Active?
      if (notificationSource.enabled) {
        try {
          // Check notification
          const hasBeenNotified = await NotificationHandler.hasNotifiedSource(tenantID, notificationSource.channel, notificationID);
          if (!hasBeenNotified) {
            // Enabled?
            if (user.notificationsActive && user.notifications.sendEndOfCharge) {
              // Save
              await NotificationHandler.saveNotification(tenantID, notificationSource.channel, notificationID,
                Constants.SOURCE_END_OF_CHARGE, user, chargingStation, {
                  'transactionId': sourceData.transactionId,
                  'connectorId': sourceData.connectorId
                }
              );
              // Send
              await notificationSource.notificationTask.sendEndOfCharge(sourceData, locale, tenantID);            
            }
          }
        } catch (error) {
          Logging.logActionExceptionMessage(tenantID, Constants.SOURCE_END_OF_CHARGE, error);
        }
      }
    }
  }

  static async sendOptimalChargeReached(tenantID: string, notificationID: string, user: User, chargingStation: ChargingStation,
    sourceData: OptimalChargeReachedNotification, locale: string): Promise<void> {
    // For each Sources
    for (const notificationSource of NotificationHandler.notificationSources) {
      // Active?
      if (notificationSource.enabled) {
        try {
          // Check notification
          const hasBeenNotified = await NotificationHandler.hasNotifiedSource(tenantID, notificationSource.channel, notificationID);
          if (!hasBeenNotified) {
            // Enabled?
            if (user.notificationsActive && user.notifications.sendOptimalChargeReached) {
              // Save
              await NotificationHandler.saveNotification(tenantID, notificationSource.channel, notificationID,
                Constants.SOURCE_OPTIMAL_CHARGE_REACHED, user, chargingStation, {
                'transactionId': sourceData.transactionId,
                'connectorId': sourceData.connectorId
              });
              // Send
              await notificationSource.notificationTask.sendOptimalChargeReached(sourceData, locale, tenantID);
            }
          }
        } catch (error) {
          Logging.logActionExceptionMessage(tenantID, Constants.SOURCE_OPTIMAL_CHARGE_REACHED, error);
        }
      }
    }
  }

  static async sendEndOfSession(tenantID: string, notificationID: string, user: User, chargingStation: ChargingStation,
    sourceData: EndOfSessionNotification, locale: string): Promise<void> {
    // For each Sources
    for (const notificationSource of NotificationHandler.notificationSources) {
      // Active?
      if (notificationSource.enabled) {
        try {
          // Check notification
          const hasBeenNotified = await NotificationHandler.hasNotifiedSource(tenantID, notificationSource.channel, notificationID);
          if (!hasBeenNotified) {
            // Enabled?
            if (user.notificationsActive && user.notifications.sendEndOfSession) {
              // Save
              await NotificationHandler.saveNotification(tenantID, notificationSource.channel, notificationID,
                Constants.SOURCE_END_OF_SESSION, user, chargingStation, {
                'transactionId': sourceData.transactionId,
                'connectorId': sourceData.connectorId
              });
              // Send
              await notificationSource.notificationTask.sendEndOfSession(sourceData, locale, tenantID);
            }
          }
        } catch (error) {
          Logging.logActionExceptionMessage(tenantID, Constants.SOURCE_END_OF_SESSION, error);
        }
      }
    }
  }

  static async sendEndOfSignedSession(tenantID: string, notificationID: string, user: User, chargingStation: ChargingStation,
    sourceData: EndOfSignedSessionNotification, locale: string): Promise<void> {
    // For each Sources
    for (const notificationSource of NotificationHandler.notificationSources) {
      // Active?
      if (notificationSource.enabled) {
        try {
          // Check notification
          const hasBeenNotified = await NotificationHandler.hasNotifiedSource(tenantID, notificationSource.channel, notificationID);
          if (!hasBeenNotified) {
            // Enabled?
            if (user.notificationsActive && user.notifications.sendEndOfSession) {
              // Save notif
              await NotificationHandler.saveNotification(tenantID, notificationSource.channel, notificationID,
                Constants.SOURCE_END_OF_SESSION, user, chargingStation, {
                'transactionId': sourceData.transactionId,
                'connectorId': sourceData.connectorId
              });
              // Send
              await notificationSource.notificationTask.sendEndOfSignedSession(sourceData, locale, tenantID);
            }
          }
        } catch (error) {
          Logging.logActionExceptionMessage(tenantID, Constants.SOURCE_END_OF_SESSION, error);
        }
      }
    }
  }

  static async sendRequestPassword(tenantID: string, notificationID: string, user: User,
    sourceData: RequestPasswordNotification, locale: string): Promise<void> {
    // For each Sources
    for (const notificationSource of NotificationHandler.notificationSources) {
      // Active?
      if (notificationSource.enabled) {
        try {
          // Save notif
          await NotificationHandler.saveNotification(tenantID,
            notificationSource.channel, notificationID, Constants.SOURCE_REQUEST_PASSWORD, user);
          // Send
          await notificationSource.notificationTask.sendRequestPassword(sourceData, locale, tenantID);
        } catch (error) {
          Logging.logActionExceptionMessage(tenantID, Constants.SOURCE_REQUEST_PASSWORD, error);
        }
      }
    }
  }

  static async sendUserAccountStatusChanged(tenantID: string, notificationID: string, user: User,
    sourceData: UserAccountStatusChangedNotification, locale: string): Promise<void> {
    // For each Sources
    for (const notificationSource of NotificationHandler.notificationSources) {
      // Active?
      if (notificationSource.enabled) {
        try {
          // Enabled?
          if (user.notificationsActive && user.notifications.sendUserAccountStatusChanged) {
            // Save
            await NotificationHandler.saveNotification(tenantID, notificationSource.channel, notificationID,
              Constants.SOURCE_USER_ACCOUNT_STATUS_CHANGED, user);
            // Send
            await notificationSource.notificationTask.sendUserAccountStatusChanged(sourceData, locale, tenantID);
          }
        } catch (error) {
          // Log error
          Logging.logActionExceptionMessage(tenantID, Constants.SOURCE_USER_ACCOUNT_STATUS_CHANGED, error);
        }
      }
    }
  }

  static async sendNewRegisteredUser(tenantID: string, notificationID: string, user: User,
    sourceData: NewRegisteredUserNotification, locale: string): Promise<void> {
    // For each Sources
    for (const notificationSource of NotificationHandler.notificationSources) {
      // Active?
      if (notificationSource.enabled) {
        try {
          // Save
          await NotificationHandler.saveNotification(tenantID, notificationSource.channel, notificationID,
            Constants.SOURCE_NEW_REGISTERED_USER, user);
          // Send
          await notificationSource.notificationTask.sendNewRegisteredUser(sourceData, locale, tenantID);
        } catch (error) {
          Logging.logActionExceptionMessage(tenantID, Constants.SOURCE_NEW_REGISTERED_USER, error);
        }
      }
    }
  }

  static async sendVerificationEmail(tenantID: string, notificationID: string, user: User,
    sourceData: VerificationEmailNotification, locale: string): Promise<void> {
    // For each Sources
    for (const notificationSource of NotificationHandler.notificationSources) {
      // Active?
      if (notificationSource.enabled) {
        try {
          // Save
          await NotificationHandler.saveNotification(tenantID, notificationSource.channel, notificationID,
            Constants.SOURCE_VERIFICATION_EMAIL, user);
          // Send
          await notificationSource.notificationTask.sendVerificationEmail(sourceData, locale, tenantID);
        } catch (error) {
          Logging.logActionExceptionMessage(tenantID, Constants.SOURCE_VERIFICATION_EMAIL, error);
        }
      }
    }
  }

  static async sendChargingStationStatusError(tenantID: string, notificationID: string, chargingStation: ChargingStation,
    sourceData: ChargingStationStatusErrorNotification, data): Promise<void> {
    // Enrich with admins
    sourceData.adminUsers = await NotificationHandler.getAdminUsers(tenantID, "sendChargingStationStatusError");
    if (sourceData.adminUsers && sourceData.adminUsers.length > 0) {
      // For each Sources
      for (const notificationSource of NotificationHandler.notificationSources) {
        // Active?
        if (notificationSource.enabled) {
          try {
            // Save
            await NotificationHandler.saveNotification(tenantID, notificationSource.channel, notificationID,
              Constants.SOURCE_CHARGING_STATION_STATUS_ERROR, null, chargingStation, data);
            // Send
            await notificationSource.notificationTask.sendChargingStationStatusError(sourceData, Constants.DEFAULT_LOCALE, tenantID);
          } catch (error) {
            Logging.logActionExceptionMessage(tenantID, Constants.SOURCE_CHARGING_STATION_STATUS_ERROR, error);
          }
        }
      }
    }
  }

  static async sendChargingStationRegistered(tenantID: string, notificationID: string, chargingStation: ChargingStation,
    sourceData: ChargingStationRegisteredNotification): Promise<void> {
    // Enrich with admins
    sourceData.adminUsers = await NotificationHandler.getAdminUsers(tenantID, "sendChargingStationRegistered");
    if (sourceData.adminUsers && sourceData.adminUsers.length > 0) {
      // For each Sources
      for (const notificationSource of NotificationHandler.notificationSources) {
        // Active?
        if (notificationSource.enabled) {
          try {
            // Save
            await NotificationHandler.saveNotification(tenantID, notificationSource.channel, notificationID,
              Constants.SOURCE_CHARGING_STATION_REGISTERED, null, chargingStation);
            // Send
            await notificationSource.notificationTask.sendChargingStationRegistered(sourceData, Constants.DEFAULT_LOCALE, tenantID);
          } catch (error) {
            Logging.logActionExceptionMessage(tenantID, Constants.SOURCE_CHARGING_STATION_REGISTERED, error);
          }
        }
      }
    }
  }

  static async sendUnknownUserBadged(tenantID: string, notificationID: string, chargingStation: ChargingStation,
    sourceData: UnknownUserBadgedNotification): Promise<void> {
    // Enrich with admins
    sourceData.adminUsers = await NotificationHandler.getAdminUsers(tenantID, "sendUnknownUserBadged");
    if (sourceData.adminUsers && sourceData.adminUsers.length > 0) {
      // For each Sources
      for (const notificationSource of NotificationHandler.notificationSources) {
        // Active?
        if (notificationSource.enabled) {
          try {
            // Save
            await NotificationHandler.saveNotification(tenantID, notificationSource.channel, notificationID,
              Constants.SOURCE_UNKNOWN_USER_BADGED, null, chargingStation);
            // Send
            await notificationSource.notificationTask.sendUnknownUserBadged(sourceData, Constants.DEFAULT_LOCALE, tenantID);
          } catch (error) {
            // Log error
            Logging.logActionExceptionMessage(tenantID, Constants.SOURCE_UNKNOWN_USER_BADGED, error);
          }
        }
      }
    }
  }

  static async sendSessionStarted(tenantID: string, notificationID: string, user: User, chargingStation: ChargingStation,
    sourceData: TransactionStartedNotification, locale: string): Promise<void> {
    // For each Sources
    for (const notificationSource of NotificationHandler.notificationSources) {
      // Active?
      if (notificationSource.enabled) {
        try {
          // Check notification
          const hasBeenNotified = await NotificationHandler.hasNotifiedSource(tenantID, notificationSource.channel, notificationID);
          if (!hasBeenNotified) {
            // Enabled?
            if (user.notificationsActive && user.notifications.sendSessionStarted) {
              // Save
              await NotificationHandler.saveNotification(tenantID,
                notificationSource.channel, notificationID, Constants.SOURCE_TRANSACTION_STARTED, user, chargingStation, {
                'transactionId': sourceData.transactionId,
                'connectorId': sourceData.connectorId
              }
              );
              // Send
              await notificationSource.notificationTask.sendSessionStarted(sourceData, locale, tenantID);
            }
          }
        } catch (error) {
          Logging.logActionExceptionMessage(tenantID, Constants.SOURCE_TRANSACTION_STARTED, error);
        }
      }
    }
  }

<<<<<<< HEAD
  static async sendSmtpAuthError(tenantID, locale, data) {
    try {
      // Enrich with admins
      data.users = await NotificationHandler.getAdminUsers(tenantID, "sendSmtpAuthError");
      // Compute the id as day and hour so that just one of this email is sent per hour
      const sourceId = 'SmtpAuth' + Math.floor(Date.now() / 3600000).toString();
      // Check notification
      const hasBeenNotified = await NotificationHandler.hasNotifiedSource(tenantID, CHANNEL_EMAIL, sourceId);
      // Notified?
      if (!hasBeenNotified) {
        // Email enabled?
        if (_notificationConfig.Email.enabled) {
          // Save notif
          await NotificationHandler.saveNotification(tenantID, CHANNEL_EMAIL, sourceId, SOURCE_AUTH_EMAIL_ERROR, null, null, data);
          // Send email
          const result = await _email.sendSmtpAuthError(data, locale, tenantID);
          // Return
          return result;
=======
  static async sendSmtpAuthError(tenantID: string, locale: string, sourceData: SmtpAuthErrorNotification): Promise<void> {
    // Enrich with admins
    sourceData.adminUsers = await NotificationHandler.getAdminUsers(tenantID, "sendSmtpAuthError");
    if (sourceData.adminUsers && sourceData.adminUsers.length > 0) {
      // For each Sources
      for (const notificationSource of NotificationHandler.notificationSources) {
        // Active?
        if (notificationSource.enabled) {
          try {
            // Compute the id as day and hour so that just one of this email is sent per hour
            const notificationID: string = Math.floor(Date.now() / 3600000) + '';
            // Check notification
            const hasBeenNotified = await NotificationHandler.hasNotifiedSource(tenantID, notificationSource.channel, notificationID);
            if (!hasBeenNotified) {
              // Email enabled?
              if (NotificationHandler.notificationConfig.Email.enabled) {
                // Save
                await NotificationHandler.saveNotification(tenantID, notificationSource.channel, notificationID, Constants.SOURCE_AUTH_EMAIL_ERROR);
                // Send
                await notificationSource.notificationTask.sendSmtpAuthError(sourceData, locale, tenantID);
              }
            }
          } catch (error) {
            Logging.logActionExceptionMessage(tenantID, Constants.SOURCE_AUTH_EMAIL_ERROR, error);
          }
>>>>>>> 608c5fa7
        }
      }
    }
  }

<<<<<<< HEAD
  static async sendOCPIPatchChargingStationsStatusesError(tenantID, data) {
    try {
      // Enrich with admins
      data.users = await NotificationHandler.getAdminUsers(tenantID, "sendOcpiPatchStatusError");
      // Compute the id as day and hour so that just one of this email is sent per hour
      const sourceId = 'OCPIPatch' + Math.floor(Date.now() / 3600000).toString();
      // Check notification
      const hasBeenNotified = await NotificationHandler.hasNotifiedSource(tenantID, CHANNEL_EMAIL, sourceId);
      // Notified?
      if (!hasBeenNotified) {
        // Email enabled?
        if (_notificationConfig.Email.enabled) {
          // Save notif
          await NotificationHandler.saveNotification(tenantID, CHANNEL_EMAIL, sourceId, SOURCE_PATCH_EVSE_STATUS_ERROR, null, null, data);
          // Send email
          const result = await _email.sendOCPIPatchChargingStationsStatusesError(data, tenantID);
          // Return
          return result;
=======
  static async sendOCPIPatchChargingStationsStatusesError(tenantID: string, locale: string, sourceData: OCPIPatchChargingStationsStatusesErrorNotification): Promise<void> {
    // Enrich with admins
    sourceData.adminUsers = await NotificationHandler.getAdminUsers(tenantID, "sendOcpiPatchStatusError");
    if (sourceData.adminUsers && sourceData.adminUsers.length > 0) {
      // For each Sources
      for (const notificationSource of NotificationHandler.notificationSources) {
        // Active?
        if (notificationSource.enabled) {
          try {
            // Compute the id as day and hour so that just one of this email is sent per hour
            const notificationID: string = Math.floor(Date.now() / 3600000) + '';
            // Check notification
            const hasBeenNotified = await NotificationHandler.hasNotifiedSource(tenantID, notificationSource.channel, notificationID);
            // Notified?
            if (!hasBeenNotified) {
              // Enabled?
              if (NotificationHandler.notificationConfig.Email.enabled) {
                // Save
                await NotificationHandler.saveNotification(tenantID, notificationSource.channel, notificationID, Constants.SOURCE_PATCH_EVSE_STATUS_ERROR, null, null, {
                  locationID: sourceData.locationID
                });
                // Send
                await notificationSource.notificationTask.sendOCPIPatchChargingStationsStatusesError(sourceData, locale, tenantID);
              }
            }
          } catch (error) {
            Logging.logActionExceptionMessage(tenantID, Constants.SOURCE_PATCH_EVSE_STATUS_ERROR, error);
          }
>>>>>>> 608c5fa7
        }
      }
    }
  }

  static async sendUserInactivityLimitReached(tenantID, user: User, data, locale) {
    try {
      // Compute the id so that just one of this email is sent at most per month per user
      const sourceId = 'InactivityLimit' + user.name + new Date().getFullYear() + new Date().getMonth();
      // Check notification
      const hasBeenNotified = await NotificationHandler.hasNotifiedSource(tenantID, CHANNEL_EMAIL, sourceId);
      // Notified?
      if (!hasBeenNotified) {
        // Email enabled?
        if (_notificationConfig.Email.enabled) {
          // Save notif
          await NotificationHandler.saveNotification(tenantID, CHANNEL_EMAIL, sourceId,
            SOURCE_USER_INACTIVITY_LIMIT, user, data);
          // Send email
          const result = await _email.sendUserInactivityLimitReached(data, locale, tenantID);
          // Return
          return result;
          }
      }
    } catch (error) {
      // Log error
      Logging.logActionExceptionMessage(tenantID, SOURCE_USER_INACTIVITY_LIMIT, error);
    }
  }
}<|MERGE_RESOLUTION|>--- conflicted
+++ resolved
@@ -2,38 +2,12 @@
 import UserStorage from '../storage/mongodb/UserStorage';
 import ChargingStation from '../types/ChargingStation';
 import User from '../types/User';
-import UserNotifications, { ChargingStationRegisteredNotification, ChargingStationStatusErrorNotification, EndOfChargeNotification, EndOfSessionNotification, EndOfSignedSessionNotification, NewRegisteredUserNotification, NotificationSource, OCPIPatchChargingStationsStatusesErrorNotification, OptimalChargeReachedNotification, RequestPasswordNotification, SmtpAuthErrorNotification, TransactionStartedNotification, UnknownUserBadgedNotification, UserAccountStatusChangedNotification, UserNotificationKeys, VerificationEmailNotification } from '../types/UserNotifications';
+import UserNotifications, { UserInactivityLimitReachedNotification, ChargingStationRegisteredNotification, ChargingStationStatusErrorNotification, EndOfChargeNotification, EndOfSessionNotification, EndOfSignedSessionNotification, NewRegisteredUserNotification, NotificationSource, OCPIPatchChargingStationsStatusesErrorNotification, OptimalChargeReachedNotification, RequestPasswordNotification, SmtpAuthErrorNotification, TransactionStartedNotification, UnknownUserBadgedNotification, UserAccountStatusChangedNotification, UserNotificationKeys, VerificationEmailNotification } from '../types/UserNotifications';
 import Configuration from '../utils/Configuration';
 import Constants from '../utils/Constants';
 import Logging from '../utils/Logging';
-<<<<<<< HEAD
-import NotificationStorage from '../storage/mongodb/NotificationStorage';
-import User from '../types/User';
-import UserStorage from '../storage/mongodb/UserStorage';
-import { UserNotificationKeys } from '../types/UserNotifications';
-
-const _notificationConfig = Configuration.getNotificationConfig();
-const _email = new EMailNotificationTask();
-
-const CHANNEL_EMAIL = 'email';
-const SOURCE_CHARGING_STATION_STATUS_ERROR = 'NotifyChargingStationStatusError';
-const SOURCE_CHARGING_STATION_REGISTERED = 'NotifyChargingStationRegistered';
-const SOURCE_END_OF_CHARGE = 'NotifyEndOfCharge';
-const SOURCE_OPTIMAL_CHARGE_REACHED = 'NotifyOptimalChargeReached';
-const SOURCE_END_OF_SESSION = 'NotifyEndOfSession';
-const SOURCE_REQUEST_PASSWORD = 'NotifyRequestPassword';
-const SOURCE_USER_ACCOUNT_STATUS_CHANGED = 'NotifyUserAccountStatusChanged';
-const SOURCE_NEW_REGISTERED_USER = 'NotifyNewRegisteredUser';
-const SOURCE_UNKNOWN_USER_BADGED = 'NotifyUnknownUserBadged';
-const SOURCE_TRANSACTION_STARTED = 'NotifyTransactionStarted';
-const SOURCE_VERIFICATION_EMAIL = 'NotifyVerificationEmail';
-const SOURCE_AUTH_EMAIL_ERROR = 'NotifyAuthentificationErrorEmailServer';
-const SOURCE_PATCH_EVSE_STATUS_ERROR = 'NotifyPatchEVSEStatusError';
-const SOURCE_USER_INACTIVITY_LIMIT = 'NotifyUserInactivityLimitReached';
-=======
 import EMailNotificationTask from './email/EMailNotificationTask';
 import RemotePushNotificationTask from './remote-push-notification/RemotePushNotificationTask';
->>>>>>> 608c5fa7
 
 export default class NotificationHandler {
   private static notificationConfig = Configuration.getNotificationConfig();
@@ -410,26 +384,6 @@
     }
   }
 
-<<<<<<< HEAD
-  static async sendSmtpAuthError(tenantID, locale, data) {
-    try {
-      // Enrich with admins
-      data.users = await NotificationHandler.getAdminUsers(tenantID, "sendSmtpAuthError");
-      // Compute the id as day and hour so that just one of this email is sent per hour
-      const sourceId = 'SmtpAuth' + Math.floor(Date.now() / 3600000).toString();
-      // Check notification
-      const hasBeenNotified = await NotificationHandler.hasNotifiedSource(tenantID, CHANNEL_EMAIL, sourceId);
-      // Notified?
-      if (!hasBeenNotified) {
-        // Email enabled?
-        if (_notificationConfig.Email.enabled) {
-          // Save notif
-          await NotificationHandler.saveNotification(tenantID, CHANNEL_EMAIL, sourceId, SOURCE_AUTH_EMAIL_ERROR, null, null, data);
-          // Send email
-          const result = await _email.sendSmtpAuthError(data, locale, tenantID);
-          // Return
-          return result;
-=======
   static async sendSmtpAuthError(tenantID: string, locale: string, sourceData: SmtpAuthErrorNotification): Promise<void> {
     // Enrich with admins
     sourceData.adminUsers = await NotificationHandler.getAdminUsers(tenantID, "sendSmtpAuthError");
@@ -440,7 +394,7 @@
         if (notificationSource.enabled) {
           try {
             // Compute the id as day and hour so that just one of this email is sent per hour
-            const notificationID: string = Math.floor(Date.now() / 3600000) + '';
+            const notificationID: string = 'SmtpAuth' + Math.floor(Date.now() / 3600000) + '';
             // Check notification
             const hasBeenNotified = await NotificationHandler.hasNotifiedSource(tenantID, notificationSource.channel, notificationID);
             if (!hasBeenNotified) {
@@ -455,32 +409,11 @@
           } catch (error) {
             Logging.logActionExceptionMessage(tenantID, Constants.SOURCE_AUTH_EMAIL_ERROR, error);
           }
->>>>>>> 608c5fa7
-        }
-      }
-    }
-  }
-
-<<<<<<< HEAD
-  static async sendOCPIPatchChargingStationsStatusesError(tenantID, data) {
-    try {
-      // Enrich with admins
-      data.users = await NotificationHandler.getAdminUsers(tenantID, "sendOcpiPatchStatusError");
-      // Compute the id as day and hour so that just one of this email is sent per hour
-      const sourceId = 'OCPIPatch' + Math.floor(Date.now() / 3600000).toString();
-      // Check notification
-      const hasBeenNotified = await NotificationHandler.hasNotifiedSource(tenantID, CHANNEL_EMAIL, sourceId);
-      // Notified?
-      if (!hasBeenNotified) {
-        // Email enabled?
-        if (_notificationConfig.Email.enabled) {
-          // Save notif
-          await NotificationHandler.saveNotification(tenantID, CHANNEL_EMAIL, sourceId, SOURCE_PATCH_EVSE_STATUS_ERROR, null, null, data);
-          // Send email
-          const result = await _email.sendOCPIPatchChargingStationsStatusesError(data, tenantID);
-          // Return
-          return result;
-=======
+        }
+      }
+    }
+  }
+
   static async sendOCPIPatchChargingStationsStatusesError(tenantID: string, locale: string, sourceData: OCPIPatchChargingStationsStatusesErrorNotification): Promise<void> {
     // Enrich with admins
     sourceData.adminUsers = await NotificationHandler.getAdminUsers(tenantID, "sendOcpiPatchStatusError");
@@ -491,7 +424,7 @@
         if (notificationSource.enabled) {
           try {
             // Compute the id as day and hour so that just one of this email is sent per hour
-            const notificationID: string = Math.floor(Date.now() / 3600000) + '';
+            const notificationID: string = 'OCPIPatch' + Math.floor(Date.now() / 3600000) + '';
             // Check notification
             const hasBeenNotified = await NotificationHandler.hasNotifiedSource(tenantID, notificationSource.channel, notificationID);
             // Notified?
@@ -509,34 +442,28 @@
           } catch (error) {
             Logging.logActionExceptionMessage(tenantID, Constants.SOURCE_PATCH_EVSE_STATUS_ERROR, error);
           }
->>>>>>> 608c5fa7
-        }
-      }
-    }
-  }
-
-  static async sendUserInactivityLimitReached(tenantID, user: User, data, locale) {
-    try {
-      // Compute the id so that just one of this email is sent at most per month per user
-      const sourceId = 'InactivityLimit' + user.name + new Date().getFullYear() + new Date().getMonth();
-      // Check notification
-      const hasBeenNotified = await NotificationHandler.hasNotifiedSource(tenantID, CHANNEL_EMAIL, sourceId);
-      // Notified?
-      if (!hasBeenNotified) {
-        // Email enabled?
-        if (_notificationConfig.Email.enabled) {
-          // Save notif
-          await NotificationHandler.saveNotification(tenantID, CHANNEL_EMAIL, sourceId,
-            SOURCE_USER_INACTIVITY_LIMIT, user, data);
-          // Send email
-          const result = await _email.sendUserInactivityLimitReached(data, locale, tenantID);
-          // Return
-          return result;
-          }
-      }
-    } catch (error) {
-      // Log error
-      Logging.logActionExceptionMessage(tenantID, SOURCE_USER_INACTIVITY_LIMIT, error);
+        }
+      }
+    }
+  }
+
+  static async sendUserInactivityLimitReached(tenantID: string, notificationID: string, user: User, data: UserInactivityLimitReachedNotification, locale: string): Promise<void> {
+    // For each Sources
+    for (const notificationSource of NotificationHandler.notificationSources) {
+      // Active?
+      if (notificationSource.enabled) {
+        try {
+          // Check notification
+          const hasBeenNotified = await NotificationHandler.hasNotifiedSource(tenantID, notificationSource.channel, notificationID);
+          if (!hasBeenNotified) {
+            await NotificationHandler.saveNotification(tenantID, notificationSource.channel, notificationID, Constants.SOURCE_USER_INACTIVITY_LIMIT, user);
+            // Send
+            await notificationSource.notificationTask.sendUserInactivityLimitReached(data, locale, tenantID);
+          }
+        } catch (error) {
+          Logging.logActionExceptionMessage(tenantID, Constants.SOURCE_TRANSACTION_STARTED, error);
+        }
+      }
     }
   }
 }