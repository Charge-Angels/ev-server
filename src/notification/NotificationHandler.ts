import Configuration from '../utils/Configuration';
import Constants from '../utils/Constants';
import EMailNotificationTask from './email/EMailNotificationTask';
import Logging from '../utils/Logging';
import Notification from '../entity/Notification';
import NotificationStorage from '../storage/mongodb/NotificationStorage';
import User from '../types/User';
import UserStorage from '../storage/mongodb/UserStorage';

const _notificationConfig = Configuration.getNotificationConfig();
const _email = new EMailNotificationTask();

const CHANNEL_EMAIL = 'email';
const SOURCE_CHARGING_STATION_STATUS_ERROR = 'NotifyChargingStationStatusError';
const SOURCE_CHARGING_STATION_REGISTERED = 'NotifyChargingStationRegistered';
const SOURCE_END_OF_CHARGE = 'NotifyEndOfCharge';
const SOURCE_OPTIMAL_CHARGE_REACHED = 'NotifyOptimalChargeReached';
const SOURCE_END_OF_SESSION = 'NotifyEndOfSession';
const SOURCE_NEW_PASSWORD = 'NotifyNewPassword';
const SOURCE_REQUEST_PASSWORD = 'NotifyRequestPassword';
const SOURCE_USER_ACCOUNT_STATUS_CHANGED = 'NotifyUserAccountStatusChanged';
const SOURCE_NEW_REGISTERED_USER = 'NotifyNewRegisteredUser';
const SOURCE_UNKNOWN_USER_BADGED = 'NotifyUnknownUserBadged';
const SOURCE_TRANSACTION_STARTED = 'NotifyTransactionStarted';
const SOURCE_VERIFICATION_EMAIL = 'NotifyVerificationEmail';
export default class NotificationHandler {

  static async saveNotification(tenantID, channel, sourceId, sourceDescr, user: User, chargingStation, data = {}) {
    // Create the object
    const notification = new Notification(tenantID, {
      timestamp: new Date(),
      channel: channel,
      sourceId: sourceId,
      sourceDescr: sourceDescr,
      userID: (user ? user.id : null),
      chargeBoxID: (chargingStation ? chargingStation.id : null),
      data
    });
    // Save it
    await notification.save();
    // Success
    if (user) {
      // User
      Logging.logInfo({
        tenantID: tenantID,
        source: (chargingStation ? chargingStation.id : null),
        module: 'Notification', method: 'saveNotification',
        action: sourceDescr, actionOnUser: user,
        message: 'User is being notified'
      });
    } else {
      // Admin
      Logging.logInfo({
        tenantID: tenantID,
        source: (chargingStation ? chargingStation.id : null),
        module: 'Notification', method: 'saveNotification',
        action: sourceDescr, message: 'Admin users are being notified'
      });
    }
  }

  static async getAdminUsers(tenantID: string): Promise<User[]> {
    // Get admin users
<<<<<<< HEAD
    const adminUsers = await UserStorage.getUsers(tenantID, { roles: [Constants.ROLE_ADMIN] }, { limit: 0, skip: 0 });
=======
    const adminUsers = await UserStorage.getUsers(tenantID, { role: Constants.ROLE_ADMIN },
      Constants.DB_PARAMS_MAX_LIMIT);
>>>>>>> 7671e5e0
    // Found
    if (adminUsers.count > 0) {
      // Check if notification is active
      adminUsers.result = adminUsers.result.filter((adminUser) => {
        return adminUser.notificationsActive;
      });
      return adminUsers.result;
    }
  }

  static async hasNotifiedSource(tenantID, sourceId) {
    try {
      // Save it
      const notifications = await NotificationStorage.getNotifications(tenantID, { sourceId });
      // Return
      return notifications.count > 0;
    } catch (error) {
      // Log error
      Logging.logActionExceptionMessage(tenantID, 'HasNotification', error);
    }
  }

  static async sendEndOfCharge(tenantID, sourceId, user: User, chargingStation, sourceData, locale, data) {
    try {
      // Check notification
      const hasBeenNotified = await NotificationHandler.hasNotifiedSource(tenantID, sourceId);
      // Notified?
      if (!hasBeenNotified) {
        // Email enabled?
        if (_notificationConfig.Email.enabled && user.notificationsActive) {
          // Save notif
          await NotificationHandler.saveNotification(tenantID, CHANNEL_EMAIL, sourceId,
            SOURCE_END_OF_CHARGE, user, chargingStation, data);
          // Send email
          const result = await _email.sendEndOfCharge(sourceData, locale, tenantID);
          // Return
          return result;
        }
      }
    } catch (error) {
      // Log error
      Logging.logActionExceptionMessage(tenantID, SOURCE_END_OF_CHARGE, error);
    }
  }

  static async sendOptimalChargeReached(tenantID, sourceId, user: User, chargingStation, sourceData, locale, data) {
    try {
      // Check notification
      const hasBeenNotified = await NotificationHandler.hasNotifiedSource(tenantID, sourceId);
      // Notified?
      if (!hasBeenNotified) {
        // Email enabled?
        if (_notificationConfig.Email.enabled && user.notificationsActive) {
          // Save notif
          await NotificationHandler.saveNotification(tenantID, CHANNEL_EMAIL, sourceId,
            SOURCE_OPTIMAL_CHARGE_REACHED, user, chargingStation, data);
          // Send email
          const result = await _email.sendOptimalChargeReached(sourceData, locale, tenantID);
          // Return
          return result;
        }
      }
    } catch (error) {
      // Log error
      Logging.logActionExceptionMessage(tenantID, SOURCE_OPTIMAL_CHARGE_REACHED, error);
    }
  }

  static async sendEndOfSession(tenantID, sourceId, user: User, chargingStation, sourceData, locale, data) {
    try {
      // Check notification
      const hasBeenNotified = await NotificationHandler.hasNotifiedSource(tenantID, sourceId);
      // Notified?
      if (!hasBeenNotified) {
        // Email enabled?
        if (_notificationConfig.Email.enabled && user.notificationsActive) {
          // Save notif
          await NotificationHandler.saveNotification(tenantID, CHANNEL_EMAIL, sourceId,
            SOURCE_END_OF_SESSION, user, chargingStation, data);
          // Send email
          const result = await _email.sendEndOfSession(sourceData, locale, tenantID);
          // Return
          return result;
        }
      }
    } catch (error) {
      // Log error
      Logging.logActionExceptionMessage(tenantID, SOURCE_END_OF_SESSION, error);
    }
  }

  static async sendRequestPassword(tenantID, sourceId, user: User, sourceData, locale) {
    try {
      // Email enabled?
      if (_notificationConfig.Email.enabled) {
        // Save notif
        await NotificationHandler.saveNotification(tenantID,
          CHANNEL_EMAIL, sourceId, SOURCE_REQUEST_PASSWORD, user, null);
        // Send email
        const result = await _email.sendRequestPassword(sourceData, locale, tenantID);
        // Return
        return result;
      }
    } catch (error) {
      // Log error
      Logging.logActionExceptionMessage(tenantID, SOURCE_REQUEST_PASSWORD, error);
    }
  }

  static async sendNewPassword(tenantID, sourceId, user: User, sourceData, locale) {
    try {
      // Email enabled?
      if (_notificationConfig.Email.enabled) {
        // Save notif
        await NotificationHandler.saveNotification(tenantID, CHANNEL_EMAIL, sourceId, SOURCE_NEW_PASSWORD, user, null);
        // Send email
        const result = await _email.sendNewPassword(sourceData, locale, tenantID);
        // Return
        return result;
      }
    } catch (error) {
      // Log error
      Logging.logActionExceptionMessage(tenantID, SOURCE_NEW_PASSWORD, error);
    }
  }

  static async sendUserAccountStatusChanged(tenantID, sourceId, user: User, sourceData, locale) {
    try {
      // Email enabled?
      if (_notificationConfig.Email.enabled) {
        // Save notif
        await NotificationHandler.saveNotification(tenantID, CHANNEL_EMAIL, sourceId,
          SOURCE_USER_ACCOUNT_STATUS_CHANGED, user, null);
        // Send email
        const result = await _email.sendUserAccountStatusChanged(sourceData, locale, tenantID);
        // Return
        return result;
      }
    } catch (error) {
      // Log error
      Logging.logActionExceptionMessage(tenantID, SOURCE_USER_ACCOUNT_STATUS_CHANGED, error);
    }
  }

  static async sendNewRegisteredUser(tenantID, sourceId, user: User, sourceData, locale) {
    try {
      // Email enabled?
      if (_notificationConfig.Email.enabled) {
        // Save notif
        await NotificationHandler.saveNotification(tenantID, CHANNEL_EMAIL, sourceId,
          SOURCE_NEW_REGISTERED_USER, user, null);
        // Send email
        const result = await _email.sendNewRegisteredUser(sourceData, locale, tenantID);
        // Return
        return result;
      }
    } catch (error) {
      // Log error
      Logging.logActionExceptionMessage(tenantID, SOURCE_NEW_REGISTERED_USER, error);
    }
  }

  static async sendVerificationEmail(tenantID, sourceId, user: User, sourceData, locale) {
    try {
      // Email enabled?
      if (_notificationConfig.Email.enabled) {
        // Save notif
        await NotificationHandler.saveNotification(tenantID, CHANNEL_EMAIL, sourceId,
          SOURCE_VERIFICATION_EMAIL, user, null);
        // Send email
        const result = await _email.sendVerificationEmail(sourceData, locale, tenantID);
        // Return
        return result;
      }
    } catch (error) {
      // Log error
      Logging.logActionExceptionMessage(tenantID, SOURCE_VERIFICATION_EMAIL, error);
    }
  }

  static async sendChargingStationStatusError(tenantID, sourceId, chargingStation, sourceData, data) {
    try {
      // Enrich with admins
      sourceData.adminUsers = await NotificationHandler.getAdminUsers(tenantID);
      // Email enabled?
      if (_notificationConfig.Email.enabled) {
        // Save notif
        await NotificationHandler.saveNotification(tenantID, CHANNEL_EMAIL, sourceId,
          SOURCE_CHARGING_STATION_STATUS_ERROR, null, chargingStation, data);
        // Send email
        const result = await _email.sendChargingStationStatusError(sourceData, Constants.DEFAULT_LOCALE, tenantID);
        // Return
        return result;
      }
    } catch (error) {
      // Log error
      Logging.logActionExceptionMessage(tenantID, SOURCE_CHARGING_STATION_STATUS_ERROR, error);
    }
  }

  static async sendChargingStationRegistered(tenantID, sourceId, chargingStation, sourceData) {
    try {
      // Enrich with admins
      sourceData.adminUsers = await NotificationHandler.getAdminUsers(tenantID);
      // Email enabled?
      if (_notificationConfig.Email.enabled) {
        // Save notif
        await NotificationHandler.saveNotification(tenantID, CHANNEL_EMAIL, sourceId,
          SOURCE_CHARGING_STATION_REGISTERED, null, chargingStation);
        // Send email
        const result = await _email.sendChargingStationRegistered(sourceData, Constants.DEFAULT_LOCALE, tenantID);
        // Return
        return result;
      }
    } catch (error) {
      // Log error
      Logging.logActionExceptionMessage(tenantID, SOURCE_CHARGING_STATION_REGISTERED, error);
    }
  }

  static async sendUnknownUserBadged(tenantID, sourceId, chargingStation, sourceData) {
    try {
      // Enrich with admins
      sourceData.adminUsers = await NotificationHandler.getAdminUsers(tenantID);
      // Email enabled?
      if (_notificationConfig.Email.enabled) {
        // Save notif
        await NotificationHandler.saveNotification(tenantID, CHANNEL_EMAIL, sourceId,
          SOURCE_UNKNOWN_USER_BADGED, null, chargingStation);
        // Send email
        const result = await _email.sendUnknownUserBadged(sourceData, Constants.DEFAULT_LOCALE, tenantID);
        // Return
        return result;
      }
    } catch (error) {
      // Log error
      Logging.logActionExceptionMessage(tenantID, SOURCE_UNKNOWN_USER_BADGED, error);
    }
  }

  static async sendTransactionStarted(tenantID, sourceId, user: User, chargingStation, sourceData, locale, data) {
    try {
      // Check notification
      const hasBeenNotified = await NotificationHandler.hasNotifiedSource(tenantID, sourceId);
      // Notified?
      if (!hasBeenNotified) {
        // Email enabled?
        if (_notificationConfig.Email.enabled && user.notificationsActive) {
          // Save notif
          await NotificationHandler.saveNotification(tenantID,
            CHANNEL_EMAIL, sourceId, SOURCE_TRANSACTION_STARTED, user, chargingStation, data);
          // Send email
          const result = await _email.sendTransactionStarted(sourceData, locale, tenantID);
          // Return
          return result;
        }
      }
    } catch (error) {
      // Log error
      Logging.logActionExceptionMessage(tenantID, SOURCE_TRANSACTION_STARTED, error);
    }
  }
}<|MERGE_RESOLUTION|>--- conflicted
+++ resolved
@@ -61,12 +61,8 @@
 
   static async getAdminUsers(tenantID: string): Promise<User[]> {
     // Get admin users
-<<<<<<< HEAD
-    const adminUsers = await UserStorage.getUsers(tenantID, { roles: [Constants.ROLE_ADMIN] }, { limit: 0, skip: 0 });
-=======
-    const adminUsers = await UserStorage.getUsers(tenantID, { role: Constants.ROLE_ADMIN },
+    const adminUsers = await UserStorage.getUsers(tenantID, { roles: [Constants.ROLE_ADMIN] },
       Constants.DB_PARAMS_MAX_LIMIT);
->>>>>>> 7671e5e0
     // Found
     if (adminUsers.count > 0) {
       // Check if notification is active
