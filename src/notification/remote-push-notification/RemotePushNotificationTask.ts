import { ChargingStationRegisteredNotification, ChargingStationStatusErrorNotification, EndOfChargeNotification, EndOfSessionNotification, EndOfSignedSessionNotification, NewRegisteredUserNotification, OCPIPatchChargingStationsStatusesErrorNotification, OptimalChargeReachedNotification, RequestPasswordNotification, SmtpAuthErrorNotification, TransactionStartedNotification, UnknownUserBadgedNotification, UserAccountStatusChangedNotification, VerificationEmailNotification } from '../../types/UserNotifications';
import Configuration from '../../utils/Configuration';
import NotificationTask from '../NotificationTask';
import * as admin from 'firebase-admin';
import User from '../../types/User';
import Logging from '../../utils/Logging';
import Constants from '../../utils/Constants';
import i18n from 'i18n';
import Utils from '../../utils/Utils';

export default class RemotePushNotificationTask implements NotificationTask {
  private firebaseConfig = Configuration.getFirebaseConfig();
  private initialized = false;

  constructor() {
    if (this.firebaseConfig) {
      // Init
      try {
        admin.initializeApp({
          credential: admin.credential.cert({
            projectId: this.firebaseConfig.projectID,
            clientEmail: this.firebaseConfig.clientEmail,
            privateKey: this.firebaseConfig.privateKey
          }),
          databaseURL: this.firebaseConfig.databaseURL
        });
        // Ok
        this.initialized = true;
      } catch (error) {
        Logging.logError({
          tenantID: Constants.DEFAULT_TENANT,
          module: 'RemotePushNotificationTask', method: 'constructor',
          message: `Error initializing Firebase: '${error.message}'`,
          action: 'RemotePushNotification',
          detailedMessages: error
        });
      }
    }
  }

<<<<<<< HEAD
  async sendNewRegisteredUser(data: NewRegisteredUserNotification, locale: string, tenantID: string): Promise<void> {
=======
  sendNewRegisteredUser(data: NewRegisteredUserNotification, user: User, tenantID: string): Promise<void> {
>>>>>>> 244e39a6
    // Nothing to send
    return await Promise.resolve();
  }

<<<<<<< HEAD
  async sendRequestPassword(data: RequestPasswordNotification, locale: string, tenantID: string): Promise<void> {
=======
  sendRequestPassword(data: RequestPasswordNotification, user: User, tenantID: string): Promise<void> {
>>>>>>> 244e39a6
    // Nothing to send
    return await Promise.resolve();
  }

<<<<<<< HEAD
  async sendOptimalChargeReached(data: OptimalChargeReachedNotification, locale: string, tenantID: string): Promise<void> {
=======
  sendOptimalChargeReached(data: OptimalChargeReachedNotification, user: User, tenantID: string): Promise<void> {
>>>>>>> 244e39a6
    // Set the locale
    i18n.setLocale(Utils.getLocaleWith2Digits(user.locale));
    // Get Message Text
    const title = i18n.__('notifications.optimalChargeReached.title',
      { chargeBoxID: data.chargeBoxID, connectorId: data.connectorId });
    const body = i18n.__('notifications.optimalChargeReached.body',
      { chargeBoxID: data.chargeBoxID, connectorId: data.connectorId });
    // Send Notification
<<<<<<< HEAD
    return await this.sendRemotePushNotificationToUsers(tenantID, title, body, [data.user], {
=======
    return this.sendRemotePushNotificationToUser(tenantID, title, body, user, {
>>>>>>> 244e39a6
      transactionId: data.transactionId + '',
      chargeBoxID: data.chargeBoxID,
      connectorId: data.connectorId + ''
    });
  }

<<<<<<< HEAD
  async sendEndOfCharge(data: EndOfChargeNotification, locale: string, tenantID: string): Promise<void> {
=======
  sendEndOfCharge(data: EndOfChargeNotification, user: User, tenantID: string): Promise<void> {
>>>>>>> 244e39a6
    // Set the locale
    i18n.setLocale(Utils.getLocaleWith2Digits(user.locale));
    // Get Message Text
    const title = i18n.__('notifications.endOfCharge.title',
      { chargeBoxID: data.chargeBoxID, connectorId: data.connectorId });
    const body = i18n.__('notifications.endOfCharge.body',
      { chargeBoxID: data.chargeBoxID, connectorId: data.connectorId });
    // Send Notification
<<<<<<< HEAD
    return await this.sendRemotePushNotificationToUsers(tenantID, title, body, [data.user], {
=======
    return this.sendRemotePushNotificationToUser(tenantID, title, body, user, {
>>>>>>> 244e39a6
      transactionId: data.transactionId + '',
      chargeBoxID: data.chargeBoxID,
      connectorId: data.connectorId + ''
    });
  }

<<<<<<< HEAD
  async sendEndOfSession(data: EndOfSessionNotification, locale: string, tenantID: string): Promise<void> {
=======
  sendEndOfSession(data: EndOfSessionNotification, user: User, tenantID: string): Promise<void> {
>>>>>>> 244e39a6
    // Set the locale
    i18n.setLocale(Utils.getLocaleWith2Digits(user.locale));
    // Get Message Text
    const title = i18n.__('notifications.endOfSession.title',
      { chargeBoxID: data.chargeBoxID, connectorId: data.connectorId });
    const body = i18n.__('notifications.endOfSession.body',
      { chargeBoxID: data.chargeBoxID, connectorId: data.connectorId });
    // Send Notification
<<<<<<< HEAD
    return await this.sendRemotePushNotificationToUsers(tenantID, title, body, [data.user], {
=======
    return this.sendRemotePushNotificationToUser(tenantID, title, body, user, {
>>>>>>> 244e39a6
      transactionId: data.transactionId + '',
      chargeBoxID: data.chargeBoxID,
      connectorId: data.connectorId + ''
    });
  }

<<<<<<< HEAD
  async sendEndOfSignedSession(data: EndOfSignedSessionNotification, locale: string, tenantID: string): Promise<void> {
=======
  sendEndOfSignedSession(data: EndOfSignedSessionNotification, user: User, tenantID: string): Promise<void> {
>>>>>>> 244e39a6
    // Nothing to send
    return await Promise.resolve();
  }

<<<<<<< HEAD
  async sendChargingStationStatusError(data: ChargingStationStatusErrorNotification, locale: string, tenantID: string): Promise<void> {
=======
  sendChargingStationStatusError(data: ChargingStationStatusErrorNotification, user: User, tenantID: string): Promise<void> {
>>>>>>> 244e39a6
    // Set the locale
    i18n.setLocale(Utils.getLocaleWith2Digits(user.locale));
    // Get Message Text
    const title = i18n.__('notifications.chargingStationStatusError.title',
      { chargeBoxID: data.chargeBoxID, connectorId: data.connectorId, error: data.error });
    const body = i18n.__('notifications.chargingStationStatusError.body',
      { chargeBoxID: data.chargeBoxID, connectorId: data.connectorId, error: data.error });
    // Send Notification
<<<<<<< HEAD
    return await this.sendRemotePushNotificationToUsers(tenantID, title, body, data.adminUsers, {
=======
    return this.sendRemotePushNotificationToUser(tenantID, title, body, user, {
>>>>>>> 244e39a6
      chargeBoxID: data.chargeBoxID,
      connectorId: data.connectorId + ''
    });      
  }

<<<<<<< HEAD
  async sendChargingStationRegistered(data: ChargingStationRegisteredNotification, locale: string, tenantID: string): Promise<void> {
=======
  sendChargingStationRegistered(data: ChargingStationRegisteredNotification, user: User, tenantID: string): Promise<void> {
>>>>>>> 244e39a6
    // Set the locale
    i18n.setLocale(Utils.getLocaleWith2Digits(user.locale));
    // Get Message Text
    const title = i18n.__('notifications.chargingStationRegistered.title', { chargeBoxID: data.chargeBoxID });
    const body = i18n.__('notifications.chargingStationRegistered.body', { chargeBoxID: data.chargeBoxID });
    // Send Notification
<<<<<<< HEAD
    return await this.sendRemotePushNotificationToUsers(tenantID, title, body, data.adminUsers, {
=======
    return this.sendRemotePushNotificationToUser(tenantID, title, body, user, {
>>>>>>> 244e39a6
      chargeBoxID: data.chargeBoxID
    });
  }

<<<<<<< HEAD
  async sendUserAccountStatusChanged(data: UserAccountStatusChangedNotification, locale: string, tenantID: string): Promise<void> {
=======
  sendUserAccountStatusChanged(data: UserAccountStatusChangedNotification, user: User, tenantID: string): Promise<void> {
>>>>>>> 244e39a6
    // Set the locale
    i18n.setLocale(Utils.getLocaleWith2Digits(user.locale));
    const status = user.status === Constants.USER_STATUS_ACTIVE ?
      i18n.__('notifications.userAccountStatusChanged.activated') :
      i18n.__('notifications.userAccountStatusChanged.suspended');
    // Get Message Text
    const title = i18n.__('notifications.userAccountStatusChanged.title', { status: Utils.firstLetterInUpperCase(status) });
    const body = i18n.__('notifications.userAccountStatusChanged.body', { status });
    // Send Notification
<<<<<<< HEAD
    return await this.sendRemotePushNotificationToUsers(tenantID, title, body, [data.user], {
      userID: data.user.id
    });
  }

  async sendUnknownUserBadged(data: UnknownUserBadgedNotification, locale: string, tenantID: string): Promise<void> {
=======
    return this.sendRemotePushNotificationToUser(tenantID, title, body, user, {
      userID: user.id
    });
  }

  sendUnknownUserBadged(data: UnknownUserBadgedNotification, user: User, tenantID: string): Promise<void> {
>>>>>>> 244e39a6
    // Set the locale
    i18n.setLocale(Utils.getLocaleWith2Digits(user.locale));
    // Get Message Text
    const title = i18n.__('notifications.unknownUserBadged.title');
    const body = i18n.__('notifications.unknownUserBadged.body', { chargeBoxID: data.chargeBoxID, badgeID: data.badgeID });
    // Send Notification
<<<<<<< HEAD
    return await this.sendRemotePushNotificationToUsers(tenantID, title, body, data.adminUsers, {
=======
    return this.sendRemotePushNotificationToUser(tenantID, title, body, user, {
>>>>>>> 244e39a6
      chargeBoxID: data.chargeBoxID,
      badgeID: data.badgeID
    });
  }

<<<<<<< HEAD
  async sendSessionStarted(data: TransactionStartedNotification, locale: string, tenantID: string): Promise<void> {
=======
  sendSessionStarted(data: TransactionStartedNotification, user: User, tenantID: string): Promise<void> {
>>>>>>> 244e39a6
    // Set the locale
    i18n.setLocale(Utils.getLocaleWith2Digits(user.locale));
    // Get Message Text
    const title = i18n.__('notifications.sessionStarted.title');
    const body = i18n.__('notifications.sessionStarted.body', { chargeBoxID: data.chargeBoxID, connectorId: data.connectorId });
    // Send Notification
<<<<<<< HEAD
    return await this.sendRemotePushNotificationToUsers(tenantID, title, body, [data.user], {
=======
    return this.sendRemotePushNotificationToUser(tenantID, title, body, user, {
>>>>>>> 244e39a6
      'transactionId': data.transactionId + '',
      'chargeBoxID': data.chargeBoxID,
      'connectorId': data.connectorId + ''
    }
    );
  }

<<<<<<< HEAD
  async sendVerificationEmail(data: VerificationEmailNotification, locale: string, tenantID: string): Promise<void> {
=======
  sendVerificationEmail(data: VerificationEmailNotification, user: User, tenantID: string): Promise<void> {
>>>>>>> 244e39a6
    // Nothing to send
    return await Promise.resolve();
  }

<<<<<<< HEAD
  async sendSmtpAuthError(data: SmtpAuthErrorNotification, locale: string, tenantID: string): Promise<void> {
=======
  sendSmtpAuthError(data: SmtpAuthErrorNotification, user: User, tenantID: string): Promise<void> {
>>>>>>> 244e39a6
    // Set the locale
    i18n.setLocale(Utils.getLocaleWith2Digits(user.locale));
    // Get Message Text
    const title = i18n.__('notifications.smtpAuthError.title');
    const body = i18n.__('notifications.smtpAuthError.body');
    // Send Notification
<<<<<<< HEAD
    return await this.sendRemotePushNotificationToUsers(tenantID, title, body, data.adminUsers);
  }

  async sendOCPIPatchChargingStationsStatusesError(data: OCPIPatchChargingStationsStatusesErrorNotification, locale: string, tenantID: string): Promise<void> {
=======
    return this.sendRemotePushNotificationToUser(tenantID, title, body, user);
  }

  sendOCPIPatchChargingStationsStatusesError(data: OCPIPatchChargingStationsStatusesErrorNotification, user: User, tenantID: string): Promise<void> {
>>>>>>> 244e39a6
    // Set the locale
    i18n.setLocale(Utils.getLocaleWith2Digits(user.locale));
    // Get Message Text
    const title = i18n.__('notifications.ocpiPatchChargingStationsStatusesError.title');
    const body = i18n.__('notifications.ocpiPatchChargingStationsStatusesError.body', { location: data.location });
    // Send Notification
<<<<<<< HEAD
    return await this.sendRemotePushNotificationToUsers(tenantID, title, body, data.adminUsers);
  }

  private async sendRemotePushNotificationToUsers(tenantID: string, title: string, body: string, users: User[], data?: object): Promise<void> {
    // Checks
    if (!this.initialized) {
      return await Promise.resolve();
    }
    if (!users || users.length <= 0) {
      return await Promise.resolve();
=======
    return this.sendRemotePushNotificationToUser(tenantID, title, body, user);
  }

  private sendRemotePushNotificationToUser(tenantID: string, title: string, body: string, user: User, data?: object) {
    // Checks
    if (!this.initialized) {
      // Bypass
      return Promise.resolve();
    }
    if (!user || !user.mobileToken || user.mobileToken.length === 0) {
      Logging.logWarning({
        tenantID: tenantID,
        source: (data.hasOwnProperty('chargeBoxID') ? data['chargeBoxID'] : undefined),
        module: 'RemotePushNotificationTask', method: 'sendRemotePushNotificationToUsers',
        message: `No mobile token found for this User`,
        actionOnUser: user.id,
        action: 'RemotePushNotification',
        detailedMessages: [title, body]
      });
      // Send nothing
      return Promise.resolve();
>>>>>>> 244e39a6
    }
    // Create message
    const message = this.createMessage(title, body, user, data);
    // Send message
    admin.messaging().send(message).then((response) => {
      // Response is a message ID string.
      Logging.logInfo({
        tenantID: tenantID,
        source: (data.hasOwnProperty('chargeBoxID') ? data['chargeBoxID'] : undefined),
        module: 'RemotePushNotificationTask', method: 'sendRemotePushNotificationToUsers',
        message: `Notification Sent: '${title}'`,
        actionOnUser: user.id,
        action: 'RemotePushNotification',
        detailedMessages: [title, body, response]
      });
    }).catch((error) => {
      Logging.logError({
        tenantID: tenantID,
        source: (data.hasOwnProperty('chargeBoxID') ? data['chargeBoxID'] : undefined),
        module: 'RemotePushNotificationTask', method: 'sendRemotePushNotificationToUsers',
        message: `Error when sending Notification: '${error.message}'`,
        actionOnUser: user.id,
        action: 'RemotePushNotification',
        detailedMessages: error
      });
    });
  }

  private createMessage(title: string, body: string, user: User, data?: object): admin.messaging.Message {
    const message: admin.messaging.Message = {
      notification: {
        title,
        body
      },
      token: user.mobileToken
    };
    // Android?
    if (user.mobileOs === Constants.MOBILE_OS_ANDROID) {
      message.android = {
        ttl: 3600 * 1000,
        notification: {
          icon: '@drawable/ic_stat_ic_notification',
          color: '#00376C',
          sound: 'default',
          channelId: 'e-Mobility'
        },
        priority: 'high'
      };
    }
    // Extra data
    if (data) {
      message.data = { ...data };
    }
    return message;
  }
}<|MERGE_RESOLUTION|>--- conflicted
+++ resolved
@@ -38,29 +38,17 @@
     }
   }
 
-<<<<<<< HEAD
-  async sendNewRegisteredUser(data: NewRegisteredUserNotification, locale: string, tenantID: string): Promise<void> {
-=======
   sendNewRegisteredUser(data: NewRegisteredUserNotification, user: User, tenantID: string): Promise<void> {
->>>>>>> 244e39a6
-    // Nothing to send
-    return await Promise.resolve();
-  }
-
-<<<<<<< HEAD
-  async sendRequestPassword(data: RequestPasswordNotification, locale: string, tenantID: string): Promise<void> {
-=======
+    // Nothing to send
+    return Promise.resolve();
+  }
+
   sendRequestPassword(data: RequestPasswordNotification, user: User, tenantID: string): Promise<void> {
->>>>>>> 244e39a6
-    // Nothing to send
-    return await Promise.resolve();
-  }
-
-<<<<<<< HEAD
-  async sendOptimalChargeReached(data: OptimalChargeReachedNotification, locale: string, tenantID: string): Promise<void> {
-=======
+    // Nothing to send
+    return Promise.resolve();
+  }
+
   sendOptimalChargeReached(data: OptimalChargeReachedNotification, user: User, tenantID: string): Promise<void> {
->>>>>>> 244e39a6
     // Set the locale
     i18n.setLocale(Utils.getLocaleWith2Digits(user.locale));
     // Get Message Text
@@ -69,22 +57,14 @@
     const body = i18n.__('notifications.optimalChargeReached.body',
       { chargeBoxID: data.chargeBoxID, connectorId: data.connectorId });
     // Send Notification
-<<<<<<< HEAD
-    return await this.sendRemotePushNotificationToUsers(tenantID, title, body, [data.user], {
-=======
-    return this.sendRemotePushNotificationToUser(tenantID, title, body, user, {
->>>>>>> 244e39a6
+    return this.sendRemotePushNotificationToUser(tenantID, title, body, user, {
       transactionId: data.transactionId + '',
       chargeBoxID: data.chargeBoxID,
       connectorId: data.connectorId + ''
     });
   }
 
-<<<<<<< HEAD
-  async sendEndOfCharge(data: EndOfChargeNotification, locale: string, tenantID: string): Promise<void> {
-=======
   sendEndOfCharge(data: EndOfChargeNotification, user: User, tenantID: string): Promise<void> {
->>>>>>> 244e39a6
     // Set the locale
     i18n.setLocale(Utils.getLocaleWith2Digits(user.locale));
     // Get Message Text
@@ -93,22 +73,14 @@
     const body = i18n.__('notifications.endOfCharge.body',
       { chargeBoxID: data.chargeBoxID, connectorId: data.connectorId });
     // Send Notification
-<<<<<<< HEAD
-    return await this.sendRemotePushNotificationToUsers(tenantID, title, body, [data.user], {
-=======
-    return this.sendRemotePushNotificationToUser(tenantID, title, body, user, {
->>>>>>> 244e39a6
+    return this.sendRemotePushNotificationToUser(tenantID, title, body, user, {
       transactionId: data.transactionId + '',
       chargeBoxID: data.chargeBoxID,
       connectorId: data.connectorId + ''
     });
   }
 
-<<<<<<< HEAD
-  async sendEndOfSession(data: EndOfSessionNotification, locale: string, tenantID: string): Promise<void> {
-=======
   sendEndOfSession(data: EndOfSessionNotification, user: User, tenantID: string): Promise<void> {
->>>>>>> 244e39a6
     // Set the locale
     i18n.setLocale(Utils.getLocaleWith2Digits(user.locale));
     // Get Message Text
@@ -117,31 +89,19 @@
     const body = i18n.__('notifications.endOfSession.body',
       { chargeBoxID: data.chargeBoxID, connectorId: data.connectorId });
     // Send Notification
-<<<<<<< HEAD
-    return await this.sendRemotePushNotificationToUsers(tenantID, title, body, [data.user], {
-=======
-    return this.sendRemotePushNotificationToUser(tenantID, title, body, user, {
->>>>>>> 244e39a6
+    return this.sendRemotePushNotificationToUser(tenantID, title, body, user, {
       transactionId: data.transactionId + '',
       chargeBoxID: data.chargeBoxID,
       connectorId: data.connectorId + ''
     });
   }
 
-<<<<<<< HEAD
-  async sendEndOfSignedSession(data: EndOfSignedSessionNotification, locale: string, tenantID: string): Promise<void> {
-=======
   sendEndOfSignedSession(data: EndOfSignedSessionNotification, user: User, tenantID: string): Promise<void> {
->>>>>>> 244e39a6
-    // Nothing to send
-    return await Promise.resolve();
-  }
-
-<<<<<<< HEAD
-  async sendChargingStationStatusError(data: ChargingStationStatusErrorNotification, locale: string, tenantID: string): Promise<void> {
-=======
+    // Nothing to send
+    return Promise.resolve();
+  }
+
   sendChargingStationStatusError(data: ChargingStationStatusErrorNotification, user: User, tenantID: string): Promise<void> {
->>>>>>> 244e39a6
     // Set the locale
     i18n.setLocale(Utils.getLocaleWith2Digits(user.locale));
     // Get Message Text
@@ -150,41 +110,25 @@
     const body = i18n.__('notifications.chargingStationStatusError.body',
       { chargeBoxID: data.chargeBoxID, connectorId: data.connectorId, error: data.error });
     // Send Notification
-<<<<<<< HEAD
-    return await this.sendRemotePushNotificationToUsers(tenantID, title, body, data.adminUsers, {
-=======
-    return this.sendRemotePushNotificationToUser(tenantID, title, body, user, {
->>>>>>> 244e39a6
-      chargeBoxID: data.chargeBoxID,
-      connectorId: data.connectorId + ''
-    });      
-  }
-
-<<<<<<< HEAD
-  async sendChargingStationRegistered(data: ChargingStationRegisteredNotification, locale: string, tenantID: string): Promise<void> {
-=======
+    return this.sendRemotePushNotificationToUser(tenantID, title, body, user, {
+      chargeBoxID: data.chargeBoxID,
+      connectorId: data.connectorId + ''
+    });
+  }
+
   sendChargingStationRegistered(data: ChargingStationRegisteredNotification, user: User, tenantID: string): Promise<void> {
->>>>>>> 244e39a6
     // Set the locale
     i18n.setLocale(Utils.getLocaleWith2Digits(user.locale));
     // Get Message Text
     const title = i18n.__('notifications.chargingStationRegistered.title', { chargeBoxID: data.chargeBoxID });
     const body = i18n.__('notifications.chargingStationRegistered.body', { chargeBoxID: data.chargeBoxID });
     // Send Notification
-<<<<<<< HEAD
-    return await this.sendRemotePushNotificationToUsers(tenantID, title, body, data.adminUsers, {
-=======
-    return this.sendRemotePushNotificationToUser(tenantID, title, body, user, {
->>>>>>> 244e39a6
+    return this.sendRemotePushNotificationToUser(tenantID, title, body, user, {
       chargeBoxID: data.chargeBoxID
     });
   }
 
-<<<<<<< HEAD
-  async sendUserAccountStatusChanged(data: UserAccountStatusChangedNotification, locale: string, tenantID: string): Promise<void> {
-=======
   sendUserAccountStatusChanged(data: UserAccountStatusChangedNotification, user: User, tenantID: string): Promise<void> {
->>>>>>> 244e39a6
     // Set the locale
     i18n.setLocale(Utils.getLocaleWith2Digits(user.locale));
     const status = user.status === Constants.USER_STATUS_ACTIVE ?
@@ -194,53 +138,32 @@
     const title = i18n.__('notifications.userAccountStatusChanged.title', { status: Utils.firstLetterInUpperCase(status) });
     const body = i18n.__('notifications.userAccountStatusChanged.body', { status });
     // Send Notification
-<<<<<<< HEAD
-    return await this.sendRemotePushNotificationToUsers(tenantID, title, body, [data.user], {
-      userID: data.user.id
-    });
-  }
-
-  async sendUnknownUserBadged(data: UnknownUserBadgedNotification, locale: string, tenantID: string): Promise<void> {
-=======
     return this.sendRemotePushNotificationToUser(tenantID, title, body, user, {
       userID: user.id
     });
   }
 
   sendUnknownUserBadged(data: UnknownUserBadgedNotification, user: User, tenantID: string): Promise<void> {
->>>>>>> 244e39a6
     // Set the locale
     i18n.setLocale(Utils.getLocaleWith2Digits(user.locale));
     // Get Message Text
     const title = i18n.__('notifications.unknownUserBadged.title');
     const body = i18n.__('notifications.unknownUserBadged.body', { chargeBoxID: data.chargeBoxID, badgeID: data.badgeID });
     // Send Notification
-<<<<<<< HEAD
-    return await this.sendRemotePushNotificationToUsers(tenantID, title, body, data.adminUsers, {
-=======
-    return this.sendRemotePushNotificationToUser(tenantID, title, body, user, {
->>>>>>> 244e39a6
+    return this.sendRemotePushNotificationToUser(tenantID, title, body, user, {
       chargeBoxID: data.chargeBoxID,
       badgeID: data.badgeID
     });
   }
 
-<<<<<<< HEAD
-  async sendSessionStarted(data: TransactionStartedNotification, locale: string, tenantID: string): Promise<void> {
-=======
   sendSessionStarted(data: TransactionStartedNotification, user: User, tenantID: string): Promise<void> {
->>>>>>> 244e39a6
     // Set the locale
     i18n.setLocale(Utils.getLocaleWith2Digits(user.locale));
     // Get Message Text
     const title = i18n.__('notifications.sessionStarted.title');
     const body = i18n.__('notifications.sessionStarted.body', { chargeBoxID: data.chargeBoxID, connectorId: data.connectorId });
     // Send Notification
-<<<<<<< HEAD
-    return await this.sendRemotePushNotificationToUsers(tenantID, title, body, [data.user], {
-=======
-    return this.sendRemotePushNotificationToUser(tenantID, title, body, user, {
->>>>>>> 244e39a6
+    return this.sendRemotePushNotificationToUser(tenantID, title, body, user, {
       'transactionId': data.transactionId + '',
       'chargeBoxID': data.chargeBoxID,
       'connectorId': data.connectorId + ''
@@ -248,55 +171,28 @@
     );
   }
 
-<<<<<<< HEAD
-  async sendVerificationEmail(data: VerificationEmailNotification, locale: string, tenantID: string): Promise<void> {
-=======
   sendVerificationEmail(data: VerificationEmailNotification, user: User, tenantID: string): Promise<void> {
->>>>>>> 244e39a6
-    // Nothing to send
-    return await Promise.resolve();
-  }
-
-<<<<<<< HEAD
-  async sendSmtpAuthError(data: SmtpAuthErrorNotification, locale: string, tenantID: string): Promise<void> {
-=======
+    // Nothing to send
+    return Promise.resolve();
+  }
+
   sendSmtpAuthError(data: SmtpAuthErrorNotification, user: User, tenantID: string): Promise<void> {
->>>>>>> 244e39a6
     // Set the locale
     i18n.setLocale(Utils.getLocaleWith2Digits(user.locale));
     // Get Message Text
     const title = i18n.__('notifications.smtpAuthError.title');
     const body = i18n.__('notifications.smtpAuthError.body');
     // Send Notification
-<<<<<<< HEAD
-    return await this.sendRemotePushNotificationToUsers(tenantID, title, body, data.adminUsers);
-  }
-
-  async sendOCPIPatchChargingStationsStatusesError(data: OCPIPatchChargingStationsStatusesErrorNotification, locale: string, tenantID: string): Promise<void> {
-=======
     return this.sendRemotePushNotificationToUser(tenantID, title, body, user);
   }
 
   sendOCPIPatchChargingStationsStatusesError(data: OCPIPatchChargingStationsStatusesErrorNotification, user: User, tenantID: string): Promise<void> {
->>>>>>> 244e39a6
     // Set the locale
     i18n.setLocale(Utils.getLocaleWith2Digits(user.locale));
     // Get Message Text
     const title = i18n.__('notifications.ocpiPatchChargingStationsStatusesError.title');
     const body = i18n.__('notifications.ocpiPatchChargingStationsStatusesError.body', { location: data.location });
     // Send Notification
-<<<<<<< HEAD
-    return await this.sendRemotePushNotificationToUsers(tenantID, title, body, data.adminUsers);
-  }
-
-  private async sendRemotePushNotificationToUsers(tenantID: string, title: string, body: string, users: User[], data?: object): Promise<void> {
-    // Checks
-    if (!this.initialized) {
-      return await Promise.resolve();
-    }
-    if (!users || users.length <= 0) {
-      return await Promise.resolve();
-=======
     return this.sendRemotePushNotificationToUser(tenantID, title, body, user);
   }
 
@@ -311,14 +207,13 @@
         tenantID: tenantID,
         source: (data.hasOwnProperty('chargeBoxID') ? data['chargeBoxID'] : undefined),
         module: 'RemotePushNotificationTask', method: 'sendRemotePushNotificationToUsers',
-        message: `No mobile token found for this User`,
+        message: 'No mobile token found for this User',
         actionOnUser: user.id,
         action: 'RemotePushNotification',
         detailedMessages: [title, body]
       });
       // Send nothing
       return Promise.resolve();
->>>>>>> 244e39a6
     }
     // Create message
     const message = this.createMessage(title, body, user, data);
