import { ChargingStationRegisteredNotification, ChargingStationStatusErrorNotification, EndOfChargeNotification, EndOfSessionNotification, EndOfSignedSessionNotification, NewRegisteredUserNotification, OCPIPatchChargingStationsStatusesErrorNotification, OptimalChargeReachedNotification, RequestPasswordNotification, SmtpAuthErrorNotification, TransactionStartedNotification, UnknownUserBadgedNotification, UserAccountStatusChangedNotification, VerificationEmailNotification } from '../../types/UserNotifications';
import Configuration from '../../utils/Configuration';
import NotificationTask from '../NotificationTask';
import * as admin from 'firebase-admin';
import User from '../../types/User';
import Logging from '../../utils/Logging';
import Constants from '../../utils/Constants';
import i18n from 'i18n';
import Utils from '../../utils/Utils';

export default class RemotePushNotificationTask implements NotificationTask {
  private firebaseConfig = Configuration.getFirebaseConfig();
  private initialized = false;

  constructor() {
    if (this.firebaseConfig) {
      // Init
      try {
        admin.initializeApp({
          credential: admin.credential.cert({
            projectId: this.firebaseConfig.projectID,
            clientEmail: this.firebaseConfig.clientEmail,
            privateKey: this.firebaseConfig.privateKey
          }),
          databaseURL: this.firebaseConfig.databaseURL
        });
        // Ok
        this.initialized = true;
      } catch (error) {
        Logging.logError({
          tenantID: Constants.DEFAULT_TENANT,
          module: 'RemotePushNotificationTask', method: 'constructor',
          message: `Error initializing Firebase: '${error.message}'`,
          action: 'RemotePushNotification',
          detailedMessages: error
        });
      }
    }
  }

  sendNewRegisteredUser(data: NewRegisteredUserNotification, locale: string, tenantID: string): Promise<void> {
    // Nothing to send
    return Promise.resolve();
  }

  sendRequestPassword(data: RequestPasswordNotification, locale: string, tenantID: string): Promise<void> {
    // Nothing to send
    return Promise.resolve();
  }

  sendOptimalChargeReached(data: OptimalChargeReachedNotification, locale: string, tenantID: string): Promise<void> {
    // Set the locale
    i18n.setLocale(Utils.getLocaleWith2Digits(locale));
    // Get Message Text
    const title = i18n.__('notifications.optimalChargeReached.title',
      { chargeBoxID: data.chargeBoxID, connectorId: data.connectorId });
    const body = i18n.__('notifications.optimalChargeReached.body',
      { chargeBoxID: data.chargeBoxID, connectorId: data.connectorId });
    // Send Notification
    return this.sendRemotePushNotificationToUsers(tenantID, title, body, [data.user]);
  }

  sendEndOfCharge(data: EndOfChargeNotification, locale: string, tenantID: string): Promise<void> {
    // Set the locale
    i18n.setLocale(Utils.getLocaleWith2Digits(locale));
    // Get Message Text
    const title = i18n.__('notifications.endOfCharge.title',
      { chargeBoxID: data.chargeBoxID, connectorId: data.connectorId });
    const body = i18n.__('notifications.endOfCharge.body',
      { chargeBoxID: data.chargeBoxID, connectorId: data.connectorId });
    // Send Notification
    return this.sendRemotePushNotificationToUsers(tenantID, title, body, [data.user]);
  }

  sendEndOfSession(data: EndOfSessionNotification, locale: string, tenantID: string): Promise<void> {
    // Set the locale
    i18n.setLocale(Utils.getLocaleWith2Digits(locale));
    // Get Message Text
    const title = i18n.__('notifications.endOfSession.title',
      { chargeBoxID: data.chargeBoxID, connectorId: data.connectorId });
    const body = i18n.__('notifications.endOfSession.body',
      { chargeBoxID: data.chargeBoxID, connectorId: data.connectorId });
    // Send Notification
    return this.sendRemotePushNotificationToUsers(tenantID, title, body, [data.user]);
  }

  sendEndOfSignedSession(data: EndOfSignedSessionNotification, locale: string, tenantID: string): Promise<void> {
    // Nothing to send
    return Promise.resolve();
  }

  sendChargingStationStatusError(data: ChargingStationStatusErrorNotification, locale: string, tenantID: string): Promise<void> {
    // Set the locale
    i18n.setLocale(Utils.getLocaleWith2Digits(locale));
    // Get Message Text
    const title = i18n.__('notifications.chargingStationStatusError.title',
      { chargeBoxID: data.chargeBoxID, connectorId: data.connectorId, error: data.error });
    const body = i18n.__('notifications.chargingStationStatusError.body',
      { chargeBoxID: data.chargeBoxID, connectorId: data.connectorId, error: data.error });
    // Send Notification
    return this.sendRemotePushNotificationToUsers(tenantID, title, body, data.adminUsers);
  }

  sendChargingStationRegistered(data: ChargingStationRegisteredNotification, locale: string, tenantID: string): Promise<void> {
    // Set the locale
    i18n.setLocale(Utils.getLocaleWith2Digits(locale));
    // Get Message Text
    const title = i18n.__('notifications.chargingStationRegistered.title', { chargeBoxID: data.chargeBoxID });
    const body = i18n.__('notifications.chargingStationRegistered.body', { chargeBoxID: data.chargeBoxID });
    // Send Notification
    return this.sendRemotePushNotificationToUsers(tenantID, title, body, data.adminUsers);
  }

  sendUserAccountStatusChanged(data: UserAccountStatusChangedNotification, locale: string, tenantID: string): Promise<void> {
    // Set the locale
    i18n.setLocale(Utils.getLocaleWith2Digits(locale));
    const status = data.user.status === Constants.USER_STATUS_ACTIVE ?
      i18n.__('notifications.userAccountStatusChanged.activated') :
      i18n.__('notifications.userAccountStatusChanged.suspended')
    // Get Message Text
<<<<<<< HEAD
    const title = i18n.__('notifications.userAccountStatusChanged.title');
    const body = i18n.__('notifications.userAccountStatusChanged.body',
      { status: (data.user.status === Constants.USER_STATUS_ACTIVE ?
        i18n.__('notifications.userAccountStatusChanged.activated') :
        i18n.__('notifications.userAccountStatusChanged.suspended')) });
=======
    const title = i18n.__('notifications.userAccountStatusChanged.title', { status: Utils.firstLetterInUpperCase(status) });
    const body = i18n.__('notifications.userAccountStatusChanged.body', { status });
>>>>>>> bfb2ec60
    // Send Notification
    return this.sendRemotePushNotificationToUsers(tenantID, title, body, [data.user]);
  }

  sendUnknownUserBadged(data: UnknownUserBadgedNotification, locale: string, tenantID: string): Promise<void> {
    // Set the locale
    i18n.setLocale(Utils.getLocaleWith2Digits(locale));
    // Get Message Text
    const title = i18n.__('notifications.unknownUserBadged.title');
    const body = i18n.__('notifications.unknownUserBadged.body', { chargeBoxID: data.chargeBoxID, badgeId: data.badgeId });
    // Send Notification
    return this.sendRemotePushNotificationToUsers(tenantID, title, body, data.adminUsers);
  }

  sendSessionStarted(data: TransactionStartedNotification, locale: string, tenantID: string): Promise<void> {
    // Set the locale
    i18n.setLocale(Utils.getLocaleWith2Digits(locale));
    // Get Message Text
    const title = i18n.__('notifications.sessionStarted.title');
    const body = i18n.__('notifications.sessionStarted.body', { chargeBoxID: data.chargeBoxID, connectorId: data.connectorId });
    // Send Notification
    return this.sendRemotePushNotificationToUsers(tenantID, title, body, [data.user]);
  }

  sendVerificationEmail(data: VerificationEmailNotification, locale: string, tenantID: string): Promise<void> {
    // Nothing to send
    return Promise.resolve();
  }

  sendSmtpAuthError(data: SmtpAuthErrorNotification, locale: string, tenantID: string): Promise<void> {
    // Set the locale
    i18n.setLocale(Utils.getLocaleWith2Digits(locale));
    // Get Message Text
    const title = i18n.__('notifications.smtpAuthError.title');
    const body = i18n.__('notifications.smtpAuthError.body');
    // Send Notification
    return this.sendRemotePushNotificationToUsers(tenantID, title, body, data.adminUsers);
  }

  sendOCPIPatchChargingStationsStatusesError(data: OCPIPatchChargingStationsStatusesErrorNotification, locale: string, tenantID: string): Promise<void> {
    // Set the locale
    i18n.setLocale(Utils.getLocaleWith2Digits(locale));
    // Get Message Text
    const title = i18n.__('notifications.ocpiPatchChargingStationsStatusesError.title');
    const body = i18n.__('notifications.ocpiPatchChargingStationsStatusesError.body', { location: data.location });
    // Send Notification
    return this.sendRemotePushNotificationToUsers(tenantID, title, body, data.adminUsers);
  }

  private sendRemotePushNotificationToUsers(tenantID: string, title: string, body: string, users: User[], data?: object) {
    // Checks
    if (!this.initialized) {
      return Promise.resolve();
    }
    if (!users || users.length <= 0) {
      return Promise.resolve();
    }
    // Get users with mobile
    const usersWithMobile = this.filterUsersWithMobileToken(users);
    for (const userWithMobile of usersWithMobile) {
      // Create message
      const message = this.createMessage(title, body, userWithMobile, data);
      // Send message
      admin.messaging().send(message).then((response) => {
        // Response is a message ID string.
        Logging.logInfo({
          tenantID: tenantID,
          module: 'RemotePushNotificationTask', method: 'sendRemotePushNotificationToUsers',
          message: `Notification Sent: '${title}'`,
          user: userWithMobile.id,
          action: 'RemotePushNotification',
          detailedMessages: [title, body, response]
        });
      }).catch((error) => {
        Logging.logError({
          tenantID: tenantID,
          module: 'RemotePushNotificationTask', method: 'sendRemotePushNotificationToUsers',
          message: `Error when sending Notification: '${error.message}'`,
          user: userWithMobile.id,
          action: 'RemotePushNotification',
          detailedMessages: error
        });
      });
    }
  }

  private filterUsersWithMobileToken(users: User[]): User[] {
    return users.filter((user) => !!user.mobileToken && (user.mobileToken.length > 0));
  }

  private createMessage(title: string, body: string, user: User, data?: object): admin.messaging.Message {
    const message: admin.messaging.Message = {
      notification: {
        title,
        body
      },
      token: user.mobileToken
    };
    // Android?
    if (user.mobileOs === Constants.MOBILE_OS_ANDROID) {
      message.android = {
        ttl: 3600 * 1000,
        notification: {
          icon: '@drawable/ic_stat_ic_notification',
          color: '#00376C',
          sound: 'default',
          channelId: 'e-Mobility'
        },
        priority: 'high'
      };
    }
    // Extra data
    if (data) {
      message.data = { ...data };
    }
    return message;
  }
}<|MERGE_RESOLUTION|>--- conflicted
+++ resolved
@@ -116,18 +116,10 @@
     i18n.setLocale(Utils.getLocaleWith2Digits(locale));
     const status = data.user.status === Constants.USER_STATUS_ACTIVE ?
       i18n.__('notifications.userAccountStatusChanged.activated') :
-      i18n.__('notifications.userAccountStatusChanged.suspended')
-    // Get Message Text
-<<<<<<< HEAD
-    const title = i18n.__('notifications.userAccountStatusChanged.title');
-    const body = i18n.__('notifications.userAccountStatusChanged.body',
-      { status: (data.user.status === Constants.USER_STATUS_ACTIVE ?
-        i18n.__('notifications.userAccountStatusChanged.activated') :
-        i18n.__('notifications.userAccountStatusChanged.suspended')) });
-=======
+      i18n.__('notifications.userAccountStatusChanged.suspended');
+    // Get Message Text
     const title = i18n.__('notifications.userAccountStatusChanged.title', { status: Utils.firstLetterInUpperCase(status) });
     const body = i18n.__('notifications.userAccountStatusChanged.body', { status });
->>>>>>> bfb2ec60
     // Send Notification
     return this.sendRemotePushNotificationToUsers(tenantID, title, body, [data.user]);
   }
