--- conflicted
+++ resolved
@@ -44,65 +44,12 @@
     return Promise.resolve();
   }
 
-<<<<<<< HEAD
   sendRequestPassword(data: RequestPasswordNotification, user: User, tenantID: string, severity: NotificationSeverity): Promise<void> {
-=======
-  async sendUserAccountInactivity(data: UserAccountInactivityNotification, user: User, tenantID: string, severity: NotificationSeverity): Promise<void> {
-    // Set the locale
-    I18nManager.switchLocale(user.locale);
-    // Get Message Text
-    const title = i18n.t('notifications.userAccountInactivity.title');
-    const body = i18n.t('notifications.userAccountInactivity.body',
-      { lastLogin: data.lastLogin });
-    // Send Notification
-    return this.sendRemotePushNotificationToUser(tenantID, UserNotificationType.USER_ACCOUNT_INACTIVITY, title, body, user, {
-        lastLogin: data.lastLogin
-      },
-      severity
-    );
-  }
-
-  async sendPreparingSessionNotStarted(data: PreparingSessionNotStartedNotification, user: User, tenantID: string, severity: NotificationSeverity): Promise<void> {
-    // Set the locale
-    I18nManager.switchLocale(user.locale);
-    // Get Message Text
-    const title = i18n.t('notifications.preparingSessionNotStarted.title');
-    const body = i18n.t('notifications.preparingSessionNotStarted.body',
-      { chargeBoxID: data.chargeBoxID });
-    // Send Notification
-    return this.sendRemotePushNotificationToUser(tenantID, UserNotificationType.SESSION_NOT_STARTED, title, body, user, {
-      chargeBoxID: data.chargeBoxID
-      },
-      severity
-    );
-  }
-
-  async sendRequestPassword(data: RequestPasswordNotification, user: User, tenantID: string, severity: NotificationSeverity): Promise<void> {
->>>>>>> cd3078f2
-    // Nothing to send
-    return Promise.resolve();
-  }
-
-<<<<<<< HEAD
+    // Nothing to send
+    return Promise.resolve();
+  }
+
   sendOptimalChargeReached(data: OptimalChargeReachedNotification, user: User, tenantID: string, severity: NotificationSeverity): Promise<void> {
-=======
-  async sendOfflineChargingStation(data: OfflineChargingStationNotification, user: User, tenantID: string, severity: NotificationSeverity): Promise<void>  {
-    // Set the locale
-    I18nManager.switchLocale(user.locale);
-    // Get Message Text
-    const title = i18n.t('notifications.offlineChargingStation.title');
-    const body = i18n.t('notifications.offlineChargingStation.body',
-      { chargeBoxID: data.chargeBoxID });
-    // Send Notification
-    return this.sendRemotePushNotificationToUser(tenantID, UserNotificationType.OFFLINE_CHARGING_STATION, title, body, user, {
-      chargeBoxID: data.chargeBoxID
-      },
-      severity
-    );
-  }
-
-  async sendOptimalChargeReached(data: OptimalChargeReachedNotification, user: User, tenantID: string, severity: NotificationSeverity): Promise<void> {
->>>>>>> cd3078f2
     // Set the locale
     I18nManager.switchLocale(user.locale);
     // Get Message Text
