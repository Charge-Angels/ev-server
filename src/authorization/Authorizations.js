--- conflicted
+++ resolved
@@ -18,17 +18,10 @@
 class Authorizations {
   static canRefundTransaction(loggedUser, transaction) {
     // Check auth
-<<<<<<< HEAD
     if (transaction.initiator) {
       // Check
       return Authorizations.canPerformAction(loggedUser, Constants.ENTITY_TRANSACTION,
         {"Action": Constants.ACTION_REFUND_TRANSACTION, "UserID": transaction.initiator.id.toString()});
-=======
-    if (transaction.user) {
-      // Check
-      return Authorizations.canPerformAction(loggedUser, Constants.ENTITY_TRANSACTION,
-        {"Action": Constants.ACTION_REFUND_TRANSACTION, "UserID": transaction.user.id.toString()});
->>>>>>> dcc54355
       // Admin?
     } else if (!Authorizations.isAdmin(loggedUser)) {
       return false;
@@ -71,29 +64,17 @@
     if (!Authorizations.isAdmin(user.getModel())) {
       // Not Admin: Get Auth data
       // Get All Companies
-<<<<<<< HEAD
-      let allCompanies = await Company.getCompanies();
-=======
       const allCompanies = await Company.getCompanies(user.getTenantID());
->>>>>>> dcc54355
       // Get Sites
       sites = await user.getSites();
       // Get all the companies and site areas
       for (const site of sites) {
         // Get the company
-<<<<<<< HEAD
-        let company = allCompanies.result.find((company) => company.getID() === site.getCompanyID());
-        // Found?
-        if (company) {
-          // Check
-          let foundCompany = companies.find((existingCompany) => {
-=======
         const company = allCompanies.result.find((company) => company.getID() === site.getCompanyID());
         // Found?
         if (company) {
           // Check
           const foundCompany = companies.find((existingCompany) => {
->>>>>>> dcc54355
             return existingCompany.getID() === company.getID();
           });
           // Found?
@@ -105,20 +86,6 @@
       }
     }
     // Convert to IDs
-<<<<<<< HEAD
-    let companyIDs = companies.map((company) => {
-      return company.getID();
-    });
-    let siteIDs = sites.map((site) => {
-      return site.getID();
-    });
-    // Get authorisation
-    let authsDefinition = AuthorizationsDefinition.getAuthorizations(user.getRole());
-    // Add user
-    users.push(user.getID());
-    // Parse the auth and replace values
-    let authsDefinitionParsed = Mustache.render(
-=======
     const companyIDs = companies.map((company) => {
       return company.getID();
     });
@@ -131,7 +98,6 @@
     users.push(user.getID());
     // Parse the auth and replace values
     const authsDefinitionParsed = Mustache.render(
->>>>>>> dcc54355
       authsDefinition,
       {
         "userID": users,
@@ -146,15 +112,9 @@
       }
     );
     // Make it Json
-<<<<<<< HEAD
-    let userAuthDefinition = JSON.parse(authsDefinitionParsed);
-    // Compile auths of the role
-    let compiledAuths = compileProfile(userAuthDefinition.auths);
-=======
     const userAuthDefinition = JSON.parse(authsDefinitionParsed);
     // Compile auths of the role
     const compiledAuths = compileProfile(userAuthDefinition.auths);
->>>>>>> dcc54355
     // Return
     return compiledAuths;
   }
@@ -162,19 +122,11 @@
   static async getOrCreateUserByTagID(chargingStation, siteArea, tagID, action) {
     let newUserCreated = false;
     // Get the user
-<<<<<<< HEAD
-    let user = await User.getUserByTagId(tagID);
+    let user = await User.getUserByTagId(chargingStation.getTenantID(),tagID);
     // Found?
     if (!user) {
       // No: Create an empty user
-      let newUser = new User({
-=======
-    let user = await User.getUserByTagId(chargingStation.getTenantID(), tagID);
-    // Found?
-    if (!user) {
-      // No: Create an empty user
-      const newUser = new User(chargingStation.getTenantID(), {
->>>>>>> dcc54355
+      const newUser = new User(chargingStation.getTenantID(),{
         name: (siteArea.isAccessControlEnabled() ? "Unknown" : "Anonymous"),
         firstName: "User",
         status: (siteArea.isAccessControlEnabled() ? Constants.USER_STATUS_INACTIVE : Constants.USER_STATUS_ACTIVE),
@@ -203,11 +155,7 @@
       user.setCostCenter("");
       // Log
       Logging.logSecurityInfo({
-<<<<<<< HEAD
-=======
-        tenantID: user.getTenantID(),
->>>>>>> dcc54355
-        user: user,
+        tenantID: user.getTenantID(),user: user,
         module: "Authorizations", method: "getOrCreateUserByTagID",
         message: `User with ID '${user.getID()}' has been restored`,
         action: action
@@ -219,22 +167,13 @@
     if (newUserCreated) {
       // Notify
       NotificationHandler.sendUnknownUserBadged(
-<<<<<<< HEAD
-=======
-        chargingStation.getTenantID,
->>>>>>> dcc54355
-        Utils.generateGUID(),
+        chargingStation.getTenantID,Utils.generateGUID(),
         chargingStation.getModel(),
         {
           "chargingBoxID": chargingStation.getID(),
           "badgeId": tagID,
-<<<<<<< HEAD
-          "evseDashboardURL": Utils.buildEvseURL(),
-          "evseDashboardUserURL": Utils.buildEvseUserURL(user)
-=======
           "evseDashboardURL": Utils.buildEvseURL((await user.getTenant()).getSubdomain()),
-          "evseDashboardUserURL": await Utils.buildEvseUserURL(user)
->>>>>>> dcc54355
+          "evseDashboardUserURL": awaitUtils.buildEvseUserURL(user)
         }
       );
     }
@@ -253,11 +192,7 @@
 
   static async checkAndGetIfUserIsAuthorizedForChargingStation(action, chargingStation, tagID, alternateTagID) {
     // Site Area -----------------------------------------------
-<<<<<<< HEAD
-    let siteArea = await chargingStation.getSiteArea();
-=======
     const siteArea = await chargingStation.getSiteArea();
->>>>>>> dcc54355
     // Site is mandatory
     if (!siteArea) {
       // Reject Site Not Found
@@ -272,11 +207,7 @@
       return null;
     }
     // Site -----------------------------------------------------
-<<<<<<< HEAD
-    let site = await siteArea.getSite(null, true);
-=======
     const site = await siteArea.getSite(null, true);
->>>>>>> dcc54355
     if (!site) {
       // Reject Site Not Found
       throw new AppError(
@@ -304,19 +235,11 @@
         user.getModel());
     }
     // Build Authorizations -----------------------------------------------------
-<<<<<<< HEAD
-    let auths = await Authorizations.buildAuthorizations(currentUser);
-    // Set
-    currentUser.setAuthorisations(auths);
-    // Check if User belongs to a Site ------------------------------------------
-    let foundUser = await site.getUser(user.getID());
-=======
     const auths = await Authorizations.buildAuthorizations(currentUser);
     // Set
     currentUser.setAuthorisations(auths);
     // Check if User belongs to a Site ------------------------------------------
     const foundUser = await site.getUser(user.getID());
->>>>>>> dcc54355
     // User not found and Access Control Enabled?
     if (!foundUser) {
       // Yes: Reject the User
@@ -328,11 +251,7 @@
     }
     // Check if Alternate User belongs to a Site --------------------------------
     if (alternateUser) {
-<<<<<<< HEAD
-      let foundAlternateUser = await site.getUser(alternateUser.getID());
-=======
       const foundAlternateUser = await site.getUser(alternateUser.getID());
->>>>>>> dcc54355
       // Alternate User not found and Access Control Enabled?
       if (!foundAlternateUser) {
         // Reject the User
@@ -344,13 +263,8 @@
       }
     }
     // Check if users are differents
-<<<<<<< HEAD
-    if (alternateUser && (user.getID() != alternateUser.getID()) &&
-      !Authorizations.isAdmin(alternateUser) && !site.isAllowAllUsersToStopTransactionsEnabled()) {
-=======
     if (alternateUser && (user.getID() !== alternateUser.getID()) &&
       !Authorizations.isAdmin(alternateUser.getModel()) && !site.isAllowAllUsersToStopTransactionsEnabled()) {
->>>>>>> dcc54355
       // Reject the User
       throw new AppError(
         chargingStation.getID(),
@@ -398,17 +312,10 @@
 
   static canReadTransaction(loggedUser, transaction) {
     // Check auth
-<<<<<<< HEAD
     if (transaction.initiator && transaction.initiator.id) {
       // Check
       return Authorizations.canPerformAction(loggedUser, Constants.ENTITY_TRANSACTION,
         {"Action": Constants.ACTION_READ, "UserID": transaction.initiator.id.toString()});
-=======
-    if (transaction.user && transaction.user.id) {
-      // Check
-      return Authorizations.canPerformAction(loggedUser, Constants.ENTITY_TRANSACTION,
-        {"Action": Constants.ACTION_READ, "UserID": transaction.user.id.toString()});
->>>>>>> dcc54355
       // Admin?
     } else if (!Authorizations.isAdmin(loggedUser)) {
       return false;
@@ -418,17 +325,10 @@
 
   static canUpdateTransaction(loggedUser, transaction) {
     // Check auth
-<<<<<<< HEAD
     if (transaction.initiator) {
       // Check
       return Authorizations.canPerformAction(loggedUser, Constants.ENTITY_TRANSACTION,
         {"Action": Constants.ACTION_UPDATE, "UserID": transaction.initiator.id.toString()});
-=======
-    if (transaction.user) {
-      // Check
-      return Authorizations.canPerformAction(loggedUser, Constants.ENTITY_TRANSACTION,
-        {"Action": Constants.ACTION_UPDATE, "UserID": transaction.user.id.toString()});
->>>>>>> dcc54355
       // Admin?
     } else if (!Authorizations.isAdmin(loggedUser)) {
       return false;
@@ -438,17 +338,10 @@
 
   static canDeleteTransaction(loggedUser, transaction) {
     // Check auth
-<<<<<<< HEAD
     if (transaction.initiator) {
       // Check
       return Authorizations.canPerformAction(loggedUser, Constants.ENTITY_TRANSACTION,
         {"Action": Constants.ACTION_DELETE, "UserID": transaction.initiator.id.toString()});
-=======
-    if (transaction.user) {
-      // Check
-      return Authorizations.canPerformAction(loggedUser, Constants.ENTITY_TRANSACTION,
-        {"Action": Constants.ACTION_DELETE, "UserID": transaction.user.id.toString()});
->>>>>>> dcc54355
       // Admin?
     } else if (!Authorizations.isAdmin(loggedUser)) {
       return false;
@@ -488,40 +381,22 @@
 
   static canPerformActionOnChargingStation(loggedUser, chargingStation, action) {
     // Check Charging Station
-<<<<<<< HEAD
-    let result = Authorizations.canPerformAction(loggedUser, Constants.ENTITY_CHARGING_STATION,
-=======
     const result = Authorizations.canPerformAction(loggedUser, Constants.ENTITY_CHARGING_STATION,
->>>>>>> dcc54355
       {"Action": action, "ChargingStationID": chargingStation.id});
 
     // Return
     return result && Authorizations.checkChargingStationSite(loggedUser, chargingStation, Constants.ACTION_READ);
   }
 
-<<<<<<< HEAD
   static canReadChargingStation(loggedUser, chargingStationId) {
     // Check Charging Station
     return Authorizations.canPerformAction(loggedUser, Constants.ENTITY_CHARGING_STATION,
       {"Action": Constants.ACTION_READ, "ChargingStationID": chargingStationId});
-=======
-  static canReadChargingStation(loggedUser, chargingStation) {
+  }
+
+  static canUpdateChargingStation(loggedUser, chargingStation) {
     // Check Charging Station
     const result = Authorizations.canPerformAction(loggedUser, Constants.ENTITY_CHARGING_STATION,
-      {"Action": Constants.ACTION_READ, "ChargingStationID": chargingStation.id});
-
-    // Return
-    return result && Authorizations.checkChargingStationSite(loggedUser, chargingStation, Constants.ACTION_READ);
->>>>>>> dcc54355
-  }
-
-  static canUpdateChargingStation(loggedUser, chargingStation) {
-    // Check Charging Station
-<<<<<<< HEAD
-    let result = Authorizations.canPerformAction(loggedUser, Constants.ENTITY_CHARGING_STATION,
-=======
-    const result = Authorizations.canPerformAction(loggedUser, Constants.ENTITY_CHARGING_STATION,
->>>>>>> dcc54355
       {"Action": Constants.ACTION_UPDATE, "ChargingStationID": chargingStation.id});
 
     // Return
@@ -530,11 +405,7 @@
 
   static canDeleteChargingStation(loggedUser, chargingStation) {
     // Check Charging Station
-<<<<<<< HEAD
-    let result = Authorizations.canPerformAction(loggedUser, Constants.ENTITY_CHARGING_STATION,
-=======
     const result = Authorizations.canPerformAction(loggedUser, Constants.ENTITY_CHARGING_STATION,
->>>>>>> dcc54355
       {"Action": Constants.ACTION_DELETE, "ChargingStationID": chargingStation.id});
 
     // Return
