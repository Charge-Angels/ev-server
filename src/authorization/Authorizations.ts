import Logging from '../utils/Logging';
import Constants from '../utils/Constants';
import Configuration from '../utils/Configuration';
import NotificationHandler from '../notification/NotificationHandler';
import AppError from '../exception/AppError';
import AppAuthError from '../exception/AppAuthError';
import BackendError from '../exception/BackendError';
import Utils from '../utils/Utils';
import User from '../entity/User';
import Tenant from '../entity/Tenant';
import Transaction from '../entity/Transaction';
import AuthorizationsDefinition from './AuthorizationsDefinition';
import ChargingStation from '../entity/ChargingStation';
import TenantStorage from '../storage/mongodb/TenantStorage';
import SourceMap from 'source-map-support';
import SiteArea from '../types/SiteArea';
import SiteStorage from '../storage/mongodb/SiteStorage';
import Site from '../entity/Site';
import UserStorage from '../storage/mongodb/UserStorage';
SourceMap.install();

export default class Authorizations {

  private static configuration: any;

  public static canRefundTransaction(loggedUser: any, transaction: any) {
    let userId;
    if (transaction.getUserJson()) {
      userId = transaction.getUserJson().id;
    }
    return Authorizations.canPerformAction(loggedUser, Constants.ENTITY_TRANSACTION,
      Constants.ACTION_REFUND_TRANSACTION, { "UserID": userId });
  }

  public static canStartTransaction(user: any, chargingStation: ChargingStation) {
    // Can perform stop?
    if (!Authorizations.canPerformActionOnChargingStation(
      user.getModel(),
      chargingStation.getModel(),
      Constants.ACTION_REMOTE_START_TRANSACTION)) {
      // Ko
      return false;
    }
    // Ok
    return true;
  }

  public static canStopTransaction(user: any, chargingStation: any) {
    // Can perform stop?
    if (!Authorizations.canPerformActionOnChargingStation(
      user.getModel(),
      chargingStation.getModel(),
      Constants.ACTION_REMOTE_STOP_TRANSACTION)) {
      // Ko
      return false;
    }
    // Ok
    return true;
  }

  public static getAuthorizedEntityIDsFromLoggedUser(entityName: any, loggedUser: any) {
    switch (entityName) {
      case Constants.ENTITY_COMPANY:
        return loggedUser.companies;
      case Constants.ENTITY_SITE:
        return loggedUser.sites;
    }
  }

  public static async getAuthorizedEntities(user: User) {
    if (!Authorizations.isAdmin(user.getRole())) {
      const companyIDs = [];
      const siteIDs = [];

      const sites = await user.getSites();
      for (const site of sites) {
        siteIDs.push(site.getID());
        if (!companyIDs.includes(site.getCompanyID())) {
          companyIDs.push(site.getCompanyID());
        }
      }

      return {
        companies: companyIDs,
        sites: siteIDs
      };
    }
    return {};

  }

  private static async checkAndGetUserTagIDOnChargingStation(chargingStation: any, tagID: any, action: any) {
    // Get the user
    let user: any = await User.getUserByTagId(chargingStation.getTenantID(), tagID);
    // Found?
    if (!user) {
      // Create an empty user
      const newUser = new User(chargingStation.getTenantID(), {
        name: "Unknown",
        firstName: "User",
        status: Constants.USER_STATUS_INACTIVE,
        role: Constants.ROLE_BASIC,
        email: tagID + "@chargeangels.fr",
        tagIDs: [tagID],
        createdOn: new Date().toISOString()
      });
      // Save the user
      user = await newUser.save();
      // Notify
      NotificationHandler.sendUnknownUserBadged(
        chargingStation.getTenantID(),
        Utils.generateGUID(),
        chargingStation.getModel(),
        {
          "chargeBoxID": chargingStation.getID(),
          "badgeId": tagID,
          "evseDashboardURL": Utils.buildEvseURL((await chargingStation.getTenant()).getSubdomain()),
          "evseDashboardUserURL": await Utils.buildEvseUserURL(user, '#inerror')
        }
      );
      // Not authorized
      throw new AppError(
        chargingStation.getID(),
        `User with Tag ID '${tagID}' not found but saved as inactive user`, Constants.HTTP_GENERAL_ERROR,
        "Authorizations", "_checkAndGetUserTagIDOnChargingStation", user.getModel()
      );
    } else {
      // USer Exists: Check User Deleted?
      if (user.getStatus() === Constants.USER_STATUS_DELETED) {
        // Yes: Restore it!
        user.setDeleted(false);
        // Set default user's value
        user.setStatus(Constants.USER_STATUS_INACTIVE);
        user.setName("Unknown");
        user.setFirstName("User");
        user.setEMail(tagID + "@chargeangels.fr");
        user.setPhone("");
        user.setMobile("");
        user.setNotificationsActive(true);
        user.setImage("");
        user.setINumber("");
        user.setCostCenter("");
        // Log
        Logging.logSecurityInfo({
          tenantID: user.getTenantID(), user: user,
          module: "Authorizations", method: "_checkAndGetUserTagIDOnChargingStation",
          message: `User with ID '${user.getID()}' has been restored`,
          action: action
        });
        // Save
        user = user.save();
      }
    }
    return user;
  }

  public static async getConnectorActionAuthorizations(tenantID: string, user: any, chargingStation: any, connector: any, siteArea: SiteArea, site: any) {
    const tenant: Tenant|null = await Tenant.getTenant(tenantID);
    if (!tenant) {
      throw new BackendError('Authorizations.ts#getConnectorActionAuthorizations', 'Tenant null');
    }
    const isOrgCompActive = tenant.isComponentActive(Constants.COMPONENTS.ORGANIZATION);
    if (isOrgCompActive && (!siteArea || !site)) {
      throw new AppError(
        chargingStation.getID(),
        `Site area and site not provided for Charging Station '${chargingStation.getID()}'!`, Constants.HTTP_GENERAL_ERROR,
        "Authorizations", "getConnectorActionAuthorizations",
        user.getModel()
      );
    }
    // Set default value
    let isUserAssignedToSite = false;
    let accessControlEnable = true;
    let userAllowedToStopAllTransactions = false;
    let isSameUserAsTransaction = false;
    if (isOrgCompActive) {
      // Acces Control Enabled?
      accessControlEnable = siteArea.accessControl;
      // Allow to stop all transactions
      userAllowedToStopAllTransactions = site.isAllowAllUsersToStopTransactionsEnabled();
      // Check if User belongs to the charging station Site
      const foundUser = await site.getUser(user.getID());
      isUserAssignedToSite = (foundUser ? true : false);
    }
    if (connector.activeTransactionID > 0) {
      // Get Transaction
      const transaction = await Transaction.getTransaction(tenantID, connector.activeTransactionID);
      if (!transaction) {
        throw new AppError(
          Constants.CENTRAL_SERVER,
          `Transaction ID '${connector.activeTransactionID}' does not exist`,
          Constants.HTTP_AUTH_ERROR, 'Authorizations', 'getConnectorActionAuthorizations');
      }
      // Check if transaction user is the same as request user
      isSameUserAsTransaction = transaction.getUserID() === user.getID();
    }

    // Prepare default authorizations
    const result = {
      'isStartAuthorized': Authorizations.canStartTransaction(user, chargingStation),
      'isStopAuthorized': Authorizations.canStopTransaction(user, chargingStation),
      'isTransactionDisplayAuthorized': false
    };
    if (user.getRole() === Constants.ROLE_ADMIN) {
      // An admin has all authorizations except for site where he is not assigned and in case site management is not active
      const defaultAuthorization = (isOrgCompActive && isUserAssignedToSite) || (!isOrgCompActive);
      result.isStartAuthorized = result.isStartAuthorized && defaultAuthorization;
      result.isStopAuthorized = result.isStopAuthorized && defaultAuthorization;
      result.isTransactionDisplayAuthorized = defaultAuthorization;
    }
    if (user.getRole() === Constants.ROLE_DEMO) {
      // Demon user can never start nor stop transaction and can display details only for assigned site
      const defaultAuthorization = (isOrgCompActive && isUserAssignedToSite) || (!isOrgCompActive);
      result.isStartAuthorized = false;
      result.isStopAuthorized = false;
      result.isTransactionDisplayAuthorized = defaultAuthorization;
    }
    if (user.getRole() === Constants.ROLE_BASIC) {
      // Basic user can start a transaction if he is assigned to the site or site management is not active
      result.isStartAuthorized = result.isStartAuthorized &&
        (isOrgCompActive && isUserAssignedToSite) || (!isOrgCompActive);
      // Basic user can start a transaction if he is assigned to the site or site management is not active
      result.isStopAuthorized = result.isStopAuthorized &&
        // Site Management is active  and user assigned to site and anyone allowed to stop or same user as transaction
        // Or access control disable
        (isOrgCompActive && isUserAssignedToSite &&
          (userAllowedToStopAllTransactions || isSameUserAsTransaction || !accessControlEnable)) ||
        // Site management inactive and badge access control and user identical to transaction
        (!isOrgCompActive && accessControlEnable && isSameUserAsTransaction) ||
        // Site management inactive and no badge access control
        (!isOrgCompActive && !accessControlEnable);
      result.isTransactionDisplayAuthorized =
        // Site Management is active  and user assigned to site and same user as transaction
        // Or access control disable
        (isOrgCompActive && isUserAssignedToSite &&
          (isSameUserAsTransaction || !accessControlEnable)) ||
        // Site management inactive and badge access control and user identical to transaction
        (!isOrgCompActive && accessControlEnable && isSameUserAsTransaction) ||
        // Site management inactive and no badge access control
        (!isOrgCompActive && !accessControlEnable);
    }
    return result;
  }

  public static async isTagIDAuthorizedOnChargingStation(chargingStation: ChargingStation, tagID: any, action: any) {
    let site, siteArea: SiteArea;
    // Get the Organization component
    const tenant = await TenantStorage.getTenant(chargingStation.getTenantID());
    const isOrgCompActive = await tenant.isComponentActive(Constants.COMPONENTS.ORGANIZATION);
    // Org component enabled?
    if (isOrgCompActive) {
      // Site Area -----------------------------------------------
      siteArea = await chargingStation.getSiteArea();
      // Site is mandatory
      if (!siteArea) {
        // Reject Site Not Found
        throw new AppError(
          chargingStation.getID(),
          `Charging Station '${chargingStation.getID()}' is not assigned to a Site Area!`,
          Constants.HTTP_AUTH_CHARGER_WITH_NO_SITE_AREA_ERROR,
          "Authorizations", "_checkAndGetUserOnChargingStation");
      }

      // Access Control Enabled?
      if (!siteArea.accessControl) {
        // No control
        return;
      }
      // Site -----------------------------------------------------
      // TODO consider changing structure of CS->SA->S entirely; It's a little inconvenient that sometimes CS includes SA with includes S, which can also include SA, but not always
      site = siteArea.site ? siteArea.site : (siteArea.siteID ? await SiteStorage.getSite(chargingStation.getTenantID(), siteArea.siteID) : null);

      if (!site) {
        // Reject Site Not Found
        throw new AppError(
          chargingStation.getID(),
          `Site Area '${siteArea.name}' is not assigned to a Site!`,
          Constants.HTTP_AUTH_SITE_AREA_WITH_NO_SITE_ERROR,
          "Authorizations", "checkAndGetUserOnChargingStation");
      }
    }
    // Get user
    let user = null;
    // Get the user
    if (tagID) {
      user = await Authorizations.checkAndGetUserTagIDOnChargingStation(
        chargingStation, tagID, action);
    }
    // Found?
    if (user) {
      // Check Authorization
      await Authorizations._checkAndGetUserOnChargingStation(
        chargingStation, user, isOrgCompActive, site, action);
    }
    return user;
  }

  public static async isTagIDsAuthorizedOnChargingStation(chargingStation: ChargingStation, tagId: any, transactionTagId: any, action: any) {
    let user: any, alternateUser: any;
    // Check if same user
    if (tagId !== transactionTagId) {
      // No: Check alternate user
      alternateUser = await Authorizations.isTagIDAuthorizedOnChargingStation(
        chargingStation, tagId, action);
      // Anonymous?
      if (alternateUser) {
        // Get the user
        user = await User.getUserByTagId(chargingStation.getTenantID(), transactionTagId);
        // Not Check if Alternate User belongs to a Site --------------------------------
        // Organization component active?
        const tenant = await TenantStorage.getTenant(chargingStation.getTenantID());
        const isOrgCompActive = await tenant.isComponentActive(Constants.COMPONENTS.ORGANIZATION);
        if (isOrgCompActive) {
          // Get the site (site existence is already checked by isTagIDAuthorizedOnChargingStation())
          const site = await chargingStation.getSite();
          // Check if the site allows to stop the transaction of another user
          if (!Authorizations.isAdmin(alternateUser.getRole()) &&
            !site.isAllowAllUsersToStopTransactionsEnabled()) {
            // Reject the User
            throw new BackendError(
              chargingStation.getID(),
              `User '${alternateUser.getFullName()}' is not allowed to perform 'Stop Transaction' on User '${user.getFullName()}' on Site '${site.getName()}'!`,
              'Authorizations', "isTagIDsAuthorizedOnChargingStation", action,
              (alternateUser ? alternateUser.getModel() : null), (user ? user.getModel() : null));
          }
        } else {
          // Only Admins can stop a transaction when org is not active
          if (!Authorizations.isAdmin(alternateUser.getRole())) {
            // Reject the User
            throw new BackendError(
              chargingStation.getID(),
              `User '${alternateUser.getFullName()}' is not allowed to perform 'Stop Transaction' on User '${user.getFullName()}'!`,
              'Authorizations', "isTagIDsAuthorizedOnChargingStation", action,
              (alternateUser ? alternateUser.getModel() : null), (user ? user.getModel() : null));
          }
        }
      }
    } else {
      // Check user
      user = await Authorizations.isTagIDAuthorizedOnChargingStation(
        chargingStation, transactionTagId, action);
    }
    return { user, alternateUser };
  }

  public static async _checkAndGetUserOnChargingStation(chargingStation: any, user: any, isOrgCompActive: boolean, site: any, action: string) {
    // Check User status
    if (user.getStatus() !== Constants.USER_STATUS_ACTIVE) {
      // Reject but save ok
      throw new AppError(
        chargingStation.getID(),
        `${Utils.buildUserFullName(user.getModel())} is '${User.getStatusDescription(user.getStatus())}'`, Constants.HTTP_GENERAL_ERROR,
        "Authorizations", "_checkAndGetUserOnChargingStation",
        user.getModel());
    }

    // Check if User belongs to a Site ------------------------------------------
    // Org component enabled?
    if (isOrgCompActive) {
      const foundUser = await site.getUser(user.getID());
      // User not found and Access Control Enabled?
      if (!foundUser) {
        // Yes: Reject the User
        throw new AppError(
          chargingStation.getID(),
          `User is not assigned to the site '${site.getName()}'!`,
          Constants.HTTP_AUTH_USER_WITH_NO_SITE_ERROR,
          "Authorizations", "_checkAndGetUserOnChargingStation",
          user.getModel());
      }
    }
    // Authorized?
    if (!Authorizations.canPerformActionOnChargingStation(user.getModel(), chargingStation.getModel(), action)) {
      // Not Authorized!
      throw new AppAuthError(
        action,
        Constants.ENTITY_CHARGING_STATION,
        chargingStation.getID(),
        Constants.HTTP_GENERAL_ERROR, "Authorizations", "_checkAndGetUserOnChargingStation",
        user.getModel());
    }
  }

  public static canListLogging(loggedUser: any): boolean {
    return Authorizations.canPerformAction(loggedUser, Constants.ENTITY_LOGGINGS, Constants.ACTION_LIST);
  }

  public static canReadLogging(loggedUser: any): boolean {
    return Authorizations.canPerformAction(loggedUser, Constants.ENTITY_LOGGING, Constants.ACTION_READ);
  }

  public static canListTransactions(loggedUser: any): boolean {
    return Authorizations.canPerformAction(loggedUser, Constants.ENTITY_TRANSACTIONS, Constants.ACTION_LIST);
  }

  public static canListTransactionsInError(loggedUser: any): boolean {
    return Authorizations.canPerformAction(loggedUser, Constants.ENTITY_TRANSACTIONS, Constants.ACTION_LIST);
  }

  public static canReadTransaction(loggedUser: any, transaction: Transaction): boolean {
    if (transaction.getUserJson() && transaction.getUserJson().id) {
      return Authorizations.canPerformAction(loggedUser, Constants.ENTITY_TRANSACTION, Constants.ACTION_READ,
        { "user": transaction.getUserJson().id, "owner": loggedUser.id });
    }
    return Authorizations.canPerformAction(loggedUser, Constants.ENTITY_TRANSACTION, Constants.ACTION_READ);
  }

  public static canUpdateTransaction(loggedUser: any): boolean {
    return Authorizations.canPerformAction(loggedUser, Constants.ENTITY_TRANSACTION, Constants.ACTION_UPDATE);
  }

  public static canDeleteTransaction(loggedUser: any): boolean {
    return Authorizations.canPerformAction(loggedUser, Constants.ENTITY_TRANSACTION, Constants.ACTION_DELETE);
  }

  public static canListChargingStations(loggedUser: any): boolean {
    return Authorizations.canPerformAction(loggedUser, Constants.ENTITY_CHARGING_STATIONS, Constants.ACTION_LIST);
  }

  public static canPerformActionOnChargingStation(loggedUser: any, chargingStation: any, action: any): boolean {
    return Authorizations.canPerformAction(loggedUser, Constants.ENTITY_CHARGING_STATION, action);
  }

  public static canReadChargingStation(loggedUser: any): boolean {
    return Authorizations.canPerformAction(loggedUser, Constants.ENTITY_CHARGING_STATION, Constants.ACTION_READ);
  }

  public static canUpdateChargingStation(loggedUser: any): boolean {
    return Authorizations.canPerformAction(loggedUser, Constants.ENTITY_CHARGING_STATION, Constants.ACTION_UPDATE);
  }

  public static canDeleteChargingStation(loggedUser: any): boolean {
    return Authorizations.canPerformAction(loggedUser, Constants.ENTITY_CHARGING_STATION, Constants.ACTION_DELETE);
  }

  public static canListUsers(loggedUser: any): boolean {
    return Authorizations.canPerformAction(loggedUser, Constants.ENTITY_USERS, Constants.ACTION_LIST);
  }

  public static canReadUser(loggedUser: any, userId: string): boolean {
    return Authorizations.canPerformAction(loggedUser, Constants.ENTITY_USER, Constants.ACTION_READ,
      { "user": userId, "owner": loggedUser.id });
  }

  public static canCreateUser(loggedUser: any): boolean {
    return Authorizations.canPerformAction(loggedUser, Constants.ENTITY_USER, Constants.ACTION_CREATE);
  }

  public static canUpdateUser(loggedUser: any, userId: string): boolean {
    return Authorizations.canPerformAction(loggedUser, Constants.ENTITY_USER, Constants.ACTION_UPDATE,
      { "user": userId, "owner": loggedUser.id });
  }

  public static canDeleteUser(loggedUser: any, userId: string): boolean {
    return Authorizations.canPerformAction(loggedUser, Constants.ENTITY_USER, Constants.ACTION_DELETE,
      { "user": userId, "owner": loggedUser.id });
  }

  public static canListSites(loggedUser: any): boolean {
    return Authorizations.canPerformAction(loggedUser, Constants.ENTITY_SITES, Constants.ACTION_LIST);
  }

  public static canReadSite(loggedUser: any, siteId: string): boolean {
    return Authorizations.canPerformAction(loggedUser, Constants.ENTITY_SITE, Constants.ACTION_READ,
      { "site": siteId, "sites": loggedUser.sites });
  }

  public static canCreateSite(loggedUser: any): boolean {
    return Authorizations.canPerformAction(loggedUser, Constants.ENTITY_SITE, Constants.ACTION_CREATE);
  }

<<<<<<< HEAD
  public static canUpdateSite(loggedUser: any): boolean {
    return Authorizations.canPerformAction(loggedUser, Constants.ENTITY_SITE, Constants.ACTION_UPDATE);
  }

  public static canDeleteSite(loggedUser: any): boolean {
=======
  public static canUpdateSite(loggedUser: any, siteId: string): boolean {
    return Authorizations.canPerformAction(loggedUser, Constants.ENTITY_SITE, Constants.ACTION_UPDATE);
  }

  public static canDeleteSite(loggedUser: any, siteId: string): boolean {
>>>>>>> 4159fc52
    return Authorizations.canPerformAction(loggedUser, Constants.ENTITY_SITE, Constants.ACTION_DELETE);
  }

  public static canListSettings(loggedUser: any): boolean {
    return Authorizations.canPerformAction(loggedUser, Constants.ENTITY_SETTINGS, Constants.ACTION_LIST);
  }

  public static canReadSetting(loggedUser: any): boolean {
    return Authorizations.canPerformAction(loggedUser, Constants.ENTITY_SETTING, Constants.ACTION_READ);
  }

  public static canDeleteSetting(loggedUser: any): boolean {
    return Authorizations.canPerformAction(loggedUser, Constants.ENTITY_SETTING, Constants.ACTION_DELETE);
  }

  public static canCreateSetting(loggedUser: any): boolean {
    return Authorizations.canPerformAction(loggedUser, Constants.ENTITY_SETTING, Constants.ACTION_CREATE);
  }

  public static canUpdateSetting(loggedUser: any): boolean {
    return Authorizations.canPerformAction(loggedUser, Constants.ENTITY_SETTING, Constants.ACTION_UPDATE);
  }

  public static canListOcpiEndpoints(loggedUser: any): boolean {
    return Authorizations.canPerformAction(loggedUser, Constants.ENTITY_OCPI_ENDPOINTS, Constants.ACTION_LIST);
  }

  public static canReadOcpiEndpoint(loggedUser: any): boolean {
    return Authorizations.canPerformAction(loggedUser, Constants.ENTITY_OCPI_ENDPOINT, Constants.ACTION_READ);
  }

  public static canDeleteOcpiEndpoint(loggedUser: any): boolean {
    return Authorizations.canPerformAction(loggedUser, Constants.ENTITY_OCPI_ENDPOINT, Constants.ACTION_DELETE);
  }

  public static canCreateOcpiEndpoint(loggedUser: any): boolean {
    return Authorizations.canPerformAction(loggedUser, Constants.ENTITY_OCPI_ENDPOINT, Constants.ACTION_CREATE);
  }

  public static canUpdateOcpiEndpoint(loggedUser: any): boolean {
    return Authorizations.canPerformAction(loggedUser, Constants.ENTITY_OCPI_ENDPOINT, Constants.ACTION_UPDATE);
  }

  public static canPingOcpiEndpoint(loggedUser: any): boolean {
    return Authorizations.canPerformAction(loggedUser, Constants.ENTITY_OCPI_ENDPOINT, Constants.ACTION_PING);
  }

  public static canSendEVSEStatusesOcpiEndpoint(loggedUser: any): boolean {
    return Authorizations.canPerformAction(loggedUser, Constants.ENTITY_OCPI_ENDPOINT, Constants.ACTION_SEND_EVSE_STATUSES);
  }

  public static canRegisterOcpiEndpoint(loggedUser: any): boolean {
    return Authorizations.canPerformAction(loggedUser, Constants.ENTITY_OCPI_ENDPOINT, Constants.ACTION_REGISTER);
  }

  public static canGenerateLocalTokenOcpiEndpoint(loggedUser: any): boolean {
    return Authorizations.canPerformAction(loggedUser, Constants.ENTITY_OCPI_ENDPOINT, Constants.ACTION_GENERATE_LOCAL_TOKEN);
  }

  public static canListVehicles(loggedUser: any): boolean {
    return Authorizations.canPerformAction(loggedUser, Constants.ENTITY_VEHICLES, Constants.ACTION_LIST);
  }

  public static canReadVehicle(loggedUser: any): boolean {
    return Authorizations.canPerformAction(loggedUser, Constants.ENTITY_VEHICLE, Constants.ACTION_READ);
  }

  public static canCreateVehicle(loggedUser: any): boolean {
    return Authorizations.canPerformAction(loggedUser, Constants.ENTITY_VEHICLE, Constants.ACTION_CREATE);
  }

  public static canUpdateVehicle(loggedUser: any): boolean {
    return Authorizations.canPerformAction(loggedUser, Constants.ENTITY_VEHICLE, Constants.ACTION_UPDATE);
  }

  public static canDeleteVehicle(loggedUser: any): boolean {
    return Authorizations.canPerformAction(loggedUser, Constants.ENTITY_VEHICLE, Constants.ACTION_DELETE);
  }

  public static canListVehicleManufacturers(loggedUser: any): boolean {
    return Authorizations.canPerformAction(loggedUser, Constants.ENTITY_VEHICLE_MANUFACTURERS, Constants.ACTION_LIST);
  }

  public static canReadVehicleManufacturer(loggedUser: any): boolean {
    return Authorizations.canPerformAction(loggedUser, Constants.ENTITY_VEHICLE_MANUFACTURER, Constants.ACTION_READ);
  }

  public static canCreateVehicleManufacturer(loggedUser: any): boolean {
    return Authorizations.canPerformAction(loggedUser, Constants.ENTITY_VEHICLE_MANUFACTURER, Constants.ACTION_CREATE);
  }

  public static canUpdateVehicleManufacturer(loggedUser: any): boolean {
    return Authorizations.canPerformAction(loggedUser, Constants.ENTITY_VEHICLE_MANUFACTURER, Constants.ACTION_UPDATE);
  }

  public static canDeleteVehicleManufacturer(loggedUser: any): boolean {
    return Authorizations.canPerformAction(loggedUser, Constants.ENTITY_VEHICLE_MANUFACTURER, Constants.ACTION_DELETE);
  }

  public static canListSiteAreas(loggedUser: any): boolean {
    return Authorizations.canPerformAction(loggedUser, Constants.ENTITY_SITE_AREAS, Constants.ACTION_LIST);
  }

  public static canReadSiteArea(loggedUser: any, siteAreaID: string): boolean {
    return Authorizations.canPerformAction(loggedUser, Constants.ENTITY_SITE_AREA, Constants.ACTION_READ) &&
      Authorizations.canPerformAction(loggedUser, Constants.ENTITY_SITE, Constants.ACTION_READ,
        { "site": siteAreaID, "sites": loggedUser.sites });
  }

  public static canCreateSiteArea(loggedUser: any): boolean {
    return Authorizations.canPerformAction(loggedUser, Constants.ENTITY_SITE_AREA, Constants.ACTION_CREATE) &&
      Authorizations.canPerformAction(loggedUser, Constants.ENTITY_SITE, Constants.ACTION_CREATE);
  }

  public static canUpdateSiteArea(loggedUser: any): boolean {
    return Authorizations.canPerformAction(loggedUser, Constants.ENTITY_SITE_AREA, Constants.ACTION_UPDATE) &&
      Authorizations.canPerformAction(loggedUser, Constants.ENTITY_SITE, Constants.ACTION_UPDATE);
  }

  public static canDeleteSiteArea(loggedUser: any): boolean {
    return Authorizations.canPerformAction(loggedUser, Constants.ENTITY_SITE_AREA, Constants.ACTION_DELETE) &&
      Authorizations.canPerformAction(loggedUser, Constants.ENTITY_SITE, Constants.ACTION_DELETE);
  }

  public static canListCompanies(loggedUser: any): boolean {
    return Authorizations.canPerformAction(loggedUser, Constants.ENTITY_COMPANIES, Constants.ACTION_LIST);
  }

  public static canReadCompany(loggedUser: any, companyId: string): boolean {
    return Authorizations.canPerformAction(loggedUser, Constants.ENTITY_COMPANY, Constants.ACTION_READ,
      { "company": companyId, "companies": loggedUser.companies });
  }

  public static canCreateCompany(loggedUser: any): boolean {
    return Authorizations.canPerformAction(loggedUser, Constants.ENTITY_COMPANY, Constants.ACTION_CREATE);
  }

  public static canUpdateCompany(loggedUser: any): boolean {
    return Authorizations.canPerformAction(loggedUser, Constants.ENTITY_COMPANY, Constants.ACTION_UPDATE);
  }

  public static canDeleteCompany(loggedUser: any): boolean {
    return Authorizations.canPerformAction(loggedUser, Constants.ENTITY_COMPANY, Constants.ACTION_DELETE);
  }

  public static canListTenants(loggedUser: any): boolean {
    return Authorizations.canPerformAction(loggedUser, Constants.ENTITY_TENANTS, Constants.ACTION_LIST);
  }

  public static canReadTenant(loggedUser: any): boolean {
    return Authorizations.canPerformAction(loggedUser, Constants.ENTITY_TENANT, Constants.ACTION_READ);
  }

  public static canCreateTenant(loggedUser: any): boolean {
    return Authorizations.canPerformAction(loggedUser, Constants.ENTITY_TENANT, Constants.ACTION_CREATE);
  }

  public static canUpdateTenant(loggedUser: any): boolean {
    return Authorizations.canPerformAction(loggedUser, Constants.ENTITY_TENANT, Constants.ACTION_UPDATE);
  }

  public static canDeleteTenant(loggedUser: any): boolean {
    return Authorizations.canPerformAction(loggedUser, Constants.ENTITY_TENANT, Constants.ACTION_DELETE);
  }

  public static canCreateConnection(loggedUser): boolean {
    return Authorizations.canPerformAction(loggedUser, Constants.ENTITY_CONNECTION, Constants.ACTION_CREATE,
      { "owner": loggedUser.id });
  }

  public static canDeleteConnection(loggedUser, userId: string): boolean {
    return Authorizations.canPerformAction(loggedUser, Constants.ENTITY_CONNECTION, Constants.ACTION_DELETE,
      { "user": userId, "owner": loggedUser.id });
  }

  public static canReadConnection(loggedUser, userId: string): boolean {
    return Authorizations.canPerformAction(loggedUser, Constants.ENTITY_CONNECTION, Constants.ACTION_READ,
      { "user": userId, "owner": loggedUser.id });
  }

  public static canListConnections(loggedUser: any): boolean {
    return Authorizations.canPerformAction(loggedUser, Constants.ENTITY_CONNECTIONS, Constants.ACTION_LIST);
  }

  public static canReadPricing(loggedUser: any): boolean {
    return Authorizations.canPerformAction(loggedUser, Constants.ENTITY_PRICING, Constants.ACTION_READ);
  }

  public static canUpdatePricing(loggedUser: any): boolean {
    return Authorizations.canPerformAction(loggedUser, Constants.ENTITY_PRICING, Constants.ACTION_UPDATE);
  }

  public static isSuperAdmin(userRole: string): boolean {
    return userRole === Constants.ROLE_SUPER_ADMIN;
  }

  public static isAdmin(userRole: string): boolean {
    return userRole === Constants.ROLE_ADMIN;
  }

  public static isBasic(userRole: string): boolean {
    return userRole === Constants.ROLE_BASIC;
  }

  public static isDemo(userRole: string): boolean {
    return userRole === Constants.ROLE_DEMO;
  }

  private static getConfiguration() {
    if (!this.configuration) {
      this.configuration = Configuration.getAuthorizationConfig();
    }
    return this.configuration;
  }

  public static async getUserScopes(user: User): Promise<ReadonlyArray<string>> {
    const sitesAdmin = await UserStorage.getSites(user.getTenantID(), { userID: user.getID(), siteAdmin: true });
    const groups = Authorizations.getAuthGroupsFromUser(user.getRole(), sitesAdmin['result']);
    return AuthorizationsDefinition.getInstance().getScopes(groups);
  }

  private static getAuthGroupsFromUser(userRole: string, sitesAdmin: ReadonlyArray<Site>): ReadonlyArray<string> {
    const roles: Array<string> = [];
    switch (userRole) {
      case 'A':
        roles.push('admin');
        break;
      case 'S':
        roles.push('superAdmin');
        break;
      case 'B':
        roles.push('basic');
        break;
      case 'D':
        roles.push('demo');
        break;
    }
    if (sitesAdmin && sitesAdmin.length > 0) {
      roles.push('siteAdmin');
    }
    return roles;
  }

  private static canPerformAction(loggedUser, resource, action, context?): boolean {
    const roles = Authorizations.getAuthGroupsFromUser(loggedUser.role, loggedUser.sitesAdmin);
    const authorized = AuthorizationsDefinition.getInstance().can(roles, resource, action, context);
    if (!authorized && Authorizations.getConfiguration().debug) {
      Logging.logSecurityInfo({
        tenantID: loggedUser.tenantID, user: loggedUser,
        module: 'Authorizations', method: 'canPerformAction',
        message: `Role ${loggedUser.role} Cannot ${action} on ${resource} with context ${JSON.stringify(context)}`,
        action: 'Authorizations'
      });
    }
    return authorized;
  }
}<|MERGE_RESOLUTION|>--- conflicted
+++ resolved
@@ -74,9 +74,9 @@
 
       const sites = await user.getSites();
       for (const site of sites) {
-        siteIDs.push(site.getID());
-        if (!companyIDs.includes(site.getCompanyID())) {
-          companyIDs.push(site.getCompanyID());
+        siteIDs.push(site.id);
+        if (!companyIDs.includes(site.companyID)) {
+          companyIDs.push(site.companyID);
         }
       }
 
@@ -469,19 +469,11 @@
     return Authorizations.canPerformAction(loggedUser, Constants.ENTITY_SITE, Constants.ACTION_CREATE);
   }
 
-<<<<<<< HEAD
   public static canUpdateSite(loggedUser: any): boolean {
     return Authorizations.canPerformAction(loggedUser, Constants.ENTITY_SITE, Constants.ACTION_UPDATE);
   }
 
   public static canDeleteSite(loggedUser: any): boolean {
-=======
-  public static canUpdateSite(loggedUser: any, siteId: string): boolean {
-    return Authorizations.canPerformAction(loggedUser, Constants.ENTITY_SITE, Constants.ACTION_UPDATE);
-  }
-
-  public static canDeleteSite(loggedUser: any, siteId: string): boolean {
->>>>>>> 4159fc52
     return Authorizations.canPerformAction(loggedUser, Constants.ENTITY_SITE, Constants.ACTION_DELETE);
   }
 
