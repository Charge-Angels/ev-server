import AppAuthError from '../exception/AppAuthError';
import AppError from '../exception/AppError';
import AuthorizationsDefinition from './AuthorizationsDefinition';
import BackendError from '../exception/BackendError';
import ChargingStation from '../entity/ChargingStation';
import Configuration from '../utils/Configuration';
import Constants from '../utils/Constants';
import Logging from '../utils/Logging';
import NotificationHandler from '../notification/NotificationHandler';
import SessionHashService from '../server/rest/service/SessionHashService';
import Site from '../types/Site';
import SiteArea from '../types/SiteArea';
import SiteStorage from '../storage/mongodb/SiteStorage';
import Tenant from '../entity/Tenant';
import TenantStorage from '../storage/mongodb/TenantStorage';
import Transaction from '../entity/Transaction';
import User from '../types/User';
import UserService from '../server/rest/service/UserService';
import UserStorage from '../storage/mongodb/UserStorage';
import UserToken from '../types/UserToken';
import Utils from '../utils/Utils';

export default class Authorizations {

  private static configuration: any;

  public static canRefundTransaction(loggedUser: UserToken, transaction: any) {
    let userId;
    if (transaction.getUserJson()) {
      userId = transaction.getUserJson().id;
    }
    return Authorizations.canPerformAction(loggedUser, Constants.ENTITY_TRANSACTION,
      Constants.ACTION_REFUND_TRANSACTION, { 'UserID': userId });
  }

  public static canStartTransaction(user: UserToken, chargingStation: ChargingStation) {
    return Authorizations.canPerformActionOnChargingStation(
      user,
<<<<<<< HEAD
      Constants.ACTION_REMOTE_START_TRANSACTION)) {
      // Ko
      return false;
    }
    // Ok
    return true;
=======
      chargingStation.getModel(),
      Constants.ACTION_REMOTE_START_TRANSACTION);
>>>>>>> 078c87ec
  }

  public static canStopTransaction(user: UserToken, chargingStation: any) {
    return Authorizations.canPerformActionOnChargingStation(
      user,
<<<<<<< HEAD
      Constants.ACTION_REMOTE_STOP_TRANSACTION)) {
      // Ko
      return false;
    }
    // Ok
    return true;
=======
      chargingStation.getModel(),
      Constants.ACTION_REMOTE_STOP_TRANSACTION);
>>>>>>> 078c87ec
  }

  public static getAuthorizedCompanyIDs(loggedUser: UserToken): string[] {
    return loggedUser.companies;
  }

  public static getAuthorizedSiteIDs(loggedUser: UserToken): string[] {
    return loggedUser.sites;
  }

  public static getAuthorizedSiteAdminIDs(loggedUser: UserToken): string[] {
    return loggedUser.sitesAdmin;
  }

  public static async buildUserToken(tenantID: string, user: User): Promise<UserToken> {
    let companyIDs = [];
    let siteIDs = [];
    let siteAdminIDs = [];
    if (!Authorizations.isAdmin(user.role)) {
      // Get User's site
      const sites = (await UserStorage.getSites(tenantID, { userID: user.id }, { limit: Constants.MAX_DB_RECORD_COUNT, skip: 0 }))
        .result.map((siteUser) => {
          return siteUser.site;
        });
      // Get User's Site Admin
      const sitesAdmin = await UserStorage.getSites(
        tenantID, { userID: user.id, siteAdmin: true },
        { limit: Constants.NO_LIMIT, skip: 0 },
        ['site.id']
      );
      // Assign
      siteIDs = sites.map((site) => {
        return site.id;
      });
      companyIDs = [...new Set(sites.map((site) => {
        return site.companyID;
      }))];
      siteAdminIDs = sitesAdmin.result.map((siteUser) => {
        return siteUser.site.id;
      });
    }

    let tenantHashID = Constants.DEFAULT_TENANT;
    let activeComponents = [];
    if (tenantID !== Constants.DEFAULT_TENANT) {
      const tenant = await TenantStorage.getTenant(tenantID);
      tenantHashID = SessionHashService.buildTenantHashID(tenant);
      activeComponents = tenant.getActiveComponents();
    }

    return {
      'id': user.id,
      'role': user.role,
      'name': user.name,
      'tagIDs': user.tagIDs,
      'firstName': user.firstName,
      'locale': user.locale,
      'language': user.locale.substring(0, 2),
      'tenantID': tenantID,
      'userHashID': SessionHashService.buildUserHashID(user),
      'tenantHashID': tenantHashID,
      'scopes': Authorizations.getUserScopes(tenantID, user, siteAdminIDs.length),
      'companies': companyIDs,
      'sitesAdmin': siteAdminIDs,
      'sites': siteIDs,
      'activeComponents': activeComponents
    };
  }

  public static async getConnectorActionAuthorizations(params: {tenantID: string, user: UserToken, chargingStation: any, connector: any, siteArea: SiteArea, site: Site}) {
    const tenant: Tenant | null = await Tenant.getTenant(params.tenantID);
    if (!tenant) {
      throw new BackendError('Authorizations.ts#getConnectorActionAuthorizations', 'Tenant null');
    }
    const isOrgCompActive = tenant.isComponentActive(Constants.COMPONENTS.ORGANIZATION);
    if (isOrgCompActive && (!params.siteArea || !params.site)) {
      throw new AppError(
        params.chargingStation.getID(),
        `Site area and site not provided for Charging Station '${params.chargingStation.getID()}'!`, Constants.HTTP_GENERAL_ERROR,
        'Authorizations', 'getConnectorActionAuthorizations',
        params.user
      );
    }
    // Set default value
    let isUserAssignedToSite = false;
    let accessControlEnable = true;
    let userAllowedToStopAllTransactions = false;
    let isSameUserAsTransaction = false;
    if (isOrgCompActive) {
      // Acces Control Enabled?
      accessControlEnable = params.siteArea.accessControl;
      // Allow to stop all transactions
      userAllowedToStopAllTransactions = params.site.allowAllUsersToStopTransactions;
      // Check if User belongs to the charging station Site
      isUserAssignedToSite = await SiteStorage.siteHasUser(params.tenantID, params.site.id, params.user.id);
    }
    if (params.connector.activeTransactionID > 0) {
      // Get Transaction
      const transaction = await Transaction.getTransaction(params.tenantID, params.connector.activeTransactionID);
      if (!transaction) {
        throw new AppError(
          Constants.CENTRAL_SERVER,
          `Transaction ID '${params.connector.activeTransactionID}' does not exist`,
          Constants.HTTP_AUTH_ERROR, 'Authorizations', 'getConnectorActionAuthorizations');
      }
      // Check if transaction user is the same as request user
      isSameUserAsTransaction = transaction.getUserID() === params.user.id;
    }

    // Prepare default authorizations
    const result = {
      'isStartAuthorized': Authorizations.canStartTransaction(params.user, params.chargingStation),
      'isStopAuthorized': Authorizations.canStopTransaction(params.user, params.chargingStation),
      'isTransactionDisplayAuthorized': false
    };
    if (params.user.role === Constants.ROLE_ADMIN) {
      // An admin has all authorizations except for site where he is not assigned and in case site management is not active
      const defaultAuthorization = (isOrgCompActive && isUserAssignedToSite) || (!isOrgCompActive);
      result.isStartAuthorized = result.isStartAuthorized && defaultAuthorization;
      result.isStopAuthorized = result.isStopAuthorized && defaultAuthorization;
      result.isTransactionDisplayAuthorized = defaultAuthorization;
    }
    if (params.user.role === Constants.ROLE_DEMO) {
      // Demon user can never start nor stop transaction and can display details only for assigned site
      const defaultAuthorization = (isOrgCompActive && isUserAssignedToSite) || (!isOrgCompActive);
      result.isStartAuthorized = false;
      result.isStopAuthorized = false;
      result.isTransactionDisplayAuthorized = defaultAuthorization;
    }
    if (params.user.role === Constants.ROLE_BASIC) {
      // Basic user can start a transaction if he is assigned to the site or site management is not active
      result.isStartAuthorized = result.isStartAuthorized &&
        (isOrgCompActive && isUserAssignedToSite) || (!isOrgCompActive);
      // Basic user can start a transaction if he is assigned to the site or site management is not active
      result.isStopAuthorized = result.isStopAuthorized &&
        // Site Management is active  and user assigned to site and anyone allowed to stop or same user as transaction
        // Or access control disable
        (isOrgCompActive && isUserAssignedToSite &&
          (userAllowedToStopAllTransactions || isSameUserAsTransaction || !accessControlEnable)) ||
        // Site management inactive and badge access control and user identical to transaction
        (!isOrgCompActive && accessControlEnable && isSameUserAsTransaction) ||
        // Site management inactive and no badge access control
        (!isOrgCompActive && !accessControlEnable);
      result.isTransactionDisplayAuthorized =
        // Site Management is active  and user assigned to site and same user as transaction
        // Or access control disable
        (isOrgCompActive && isUserAssignedToSite &&
          (isSameUserAsTransaction || !accessControlEnable)) ||
        // Site management inactive and badge access control and user identical to transaction
        (!isOrgCompActive && accessControlEnable && isSameUserAsTransaction) ||
        // Site management inactive and no badge access control
        (!isOrgCompActive && !accessControlEnable);
    }
    return result;
  }

  public static async isTagIDAuthorizedOnChargingStation(chargingStation: ChargingStation, tagID: string, action: string) {
    let site: Site, siteArea: SiteArea;
    // Get the Organization component
    const tenant = await TenantStorage.getTenant(chargingStation.getTenantID());
    const isOrgCompActive = tenant.isComponentActive(Constants.COMPONENTS.ORGANIZATION);
    // Org component enabled?
    if (isOrgCompActive) {
      // Site Area -----------------------------------------------
      siteArea = await chargingStation.getSiteArea();
      // Site is mandatory
      if (!siteArea) {
        // Reject Site Not Found
        throw new AppError(
          chargingStation.getID(),
          `Charging Station '${chargingStation.getID()}' is not assigned to a Site Area!`,
          Constants.HTTP_AUTH_CHARGER_WITH_NO_SITE_AREA_ERROR,
          'Authorizations', '_checkAndGetUserOnChargingStation');
      }

      // Access Control Enabled?
      if (!siteArea.accessControl) {
        // No control
        return;
      }
      // Site -----------------------------------------------------
      // TODO: consider changing structure of CS->SA->S entirely; It's a little inconvenient that sometimes CS includes SA with includes S, which can also include SA, but not always
      site = siteArea.site ? siteArea.site : (siteArea.siteID ? await SiteStorage.getSite(chargingStation.getTenantID(), siteArea.siteID) : null);

      if (!site) {
        // Reject Site Not Found
        throw new AppError(
          chargingStation.getID(),
          `Site Area '${siteArea.name}' is not assigned to a Site!`,
          Constants.HTTP_AUTH_SITE_AREA_WITH_NO_SITE_ERROR,
          'Authorizations', 'checkAndGetUserOnChargingStation');
      }
    }
    // Get user
    let user: User = null;
    // Get the user
    if (tagID) {
      user = await Authorizations.checkAndGetUserTagIDOnChargingStation(
        chargingStation, tagID, action);
    }
    // Found?
    if (user) {
      // Check Authorization
      // Check User status
      if (user.status !== Constants.USER_STATUS_ACTIVE) {
        // Reject but save ok
        throw new AppError(
          chargingStation.getID(),
          `${Utils.buildUserFullName(user)} is '${Utils.getStatusDescription(user.status)}'`, Constants.HTTP_GENERAL_ERROR,
          'Authorizations', '_checkAndGetUserOnChargingStation',
          user);
      }

      const userToken = await Authorizations.buildUserToken(chargingStation.getTenantID(), user);
      await Authorizations._checkAndGetUserOnChargingStation(
        chargingStation, userToken, isOrgCompActive, site, action);
    }
    return user;
  }

  public static async isTagIDsAuthorizedOnChargingStation(chargingStation: ChargingStation, tagId: string, transactionTagId: string, action: string) {
    let user: User, alternateUser: User;
    // Check if same user
    if (tagId !== transactionTagId) {
      // No: Check alternate user
      alternateUser = await Authorizations.isTagIDAuthorizedOnChargingStation(chargingStation, tagId, action);
      // Anonymous?
      if (alternateUser) {
        // Get the user
        user = await UserStorage.getUserByTagId(chargingStation.getTenantID(), transactionTagId);
        if (user.id !== alternateUser.id) {
          // Not Check if Alternate User belongs to a Site --------------------------------
          // Organization component active?
          const tenant = await TenantStorage.getTenant(chargingStation.getTenantID());
          const isOrgCompActive = tenant.isComponentActive(Constants.COMPONENTS.ORGANIZATION);
          if (isOrgCompActive) {
            // Get the site (site existence is already checked by isTagIDAuthorizedOnChargingStation())
            const site: Site = await chargingStation.getSite();
            // Check if the site allows to stop the transaction of another user
            if (!Authorizations.isAdmin(alternateUser.role) &&
              !site.allowAllUsersToStopTransactions) {
              // Reject the User
              throw new BackendError(
                chargingStation.getID(),
                `User '${Utils.buildUserFullName(alternateUser)}' is not allowed to perform 'Stop Transaction' on User '${Utils.buildUserFullName(user)}' on Site '${site.name}'!`,
                'Authorizations', 'isTagIDsAuthorizedOnChargingStation', action,
                (alternateUser ? alternateUser : null), (user ? user : null));
            }
          } else {
            // Only Admins can stop a transaction when org is not active
            if (!Authorizations.isAdmin(alternateUser.role)) {
              // Reject the User
              throw new BackendError(
                chargingStation.getID(),
                `User '${Utils.buildUserFullName(alternateUser)}' is not allowed to perform 'Stop Transaction' on User '${Utils.buildUserFullName(user)}'!`,
                'Authorizations', 'isTagIDsAuthorizedOnChargingStation', action,
                (alternateUser ? alternateUser : null), (user ? user : null));
            }
          }
        }
      }
    } else {
      // Check user
      user = await Authorizations.isTagIDAuthorizedOnChargingStation(chargingStation, transactionTagId, action);
    }
    return { user, alternateUser };
  }

  public static canListLogging(loggedUser: UserToken): boolean {
    return Authorizations.canPerformAction(loggedUser, Constants.ENTITY_LOGGINGS, Constants.ACTION_LIST);
  }

  public static canReadLogging(loggedUser: UserToken): boolean {
    return Authorizations.canPerformAction(loggedUser, Constants.ENTITY_LOGGING, Constants.ACTION_READ);
  }

  public static canListTransactions(loggedUser: UserToken): boolean {
    return Authorizations.canPerformAction(loggedUser, Constants.ENTITY_TRANSACTIONS, Constants.ACTION_LIST);
  }

  public static canListTransactionsInError(loggedUser: UserToken): boolean {
    return Authorizations.canPerformAction(loggedUser, Constants.ENTITY_TRANSACTIONS, Constants.ACTION_LIST);
  }

  public static canReadTransaction(loggedUser: UserToken, transaction: Transaction): boolean {
    const context = {
      user: transaction.getUserJson() ? transaction.getUserJson().id : null,
      owner: loggedUser.id,
      site: transaction.getSiteID(),
      sites: loggedUser.sitesAdmin
    };
    return Authorizations.canPerformAction(loggedUser, Constants.ENTITY_TRANSACTION, Constants.ACTION_READ, context);
  }

  public static canUpdateTransaction(loggedUser: UserToken): boolean {
    return Authorizations.canPerformAction(loggedUser, Constants.ENTITY_TRANSACTION, Constants.ACTION_UPDATE);
  }

  public static canDeleteTransaction(loggedUser: UserToken): boolean {
    return Authorizations.canPerformAction(loggedUser, Constants.ENTITY_TRANSACTION, Constants.ACTION_DELETE);
  }

  public static canListChargingStations(loggedUser: UserToken): boolean {
    return Authorizations.canPerformAction(loggedUser, Constants.ENTITY_CHARGING_STATIONS, Constants.ACTION_LIST);
  }

  public static canPerformActionOnChargingStation(loggedUser: UserToken, action: any): boolean {
    return Authorizations.canPerformAction(loggedUser, Constants.ENTITY_CHARGING_STATION, action);
  }

  public static canReadChargingStation(loggedUser: UserToken): boolean {
    return Authorizations.canPerformAction(loggedUser, Constants.ENTITY_CHARGING_STATION, Constants.ACTION_READ);
  }

  public static canUpdateChargingStation(loggedUser: UserToken, siteID: string): boolean {
    return Authorizations.canPerformAction(loggedUser, Constants.ENTITY_CHARGING_STATION, Constants.ACTION_UPDATE, {
      'site': siteID,
      'sites': loggedUser.sitesAdmin
    });
  }

  public static canDeleteChargingStation(loggedUser: UserToken): boolean {
    return Authorizations.canPerformAction(loggedUser, Constants.ENTITY_CHARGING_STATION, Constants.ACTION_DELETE);
  }

  public static canListUsers(loggedUser: UserToken): boolean {
    return Authorizations.canPerformAction(loggedUser, Constants.ENTITY_USERS, Constants.ACTION_LIST);
  }

  public static canReadUser(loggedUser: UserToken, userId: string): boolean {
    return Authorizations.canPerformAction(loggedUser, Constants.ENTITY_USER, Constants.ACTION_READ,
      { 'user': userId, 'owner': loggedUser.id });
  }

  public static canCreateUser(loggedUser: UserToken): boolean {
    return Authorizations.canPerformAction(loggedUser, Constants.ENTITY_USER, Constants.ACTION_CREATE);
  }

  public static canUpdateUser(loggedUser: UserToken, userId: string): boolean {
    return Authorizations.canPerformAction(loggedUser, Constants.ENTITY_USER, Constants.ACTION_UPDATE,
      { 'user': userId, 'owner': loggedUser.id });
  }

  public static canDeleteUser(loggedUser: UserToken, userId: string): boolean {
    return Authorizations.canPerformAction(loggedUser, Constants.ENTITY_USER, Constants.ACTION_DELETE,
      { 'user': userId, 'owner': loggedUser.id });
  }

  public static canListSites(loggedUser: UserToken): boolean {
    return Authorizations.canPerformAction(loggedUser, Constants.ENTITY_SITES, Constants.ACTION_LIST);
  }

  public static canReadSite(loggedUser: UserToken, siteId: string): boolean {
    return Authorizations.canPerformAction(loggedUser, Constants.ENTITY_SITE, Constants.ACTION_READ,
      { 'site': siteId, 'sites': loggedUser.sites });
  }

  public static canCreateSite(loggedUser: UserToken): boolean {
    return Authorizations.canPerformAction(loggedUser, Constants.ENTITY_SITE, Constants.ACTION_CREATE);
  }

  public static canUpdateSite(loggedUser: UserToken, siteID: string): boolean {
    return Authorizations.canPerformAction(loggedUser, Constants.ENTITY_SITE, Constants.ACTION_UPDATE,
      { 'site': siteID, 'sites': loggedUser.sitesAdmin });
  }

  public static canDeleteSite(loggedUser: UserToken, siteID: string): boolean {
    return Authorizations.canPerformAction(loggedUser, Constants.ENTITY_SITE, Constants.ACTION_DELETE,
      { 'site': siteID, 'sites': loggedUser.sitesAdmin });
  }

  public static canListSettings(loggedUser: UserToken): boolean {
    return Authorizations.canPerformAction(loggedUser, Constants.ENTITY_SETTINGS, Constants.ACTION_LIST);
  }

  public static canReadSetting(loggedUser: UserToken): boolean {
    return Authorizations.canPerformAction(loggedUser, Constants.ENTITY_SETTING, Constants.ACTION_READ);
  }

  public static canDeleteSetting(loggedUser: UserToken): boolean {
    return Authorizations.canPerformAction(loggedUser, Constants.ENTITY_SETTING, Constants.ACTION_DELETE);
  }

  public static canCreateSetting(loggedUser: UserToken): boolean {
    return Authorizations.canPerformAction(loggedUser, Constants.ENTITY_SETTING, Constants.ACTION_CREATE);
  }

  public static canUpdateSetting(loggedUser: UserToken): boolean {
    return Authorizations.canPerformAction(loggedUser, Constants.ENTITY_SETTING, Constants.ACTION_UPDATE);
  }

  public static canListOcpiEndpoints(loggedUser: UserToken): boolean {
    return Authorizations.canPerformAction(loggedUser, Constants.ENTITY_OCPI_ENDPOINTS, Constants.ACTION_LIST);
  }

  public static canReadOcpiEndpoint(loggedUser: UserToken): boolean {
    return Authorizations.canPerformAction(loggedUser, Constants.ENTITY_OCPI_ENDPOINT, Constants.ACTION_READ);
  }

  public static canDeleteOcpiEndpoint(loggedUser: UserToken): boolean {
    return Authorizations.canPerformAction(loggedUser, Constants.ENTITY_OCPI_ENDPOINT, Constants.ACTION_DELETE);
  }

  public static canCreateOcpiEndpoint(loggedUser: UserToken): boolean {
    return Authorizations.canPerformAction(loggedUser, Constants.ENTITY_OCPI_ENDPOINT, Constants.ACTION_CREATE);
  }

  public static canUpdateOcpiEndpoint(loggedUser: UserToken): boolean {
    return Authorizations.canPerformAction(loggedUser, Constants.ENTITY_OCPI_ENDPOINT, Constants.ACTION_UPDATE);
  }

  public static canPingOcpiEndpoint(loggedUser: UserToken): boolean {
    return Authorizations.canPerformAction(loggedUser, Constants.ENTITY_OCPI_ENDPOINT, Constants.ACTION_PING);
  }

  public static canSendEVSEStatusesOcpiEndpoint(loggedUser: UserToken): boolean {
    return Authorizations.canPerformAction(loggedUser, Constants.ENTITY_OCPI_ENDPOINT, Constants.ACTION_SEND_EVSE_STATUSES);
  }

  public static canRegisterOcpiEndpoint(loggedUser: UserToken): boolean {
    return Authorizations.canPerformAction(loggedUser, Constants.ENTITY_OCPI_ENDPOINT, Constants.ACTION_REGISTER);
  }

  public static canGenerateLocalTokenOcpiEndpoint(loggedUser: UserToken): boolean {
    return Authorizations.canPerformAction(loggedUser, Constants.ENTITY_OCPI_ENDPOINT, Constants.ACTION_GENERATE_LOCAL_TOKEN);
  }

  public static canListVehicles(loggedUser: UserToken): boolean {
    return Authorizations.canPerformAction(loggedUser, Constants.ENTITY_VEHICLES, Constants.ACTION_LIST);
  }

  public static canReadVehicle(loggedUser: UserToken): boolean {
    return Authorizations.canPerformAction(loggedUser, Constants.ENTITY_VEHICLE, Constants.ACTION_READ);
  }

  public static canCreateVehicle(loggedUser: UserToken): boolean {
    return Authorizations.canPerformAction(loggedUser, Constants.ENTITY_VEHICLE, Constants.ACTION_CREATE);
  }

  public static canUpdateVehicle(loggedUser: UserToken): boolean {
    return Authorizations.canPerformAction(loggedUser, Constants.ENTITY_VEHICLE, Constants.ACTION_UPDATE);
  }

  public static canDeleteVehicle(loggedUser: UserToken): boolean {
    return Authorizations.canPerformAction(loggedUser, Constants.ENTITY_VEHICLE, Constants.ACTION_DELETE);
  }

  public static canListVehicleManufacturers(loggedUser: UserToken): boolean {
    return Authorizations.canPerformAction(loggedUser, Constants.ENTITY_VEHICLE_MANUFACTURERS, Constants.ACTION_LIST);
  }

  public static canReadVehicleManufacturer(loggedUser: UserToken): boolean {
    return Authorizations.canPerformAction(loggedUser, Constants.ENTITY_VEHICLE_MANUFACTURER, Constants.ACTION_READ);
  }

  public static canCreateVehicleManufacturer(loggedUser: UserToken): boolean {
    return Authorizations.canPerformAction(loggedUser, Constants.ENTITY_VEHICLE_MANUFACTURER, Constants.ACTION_CREATE);
  }

  public static canUpdateVehicleManufacturer(loggedUser: UserToken): boolean {
    return Authorizations.canPerformAction(loggedUser, Constants.ENTITY_VEHICLE_MANUFACTURER, Constants.ACTION_UPDATE);
  }

  public static canDeleteVehicleManufacturer(loggedUser: UserToken): boolean {
    return Authorizations.canPerformAction(loggedUser, Constants.ENTITY_VEHICLE_MANUFACTURER, Constants.ACTION_DELETE);
  }

  public static canListSiteAreas(loggedUser: UserToken): boolean {
    return Authorizations.canPerformAction(loggedUser, Constants.ENTITY_SITE_AREAS, Constants.ACTION_LIST);
  }

  public static canReadSiteArea(loggedUser: UserToken, siteID: string): boolean {
    return Authorizations.canPerformAction(loggedUser, Constants.ENTITY_SITE_AREA, Constants.ACTION_READ,
      { 'site': siteID, 'sites': loggedUser.sites });
  }

  public static canCreateSiteArea(loggedUser: UserToken, siteID: string): boolean {
    return Authorizations.canPerformAction(loggedUser, Constants.ENTITY_SITE_AREA, Constants.ACTION_CREATE,
      { 'site': siteID, 'sites': loggedUser.sitesAdmin });
  }

  public static canUpdateSiteArea(loggedUser: UserToken, siteID: string): boolean {
    return Authorizations.canPerformAction(loggedUser, Constants.ENTITY_SITE_AREA, Constants.ACTION_UPDATE, {
      'site': siteID,
      'sites': loggedUser.sitesAdmin
    });
  }

  public static canDeleteSiteArea(loggedUser: UserToken, siteID: string): boolean {
    return Authorizations.canPerformAction(loggedUser, Constants.ENTITY_SITE_AREA, Constants.ACTION_DELETE,
      { 'site': siteID, 'sites': loggedUser.sitesAdmin });
  }

  public static canListCompanies(loggedUser: UserToken): boolean {
    return Authorizations.canPerformAction(loggedUser, Constants.ENTITY_COMPANIES, Constants.ACTION_LIST);
  }

  public static canReadCompany(loggedUser: UserToken, companyId: string): boolean {
    return Authorizations.canPerformAction(loggedUser, Constants.ENTITY_COMPANY, Constants.ACTION_READ,
      { 'company': companyId, 'companies': loggedUser.companies });
  }

  public static canCreateCompany(loggedUser: UserToken): boolean {
    return Authorizations.canPerformAction(loggedUser, Constants.ENTITY_COMPANY, Constants.ACTION_CREATE);
  }

  public static canUpdateCompany(loggedUser: UserToken): boolean {
    return Authorizations.canPerformAction(loggedUser, Constants.ENTITY_COMPANY, Constants.ACTION_UPDATE);
  }

  public static canDeleteCompany(loggedUser: UserToken): boolean {
    return Authorizations.canPerformAction(loggedUser, Constants.ENTITY_COMPANY, Constants.ACTION_DELETE);
  }

  public static canListTenants(loggedUser: UserToken): boolean {
    return Authorizations.canPerformAction(loggedUser, Constants.ENTITY_TENANTS, Constants.ACTION_LIST);
  }

  public static canReadTenant(loggedUser: UserToken): boolean {
    return Authorizations.canPerformAction(loggedUser, Constants.ENTITY_TENANT, Constants.ACTION_READ);
  }

  public static canCreateTenant(loggedUser: UserToken): boolean {
    return Authorizations.canPerformAction(loggedUser, Constants.ENTITY_TENANT, Constants.ACTION_CREATE);
  }

  public static canUpdateTenant(loggedUser: UserToken): boolean {
    return Authorizations.canPerformAction(loggedUser, Constants.ENTITY_TENANT, Constants.ACTION_UPDATE);
  }

  public static canDeleteTenant(loggedUser: UserToken): boolean {
    return Authorizations.canPerformAction(loggedUser, Constants.ENTITY_TENANT, Constants.ACTION_DELETE);
  }

  public static canCreateConnection(loggedUser: UserToken): boolean {
    return Authorizations.canPerformAction(loggedUser, Constants.ENTITY_CONNECTION, Constants.ACTION_CREATE,
      { 'owner': loggedUser.id });
  }

  public static canDeleteConnection(loggedUser: UserToken, userId: string): boolean {
    return Authorizations.canPerformAction(loggedUser, Constants.ENTITY_CONNECTION, Constants.ACTION_DELETE,
      { 'user': userId, 'owner': loggedUser.id });
  }

  public static canReadConnection(loggedUser: UserToken, userId: string): boolean {
    return Authorizations.canPerformAction(loggedUser, Constants.ENTITY_CONNECTION, Constants.ACTION_READ,
      { 'user': userId, 'owner': loggedUser.id });
  }

  public static canListConnections(loggedUser: UserToken): boolean {
    return Authorizations.canPerformAction(loggedUser, Constants.ENTITY_CONNECTIONS, Constants.ACTION_LIST);
  }

  public static canReadPricing(loggedUser: UserToken): boolean {
    return Authorizations.canPerformAction(loggedUser, Constants.ENTITY_PRICING, Constants.ACTION_READ);
  }

  public static canUpdatePricing(loggedUser: UserToken): boolean {
    return Authorizations.canPerformAction(loggedUser, Constants.ENTITY_PRICING, Constants.ACTION_UPDATE);
  }

  public static isSuperAdmin(userRole: string): boolean {
    return userRole === Constants.ROLE_SUPER_ADMIN;
  }

  public static isAdmin(userRole: string): boolean {
    return userRole === Constants.ROLE_ADMIN;
  }

  public static isBasic(userRole: string): boolean {
    return userRole === Constants.ROLE_BASIC;
  }

  public static isDemo(userRole: string): boolean {
    return userRole === Constants.ROLE_DEMO;
  }

  private static async _checkAndGetUserOnChargingStation(chargingStation: any, loggedUser: UserToken, isOrgCompActive: boolean, site: Site, action: string) {
    // Check if User belongs to a Site ------------------------------------------
    // Org component enabled?
    if (isOrgCompActive) {
      const foundUser = await SiteStorage.siteHasUser(chargingStation.getTenantID(), site.id, loggedUser.id);
      // User not found and Access Control Enabled?
      if (!foundUser) {
        // Yes: Reject the User
        throw new AppError(
          chargingStation.getID(),
          `User is not assigned to the site '${site.name}'!`,
          Constants.HTTP_AUTH_USER_WITH_NO_SITE_ERROR,
          'Authorizations', '_checkAndGetUserOnChargingStation',
          loggedUser);
      }
    }
    // Authorized?
    if (!Authorizations.canPerformActionOnChargingStation(loggedUser, action)) {
      // Not Authorized!
      throw new AppAuthError(
        action,
        Constants.ENTITY_CHARGING_STATION,
        chargingStation.getID(),
        Constants.HTTP_GENERAL_ERROR, 'Authorizations', '_checkAndGetUserOnChargingStation',
        loggedUser);
    }
  }

  private static getUserScopes(tenantID: string, user: User, sitesAdminCount: number): ReadonlyArray<string> {
    // Get the group from User's role
    const groups = Authorizations.getAuthGroupsFromUser(user.role, sitesAdminCount);
    // Return the scopes
    return AuthorizationsDefinition.getInstance().getScopes(groups);
  }

  private static async checkAndGetUserTagIDOnChargingStation(chargingStation: any, tagID: string, action: string): Promise<User> {
    let user = await UserStorage.getUserByTagId(chargingStation.getTenantID(), tagID);
    // Found?
    if (!user) {
      // Create an empty user
      user = {
        name: 'Unknown',
        firstName: 'User',
        status: Constants.USER_STATUS_INACTIVE,
        role: Constants.ROLE_BASIC,
        email: tagID + '@chargeangels.fr',
        tagIDs: [tagID],
        ...UserStorage.getEmptyUser()
      };
      await UserStorage.saveUser(chargingStation.getTenantID(), user);

      // Notify
      NotificationHandler.sendUnknownUserBadged(
        chargingStation.getTenantID(),
        Utils.generateGUID(),
        chargingStation.getModel(),
        {
          'chargeBoxID': chargingStation.getID(),
          'badgeId': tagID,
          'evseDashboardURL': Utils.buildEvseURL((await chargingStation.getTenant()).getSubdomain()),
          'evseDashboardUserURL': await Utils.buildEvseUserURL(chargingStation.getTenantID(), user, '#inerror')
        }
      );
      // Not authorized
      throw new AppError(
        chargingStation.getID(),
        `User with Tag ID '${tagID}' not found but saved as inactive user`, Constants.HTTP_GENERAL_ERROR,
        'Authorizations', '_checkAndGetUserTagIDOnChargingStation', user
      );
    } else if (user.status === Constants.USER_STATUS_DELETED) {
      // Yes: Restore it!
      user.deleted = false;
      // Set default user's value
      user.status = Constants.USER_STATUS_INACTIVE;
      user.name = 'Unknown';
      user.firstName = 'User';
      user.email = tagID + '@chargeangels.fr';
      user.phone = '';
      user.mobile = '';
      user.notificationsActive = true;
      user.image = '';
      user.iNumber = '';
      user.costCenter = '';
      // Log
      Logging.logSecurityInfo({
        tenantID: chargingStation.getTenantID(), user: user,
        module: 'Authorizations', method: '_checkAndGetUserTagIDOnChargingStation',
        message: `User with ID '${user.id}' has been restored`,
        action: action
      });
      // Save
      await UserStorage.saveUser(chargingStation.getTenantID(), user);
    }
    return user;
  }

  private static getConfiguration() {
    if (!Authorizations.configuration) {
      Authorizations.configuration = Configuration.getAuthorizationConfig();
    }
    return Authorizations.configuration;
  }

  private static getAuthGroupsFromUser(userRole: string, sitesAdminCount: number): ReadonlyArray<string> {
    const groups: Array<string> = [];
    switch (userRole) {
      case Constants.ROLE_ADMIN:
        groups.push('admin');
        break;
      case Constants.ROLE_SUPER_ADMIN:
        groups.push('superAdmin');
        break;
      case Constants.ROLE_BASIC:
        groups.push('basic');
        // Check Site Admin
        if (sitesAdminCount > 0) {
          groups.push('siteAdmin');
        }
        break;
      case Constants.ROLE_DEMO:
        groups.push('demo');
        break;
    }
    return groups;
  }

  private static canPerformAction(loggedUser: UserToken, resource, action, context?): boolean {
    // Get the groups
    const groups = Authorizations.getAuthGroupsFromUser(loggedUser.role,
      loggedUser.sitesAdmin ? loggedUser.sitesAdmin.length : 0);

    // Check
    const authorized = AuthorizationsDefinition.getInstance().can(groups, resource, action, context);
    if (!authorized && Authorizations.getConfiguration().debug) {
      Logging.logSecurityInfo({
        tenantID: loggedUser.tenantID, user: loggedUser,
        module: 'Authorizations', method: 'canPerformAction',
        message: `Role ${loggedUser.role} Cannot ${action} on ${resource} with context ${JSON.stringify(context)}`,
        action: 'Authorizations'
      });
    }
    return authorized;
  }
}<|MERGE_RESOLUTION|>--- conflicted
+++ resolved
@@ -36,33 +36,13 @@
   public static canStartTransaction(user: UserToken, chargingStation: ChargingStation) {
     return Authorizations.canPerformActionOnChargingStation(
       user,
-<<<<<<< HEAD
-      Constants.ACTION_REMOTE_START_TRANSACTION)) {
-      // Ko
-      return false;
-    }
-    // Ok
-    return true;
-=======
-      chargingStation.getModel(),
       Constants.ACTION_REMOTE_START_TRANSACTION);
->>>>>>> 078c87ec
   }
 
   public static canStopTransaction(user: UserToken, chargingStation: any) {
     return Authorizations.canPerformActionOnChargingStation(
       user,
-<<<<<<< HEAD
-      Constants.ACTION_REMOTE_STOP_TRANSACTION)) {
-      // Ko
-      return false;
-    }
-    // Ok
-    return true;
-=======
-      chargingStation.getModel(),
       Constants.ACTION_REMOTE_STOP_TRANSACTION);
->>>>>>> 078c87ec
   }
 
   public static getAuthorizedCompanyIDs(loggedUser: UserToken): string[] {
