--- conflicted
+++ resolved
@@ -91,12 +91,8 @@
       // Get User's Site Admin
       const sitesAdmin = await UserStorage.getSites(
         user.getTenantID(), { userID: user.getID(), siteAdmin: true },
-<<<<<<< HEAD
-        { limit: Constants.NO_LIMIT, skip: 0 }
-=======
         {limit: Constants.NO_LIMIT, skip: 0},
         ["site.id"]
->>>>>>> 7dda183a
       );
       for (const siteAdmin of sitesAdmin.result) {
         siteAdminIDs.push(siteAdmin.site.id);
@@ -648,12 +644,8 @@
     // Get the sites where the user is marked Site Admin
     const sitesAdmin = await UserStorage.getSites(user.getTenantID(),
       { userID: user.getID(), siteAdmin: true },
-<<<<<<< HEAD
-      { limit: Constants.NO_LIMIT, skip: 0 }
-=======
       { limit: Constants.NO_LIMIT, skip: 0 },
       ["userID", "siteAdmin"]
->>>>>>> 7dda183a
     );
     // Get the group from User's role
     const groups = Authorizations.getAuthGroupsFromUser(user.getRole(), sitesAdmin['result']);
