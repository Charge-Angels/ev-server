import SourceMap from 'source-map-support';
import AppAuthError from '../exception/AppAuthError';
import AppError from '../exception/AppError';
import AuthorizationsDefinition from './AuthorizationsDefinition';
import BackendError from '../exception/BackendError';
import ChargingStation from '../entity/ChargingStation';
import Configuration from '../utils/Configuration';
import Constants from '../utils/Constants';
import Logging from '../utils/Logging';
import NotificationHandler from '../notification/NotificationHandler';
import Site from '../types/Site';
import SiteArea from '../types/SiteArea';
import SiteStorage from '../storage/mongodb/SiteStorage';
import Tenant from '../entity/Tenant';
import TenantStorage from '../storage/mongodb/TenantStorage';
import Transaction from '../entity/Transaction';
import User from '../types/User';
import UserStorage from '../storage/mongodb/UserStorage';
import Utils from '../utils/Utils';
import UserService from '../server/rest/service/UserService';

SourceMap.install();

export default class Authorizations {

  private static configuration: any;

  public static canRefundTransaction(loggedUser: any, transaction: any) {
    let userId;
    if (transaction.getUserJson()) {
      userId = transaction.getUserJson().id;
    }
    return Authorizations.canPerformAction(loggedUser, Constants.ENTITY_TRANSACTION,
      Constants.ACTION_REFUND_TRANSACTION, { 'UserID': userId });
  }

  public static canStartTransaction(user: User, chargingStation: ChargingStation) {
    // Can perform stop?
    if (!Authorizations.canPerformActionOnChargingStation(
      user,
      chargingStation.getModel(),
      Constants.ACTION_REMOTE_START_TRANSACTION)) {
      // ꓘO
      return false;
    }
    // OK
    return true;
  }

  public static canStopTransaction(user: User, chargingStation: any) {
    // Can perform stop?
    if (!Authorizations.canPerformActionOnChargingStation(
      user,
      chargingStation.getModel(),
      Constants.ACTION_REMOTE_STOP_TRANSACTION)) {
      // ꓘO
      return false;
    }
    // Ok
    return true;
  }

  public static getAuthorizedCompanyIDs(loggedUser: any): string[] {
    return loggedUser.companies;
  }

  public static getAuthorizedSiteIDs(loggedUser: any): string[] {
    return loggedUser.sites;
  }

  public static getAuthorizedSiteAdminIDs(loggedUser: any): string[] {
    return loggedUser.sitesAdmin;
  }

  public static async getAuthorizedEntities(tenantID: string, user: User) {
    if (!Authorizations.isAdmin(user.role)) {
      // Get User's site
      const sites = (await UserStorage.getSites(tenantID, {userID: user.id}, {limit: 0, skip: 0})).result.map(siteuser => siteuser.site);
      
      const siteIDs = sites.map(site => site.id);
      const companyIDs = [... new Set(sites.map(site => site.companyID))]
      
      // Get User's Site Admin
      const sitesAdmin = await UserStorage.getSites(
<<<<<<< HEAD
        tenantID, { userID: user.id, siteAdmin: true },
        { limit: Constants.NO_LIMIT, skip: 0 }
=======
        user.getTenantID(), { userID: user.getID(), siteAdmin: true },
        { limit: Constants.NO_LIMIT, skip: 0 },
        ['site.id']
>>>>>>> fb19c957
      );

      const siteAdminIDs = sitesAdmin.result.map(siteuser => siteuser.site.id);

      return {
        companies: companyIDs,
        sites: siteIDs,
        sitesAdmin: siteAdminIDs
      };
    }
    return {};
  }

  public static async getConnectorActionAuthorizations(tenantID: string, user: User, chargingStation: any, connector: any, siteArea: SiteArea, site: Site) {
    const tenant: Tenant|null = await Tenant.getTenant(tenantID);
    if (!tenant) {
      throw new BackendError('Authorizations.ts#getConnectorActionAuthorizations', 'Tenant null');
    }
    const isOrgCompActive = tenant.isComponentActive(Constants.COMPONENTS.ORGANIZATION);
    if (isOrgCompActive && (!siteArea || !site)) {
      throw new AppError(
        chargingStation.getID(),
        `Site area and site not provided for Charging Station '${chargingStation.getID()}'!`, Constants.HTTP_GENERAL_ERROR,
        'Authorizations', 'getConnectorActionAuthorizations',
        user
      );
    }
    // Set default value
    let isUserAssignedToSite = false;
    let accessControlEnable = true;
    let userAllowedToStopAllTransactions = false;
    let isSameUserAsTransaction = false;
    if (isOrgCompActive) {
      // Acces Control Enabled?
      accessControlEnable = siteArea.accessControl;
      // Allow to stop all transactions
      userAllowedToStopAllTransactions = site.allowAllUsersToStopTransactions;
      // Check if User belongs to the charging station Site
      isUserAssignedToSite = await SiteStorage.siteHasUser(tenantID, site.id, user.id);
    }
    if (connector.activeTransactionID > 0) {
      // Get Transaction
      const transaction = await Transaction.getTransaction(tenantID, connector.activeTransactionID);
      if (!transaction) {
        throw new AppError(
          Constants.CENTRAL_SERVER,
          `Transaction ID '${connector.activeTransactionID}' does not exist`,
          Constants.HTTP_AUTH_ERROR, 'Authorizations', 'getConnectorActionAuthorizations');
      }
      // Check if transaction user is the same as request user
      isSameUserAsTransaction = transaction.getUserID() === user.id;
    }

    // Prepare default authorizations
    const result = {
      'isStartAuthorized': Authorizations.canStartTransaction(user, chargingStation),
      'isStopAuthorized': Authorizations.canStopTransaction(user, chargingStation),
      'isTransactionDisplayAuthorized': false
    };
    if (user.role === Constants.ROLE_ADMIN) {
      // An admin has all authorizations except for site where he is not assigned and in case site management is not active
      const defaultAuthorization = (isOrgCompActive && isUserAssignedToSite) || (!isOrgCompActive);
      result.isStartAuthorized = result.isStartAuthorized && defaultAuthorization;
      result.isStopAuthorized = result.isStopAuthorized && defaultAuthorization;
      result.isTransactionDisplayAuthorized = defaultAuthorization;
    }
    if (user.role === Constants.ROLE_DEMO) {
      // Demon user can never start nor stop transaction and can display details only for assigned site
      const defaultAuthorization = (isOrgCompActive && isUserAssignedToSite) || (!isOrgCompActive);
      result.isStartAuthorized = false;
      result.isStopAuthorized = false;
      result.isTransactionDisplayAuthorized = defaultAuthorization;
    }
    if (user.role === Constants.ROLE_BASIC) {
      // Basic user can start a transaction if he is assigned to the site or site management is not active
      result.isStartAuthorized = result.isStartAuthorized &&
        (isOrgCompActive && isUserAssignedToSite) || (!isOrgCompActive);
      // Basic user can start a transaction if he is assigned to the site or site management is not active
      result.isStopAuthorized = result.isStopAuthorized &&
        // Site Management is active  and user assigned to site and anyone allowed to stop or same user as transaction
        // Or access control disable
        (isOrgCompActive && isUserAssignedToSite &&
          (userAllowedToStopAllTransactions || isSameUserAsTransaction || !accessControlEnable)) ||
        // Site management inactive and badge access control and user identical to transaction
        (!isOrgCompActive && accessControlEnable && isSameUserAsTransaction) ||
        // Site management inactive and no badge access control
        (!isOrgCompActive && !accessControlEnable);
      result.isTransactionDisplayAuthorized =
        // Site Management is active  and user assigned to site and same user as transaction
        // Or access control disable
        (isOrgCompActive && isUserAssignedToSite &&
          (isSameUserAsTransaction || !accessControlEnable)) ||
        // Site management inactive and badge access control and user identical to transaction
        (!isOrgCompActive && accessControlEnable && isSameUserAsTransaction) ||
        // Site management inactive and no badge access control
        (!isOrgCompActive && !accessControlEnable);
    }
    return result;
  }

  public static async isTagIDAuthorizedOnChargingStation(chargingStation: ChargingStation, tagID: any, action: any) {
    let site: Site, siteArea: SiteArea;
    // Get the Organization component
    const tenant = await TenantStorage.getTenant(chargingStation.getTenantID());
    const isOrgCompActive = await tenant.isComponentActive(Constants.COMPONENTS.ORGANIZATION);
    // Org component enabled?
    if (isOrgCompActive) {
      // Site Area -----------------------------------------------
      siteArea = await chargingStation.getSiteArea();
      // Site is mandatory
      if (!siteArea) {
        // Reject Site Not Found
        throw new AppError(
          chargingStation.getID(),
          `Charging Station '${chargingStation.getID()}' is not assigned to a Site Area!`,
          Constants.HTTP_AUTH_CHARGER_WITH_NO_SITE_AREA_ERROR,
          'Authorizations', '_checkAndGetUserOnChargingStation');
      }

      // Access Control Enabled?
      if (!siteArea.accessControl) {
        // No control
        return;
      }
      // Site -----------------------------------------------------
      // TODO: consider changing structure of CS->SA->S entirely; It's a little inconvenient that sometimes CS includes SA with includes S, which can also include SA, but not always
      site = siteArea.site ? siteArea.site : (siteArea.siteID ? await SiteStorage.getSite(chargingStation.getTenantID(), siteArea.siteID) : null);

      if (!site) {
        // Reject Site Not Found
        throw new AppError(
          chargingStation.getID(),
          `Site Area '${siteArea.name}' is not assigned to a Site!`,
          Constants.HTTP_AUTH_SITE_AREA_WITH_NO_SITE_ERROR,
          'Authorizations', 'checkAndGetUserOnChargingStation');
      }
    }
    // Get user
    let user: User = null;
    // Get the user
    if (tagID) {
      user = await Authorizations.checkAndGetUserTagIDOnChargingStation(
        chargingStation, tagID, action);
    }
    // Found?
    if (user) {
      // Check Authorization
      await Authorizations._checkAndGetUserOnChargingStation(
        chargingStation, user, isOrgCompActive, site, action);
    }
    return user;
  }

  public static async isTagIDsAuthorizedOnChargingStation(chargingStation: ChargingStation, tagId: any, transactionTagId: any, action: any) {
    let user: User, alternateUser: User;
    // Check if same user
    if (tagId !== transactionTagId) {
      // No: Check alternate user
      alternateUser = await Authorizations.isTagIDAuthorizedOnChargingStation(
        chargingStation, tagId, action);
      // Anonymous?
      if (alternateUser) {
        // Get the user
        user = await UserStorage.getUserByTagId(chargingStation.getTenantID(), transactionTagId);
        // Not Check if Alternate User belongs to a Site --------------------------------
        // Organization component active?
        const tenant = await TenantStorage.getTenant(chargingStation.getTenantID());
        const isOrgCompActive = await tenant.isComponentActive(Constants.COMPONENTS.ORGANIZATION);
        if (isOrgCompActive) {
          // Get the site (site existence is already checked by isTagIDAuthorizedOnChargingStation())
          const site: Site = await chargingStation.getSite();
          // Check if the site allows to stop the transaction of another user
          if (!Authorizations.isAdmin(alternateUser.role) &&
            !site.allowAllUsersToStopTransactions) {
            // Reject the User
            throw new BackendError(
              chargingStation.getID(),
              `User '${Utils.buildUserFullName(alternateUser)}' is not allowed to perform 'Stop Transaction' on User '${Utils.buildUserFullName(user)}' on Site '${site.name}'!`,
              'Authorizations', 'isTagIDsAuthorizedOnChargingStation', action,
              (alternateUser ? alternateUser : null), (user ? user : null));
          }
        } else {
          // Only Admins can stop a transaction when org is not active
          if (!Authorizations.isAdmin(alternateUser.role)) {
            // Reject the User
            throw new BackendError(
              chargingStation.getID(),
              `User '${Utils.buildUserFullName(alternateUser)}' is not allowed to perform 'Stop Transaction' on User '${Utils.buildUserFullName(user)}'!`,
              'Authorizations', 'isTagIDsAuthorizedOnChargingStation', action,
              (alternateUser ? alternateUser : null), (user ? user : null));
          }
        }
      }
    } else {
      // Check user
      user = await Authorizations.isTagIDAuthorizedOnChargingStation(
        chargingStation, transactionTagId, action);
    }
    return { user, alternateUser };
  }

  public static async _checkAndGetUserOnChargingStation(chargingStation: any, user: User, isOrgCompActive: boolean, site: Site, action: string) {
    // Check User status
    if (user.status !== Constants.USER_STATUS_ACTIVE) {
      // Reject but save ok
      throw new AppError(
        chargingStation.getID(),
        `${Utils.buildUserFullName(user)} is '${UserService.getStatusDescription(user.status)}'`, Constants.HTTP_GENERAL_ERROR,
        'Authorizations', '_checkAndGetUserOnChargingStation',
        user);
    }

    // Check if User belongs to a Site ------------------------------------------
    // Org component enabled?
    if (isOrgCompActive) {
      const foundUser = await SiteStorage.siteHasUser(chargingStation.getTenantID(), site.id, user.id);
      // User not found and Access Control Enabled?
      if (!foundUser) {
        // Yes: Reject the User
        throw new AppError(
          chargingStation.getID(),
          `User is not assigned to the site '${site.name}'!`,
          Constants.HTTP_AUTH_USER_WITH_NO_SITE_ERROR,
          'Authorizations', '_checkAndGetUserOnChargingStation',
          user);
      }
    }
    // Authorized?
    if (!Authorizations.canPerformActionOnChargingStation(user, chargingStation.getModel(), action)) {
      // Not Authorized!
      throw new AppAuthError(
        action,
        Constants.ENTITY_CHARGING_STATION,
        chargingStation.getID(),
        Constants.HTTP_GENERAL_ERROR, 'Authorizations', '_checkAndGetUserOnChargingStation',
        user);
    }
  }

  public static canListLogging(loggedUser: any): boolean {
    return Authorizations.canPerformAction(loggedUser, Constants.ENTITY_LOGGINGS, Constants.ACTION_LIST);
  }

  public static canReadLogging(loggedUser: any): boolean {
    return Authorizations.canPerformAction(loggedUser, Constants.ENTITY_LOGGING, Constants.ACTION_READ);
  }

  public static canListTransactions(loggedUser: any): boolean {
    return Authorizations.canPerformAction(loggedUser, Constants.ENTITY_TRANSACTIONS, Constants.ACTION_LIST);
  }

  public static canListTransactionsInError(loggedUser: any): boolean {
    return Authorizations.canPerformAction(loggedUser, Constants.ENTITY_TRANSACTIONS, Constants.ACTION_LIST);
  }

  public static canReadTransaction(loggedUser: any, transaction: Transaction): boolean {
    if (transaction.getUserJson() && transaction.getUserJson().id) {
      return Authorizations.canPerformAction(loggedUser, Constants.ENTITY_TRANSACTION, Constants.ACTION_READ,
        { 'user': transaction.getUserJson().id, 'owner': loggedUser.id });
    }
    return Authorizations.canPerformAction(loggedUser, Constants.ENTITY_TRANSACTION, Constants.ACTION_READ);
  }

  public static canUpdateTransaction(loggedUser: any): boolean {
    return Authorizations.canPerformAction(loggedUser, Constants.ENTITY_TRANSACTION, Constants.ACTION_UPDATE);
  }

  public static canDeleteTransaction(loggedUser: any): boolean {
    return Authorizations.canPerformAction(loggedUser, Constants.ENTITY_TRANSACTION, Constants.ACTION_DELETE);
  }

  public static canListChargingStations(loggedUser: any): boolean {
    return Authorizations.canPerformAction(loggedUser, Constants.ENTITY_CHARGING_STATIONS, Constants.ACTION_LIST);
  }

  public static canPerformActionOnChargingStation(loggedUser: any, chargingStation: any, action: any): boolean {
    return Authorizations.canPerformAction(loggedUser, Constants.ENTITY_CHARGING_STATION, action);
  }

  public static canReadChargingStation(loggedUser: any): boolean {
    return Authorizations.canPerformAction(loggedUser, Constants.ENTITY_CHARGING_STATION, Constants.ACTION_READ);
  }

  public static canUpdateChargingStation(loggedUser: any, siteID: string): boolean {
    return Authorizations.canPerformAction(loggedUser, Constants.ENTITY_CHARGING_STATION, Constants.ACTION_UPDATE, {
      'site': siteID,
      'sites': loggedUser.sitesAdmin
    });
  }

  public static canDeleteChargingStation(loggedUser: any): boolean {
    return Authorizations.canPerformAction(loggedUser, Constants.ENTITY_CHARGING_STATION, Constants.ACTION_DELETE);
  }

  public static canListUsers(loggedUser: any): boolean {
    return Authorizations.canPerformAction(loggedUser, Constants.ENTITY_USERS, Constants.ACTION_LIST);
  }

  public static canReadUser(loggedUser: any, userId: string): boolean {
    return Authorizations.canPerformAction(loggedUser, Constants.ENTITY_USER, Constants.ACTION_READ,
      { 'user': userId, 'owner': loggedUser.id });
  }

  public static canCreateUser(loggedUser: any): boolean {
    return Authorizations.canPerformAction(loggedUser, Constants.ENTITY_USER, Constants.ACTION_CREATE);
  }

  public static canUpdateUser(loggedUser: any, userId: string): boolean {
    return Authorizations.canPerformAction(loggedUser, Constants.ENTITY_USER, Constants.ACTION_UPDATE,
      { 'user': userId, 'owner': loggedUser.id });
  }

  public static canDeleteUser(loggedUser: any, userId: string): boolean {
    return Authorizations.canPerformAction(loggedUser, Constants.ENTITY_USER, Constants.ACTION_DELETE,
      { 'user': userId, 'owner': loggedUser.id });
  }

  public static canListSites(loggedUser: any): boolean {
    return Authorizations.canPerformAction(loggedUser, Constants.ENTITY_SITES, Constants.ACTION_LIST);
  }

  public static canReadSite(loggedUser: any, siteId: string): boolean {
    return Authorizations.canPerformAction(loggedUser, Constants.ENTITY_SITE, Constants.ACTION_READ,
      { 'site': siteId, 'sites': loggedUser.sites });
  }

  public static canCreateSite(loggedUser: any): boolean {
    return Authorizations.canPerformAction(loggedUser, Constants.ENTITY_SITE, Constants.ACTION_CREATE);
  }

  public static canUpdateSite(loggedUser: any, siteID: string): boolean {
    return Authorizations.canPerformAction(loggedUser, Constants.ENTITY_SITE, Constants.ACTION_UPDATE,
      { 'site': siteID, 'sites': loggedUser.sitesAdmin });
  }

  public static canDeleteSite(loggedUser: any, siteID: string): boolean {
    return Authorizations.canPerformAction(loggedUser, Constants.ENTITY_SITE, Constants.ACTION_DELETE,
      { 'site': siteID, 'sites': loggedUser.sitesAdmin });
  }

  public static canListSettings(loggedUser: any): boolean {
    return Authorizations.canPerformAction(loggedUser, Constants.ENTITY_SETTINGS, Constants.ACTION_LIST);
  }

  public static canReadSetting(loggedUser: any): boolean {
    return Authorizations.canPerformAction(loggedUser, Constants.ENTITY_SETTING, Constants.ACTION_READ);
  }

  public static canDeleteSetting(loggedUser: any): boolean {
    return Authorizations.canPerformAction(loggedUser, Constants.ENTITY_SETTING, Constants.ACTION_DELETE);
  }

  public static canCreateSetting(loggedUser: any): boolean {
    return Authorizations.canPerformAction(loggedUser, Constants.ENTITY_SETTING, Constants.ACTION_CREATE);
  }

  public static canUpdateSetting(loggedUser: any): boolean {
    return Authorizations.canPerformAction(loggedUser, Constants.ENTITY_SETTING, Constants.ACTION_UPDATE);
  }

  public static canListOcpiEndpoints(loggedUser: any): boolean {
    return Authorizations.canPerformAction(loggedUser, Constants.ENTITY_OCPI_ENDPOINTS, Constants.ACTION_LIST);
  }

  public static canReadOcpiEndpoint(loggedUser: any): boolean {
    return Authorizations.canPerformAction(loggedUser, Constants.ENTITY_OCPI_ENDPOINT, Constants.ACTION_READ);
  }

  public static canDeleteOcpiEndpoint(loggedUser: any): boolean {
    return Authorizations.canPerformAction(loggedUser, Constants.ENTITY_OCPI_ENDPOINT, Constants.ACTION_DELETE);
  }

  public static canCreateOcpiEndpoint(loggedUser: any): boolean {
    return Authorizations.canPerformAction(loggedUser, Constants.ENTITY_OCPI_ENDPOINT, Constants.ACTION_CREATE);
  }

  public static canUpdateOcpiEndpoint(loggedUser: any): boolean {
    return Authorizations.canPerformAction(loggedUser, Constants.ENTITY_OCPI_ENDPOINT, Constants.ACTION_UPDATE);
  }

  public static canPingOcpiEndpoint(loggedUser: any): boolean {
    return Authorizations.canPerformAction(loggedUser, Constants.ENTITY_OCPI_ENDPOINT, Constants.ACTION_PING);
  }

  public static canSendEVSEStatusesOcpiEndpoint(loggedUser: any): boolean {
    return Authorizations.canPerformAction(loggedUser, Constants.ENTITY_OCPI_ENDPOINT, Constants.ACTION_SEND_EVSE_STATUSES);
  }

  public static canRegisterOcpiEndpoint(loggedUser: any): boolean {
    return Authorizations.canPerformAction(loggedUser, Constants.ENTITY_OCPI_ENDPOINT, Constants.ACTION_REGISTER);
  }

  public static canGenerateLocalTokenOcpiEndpoint(loggedUser: any): boolean {
    return Authorizations.canPerformAction(loggedUser, Constants.ENTITY_OCPI_ENDPOINT, Constants.ACTION_GENERATE_LOCAL_TOKEN);
  }

  public static canListVehicles(loggedUser: any): boolean {
    return Authorizations.canPerformAction(loggedUser, Constants.ENTITY_VEHICLES, Constants.ACTION_LIST);
  }

  public static canReadVehicle(loggedUser: any): boolean {
    return Authorizations.canPerformAction(loggedUser, Constants.ENTITY_VEHICLE, Constants.ACTION_READ);
  }

  public static canCreateVehicle(loggedUser: any): boolean {
    return Authorizations.canPerformAction(loggedUser, Constants.ENTITY_VEHICLE, Constants.ACTION_CREATE);
  }

  public static canUpdateVehicle(loggedUser: any): boolean {
    return Authorizations.canPerformAction(loggedUser, Constants.ENTITY_VEHICLE, Constants.ACTION_UPDATE);
  }

  public static canDeleteVehicle(loggedUser: any): boolean {
    return Authorizations.canPerformAction(loggedUser, Constants.ENTITY_VEHICLE, Constants.ACTION_DELETE);
  }

  public static canListVehicleManufacturers(loggedUser: any): boolean {
    return Authorizations.canPerformAction(loggedUser, Constants.ENTITY_VEHICLE_MANUFACTURERS, Constants.ACTION_LIST);
  }

  public static canReadVehicleManufacturer(loggedUser: any): boolean {
    return Authorizations.canPerformAction(loggedUser, Constants.ENTITY_VEHICLE_MANUFACTURER, Constants.ACTION_READ);
  }

  public static canCreateVehicleManufacturer(loggedUser: any): boolean {
    return Authorizations.canPerformAction(loggedUser, Constants.ENTITY_VEHICLE_MANUFACTURER, Constants.ACTION_CREATE);
  }

  public static canUpdateVehicleManufacturer(loggedUser: any): boolean {
    return Authorizations.canPerformAction(loggedUser, Constants.ENTITY_VEHICLE_MANUFACTURER, Constants.ACTION_UPDATE);
  }

  public static canDeleteVehicleManufacturer(loggedUser: any): boolean {
    return Authorizations.canPerformAction(loggedUser, Constants.ENTITY_VEHICLE_MANUFACTURER, Constants.ACTION_DELETE);
  }

  public static canListSiteAreas(loggedUser: any): boolean {
    return Authorizations.canPerformAction(loggedUser, Constants.ENTITY_SITE_AREAS, Constants.ACTION_LIST);
  }

  public static canReadSiteArea(loggedUser: any, siteID: string): boolean {
    return Authorizations.canPerformAction(loggedUser, Constants.ENTITY_SITE_AREA, Constants.ACTION_READ,
      { 'site': siteID, 'sites': loggedUser.sites });
  }

  public static canCreateSiteArea(loggedUser: any, siteID: string): boolean {
    return Authorizations.canPerformAction(loggedUser, Constants.ENTITY_SITE_AREA, Constants.ACTION_CREATE,
      { 'site': siteID, 'sites': loggedUser.sitesAdmin });
  }

  public static canUpdateSiteArea(loggedUser: any, siteID: string): boolean {
    return Authorizations.canPerformAction(loggedUser, Constants.ENTITY_SITE_AREA, Constants.ACTION_UPDATE, {
      'site': siteID,
      'sites': loggedUser.sitesAdmin
    });
  }

  public static canDeleteSiteArea(loggedUser: any, siteID: string): boolean {
    return Authorizations.canPerformAction(loggedUser, Constants.ENTITY_SITE_AREA, Constants.ACTION_DELETE,
      { 'site': siteID, 'sites': loggedUser.sitesAdmin });
  }

  public static canListCompanies(loggedUser: any): boolean {
    return Authorizations.canPerformAction(loggedUser, Constants.ENTITY_COMPANIES, Constants.ACTION_LIST);
  }

  public static canReadCompany(loggedUser: any, companyId: string): boolean {
    return Authorizations.canPerformAction(loggedUser, Constants.ENTITY_COMPANY, Constants.ACTION_READ,
      { 'company': companyId, 'companies': loggedUser.companies });
  }

  public static canCreateCompany(loggedUser: any): boolean {
    return Authorizations.canPerformAction(loggedUser, Constants.ENTITY_COMPANY, Constants.ACTION_CREATE);
  }

  public static canUpdateCompany(loggedUser: any): boolean {
    return Authorizations.canPerformAction(loggedUser, Constants.ENTITY_COMPANY, Constants.ACTION_UPDATE);
  }

  public static canDeleteCompany(loggedUser: any): boolean {
    return Authorizations.canPerformAction(loggedUser, Constants.ENTITY_COMPANY, Constants.ACTION_DELETE);
  }

  public static canListTenants(loggedUser: any): boolean {
    return Authorizations.canPerformAction(loggedUser, Constants.ENTITY_TENANTS, Constants.ACTION_LIST);
  }

  public static canReadTenant(loggedUser: any): boolean {
    return Authorizations.canPerformAction(loggedUser, Constants.ENTITY_TENANT, Constants.ACTION_READ);
  }

  public static canCreateTenant(loggedUser: any): boolean {
    return Authorizations.canPerformAction(loggedUser, Constants.ENTITY_TENANT, Constants.ACTION_CREATE);
  }

  public static canUpdateTenant(loggedUser: any): boolean {
    return Authorizations.canPerformAction(loggedUser, Constants.ENTITY_TENANT, Constants.ACTION_UPDATE);
  }

  public static canDeleteTenant(loggedUser: any): boolean {
    return Authorizations.canPerformAction(loggedUser, Constants.ENTITY_TENANT, Constants.ACTION_DELETE);
  }

  public static canCreateConnection(loggedUser): boolean {
    return Authorizations.canPerformAction(loggedUser, Constants.ENTITY_CONNECTION, Constants.ACTION_CREATE,
      { 'owner': loggedUser.id });
  }

  public static canDeleteConnection(loggedUser, userId: string): boolean {
    return Authorizations.canPerformAction(loggedUser, Constants.ENTITY_CONNECTION, Constants.ACTION_DELETE,
      { 'user': userId, 'owner': loggedUser.id });
  }

  public static canReadConnection(loggedUser, userId: string): boolean {
    return Authorizations.canPerformAction(loggedUser, Constants.ENTITY_CONNECTION, Constants.ACTION_READ,
      { 'user': userId, 'owner': loggedUser.id });
  }

  public static canListConnections(loggedUser: any): boolean {
    return Authorizations.canPerformAction(loggedUser, Constants.ENTITY_CONNECTIONS, Constants.ACTION_LIST);
  }

  public static canReadPricing(loggedUser: any): boolean {
    return Authorizations.canPerformAction(loggedUser, Constants.ENTITY_PRICING, Constants.ACTION_READ);
  }

  public static canUpdatePricing(loggedUser: any): boolean {
    return Authorizations.canPerformAction(loggedUser, Constants.ENTITY_PRICING, Constants.ACTION_UPDATE);
  }

  public static isSuperAdmin(userRole: string): boolean {
    return userRole === Constants.ROLE_SUPER_ADMIN;
  }

  public static isAdmin(userRole: string): boolean {
    return userRole === Constants.ROLE_ADMIN;
  }

  public static isBasic(userRole: string): boolean {
    return userRole === Constants.ROLE_BASIC;
  }

  public static isDemo(userRole: string): boolean {
    return userRole === Constants.ROLE_DEMO;
  }

  public static async getUserScopes(tenantID: string, user: User): Promise<ReadonlyArray<string>> {
    // Get the sites where the user is marked Site Admin
<<<<<<< HEAD
    const sitesAdmin = await UserStorage.getSites(tenantID,
      { userID: user.id, siteAdmin: true },
      { limit: Constants.NO_LIMIT, skip: 0 }
    );
    // Get the group from User's role
    const groups = Authorizations.getAuthGroupsFromUser(user.role, sitesAdmin.result.map(siteuser => siteuser.site));
=======
    const sitesAdmin = await UserStorage.getSites(user.getTenantID(),
      { userID: user.getID(), siteAdmin: true, onlyRecordCount: true },
      { limit: Constants.NO_LIMIT, skip: 0 }
    );
    // Get the group from User's role
    const groups = Authorizations.getAuthGroupsFromUser(user.getRole(), sitesAdmin.count);
>>>>>>> fb19c957
    // Return the scopes
    return AuthorizationsDefinition.getInstance().getScopes(groups);
  }

  private static async checkAndGetUserTagIDOnChargingStation(chargingStation: any, tagID: string, action: string) {
    // Get the user
    let user = await UserStorage.getUserByTagId(chargingStation.getTenantID(), tagID);
    // Found?
    if (!user) {
      // Create an empty user

      const newUser: User = {
        name: 'Unknown',
        firstName: 'User',
        status: Constants.USER_STATUS_INACTIVE,
        role: Constants.ROLE_BASIC,
        email: tagID + '@chargeangels.fr',
        tagIDs: [tagID],
        ...UserStorage.getEmptyUser()
      };
      
      // Save the user
      await UserStorage.saveUser(chargingStation.getTenantID(), user);
      
      // Notify
      NotificationHandler.sendUnknownUserBadged(
        chargingStation.getTenantID(),
        Utils.generateGUID(),
        chargingStation.getModel(),
        {
          'chargeBoxID': chargingStation.getID(),
          'badgeId': tagID,
          'evseDashboardURL': Utils.buildEvseURL((await chargingStation.getTenant()).getSubdomain()),
          'evseDashboardUserURL': await Utils.buildEvseUserURL(chargingStation.getTenantID(), user, '#inerror')
        }
      );
      // Not authorized
      throw new AppError(
        chargingStation.getID(),
        `User with Tag ID '${tagID}' not found but saved as inactive user`, Constants.HTTP_GENERAL_ERROR,
        'Authorizations', '_checkAndGetUserTagIDOnChargingStation', user
      );
    } else {
<<<<<<< HEAD
      // USer Exists: Check User Deleted?
      if (user.status === Constants.USER_STATUS_DELETED) {
=======
      // User Exists: Check User Deleted?
      if (user.getStatus() === Constants.USER_STATUS_DELETED) {
>>>>>>> fb19c957
        // Yes: Restore it!
        user.deleted = false;
        // Set default user's value
        user.status = Constants.USER_STATUS_INACTIVE;
        user.name = 'Unknown';
        user.firstName = 'User';
        user.email = tagID + '@chargeangels.fr';
        user.phone = '';
        user.mobile = '';
        user.notificationsActive = true;
        user.image = '';
        user.iNumber = '';
        user.costCenter = '';
        // Log
        Logging.logSecurityInfo({
          tenantID: chargingStation.getTenantID(), user: user,
          module: 'Authorizations', method: '_checkAndGetUserTagIDOnChargingStation',
          message: `User with ID '${user.id}' has been restored`,
          action: action
        });
        // Save
        await UserStorage.saveUser(chargingStation.getTenantID(), user);
      }
    }
    return user;
  }

  private static getConfiguration() {
    if (!Authorizations.configuration) {
      Authorizations.configuration = Configuration.getAuthorizationConfig();
    }
    return Authorizations.configuration;
  }

  private static getAuthGroupsFromUser(userRole: string, sitesAdminCount: number): ReadonlyArray<string> {
    const groups: Array<string> = [];
    switch (userRole) {
      case Constants.ROLE_ADMIN:
        groups.push('admin');
        break;
      case Constants.ROLE_SUPER_ADMIN:
        groups.push('superAdmin');
        break;
      case Constants.ROLE_BASIC:
        groups.push('basic');
        // Check Site Admin
        if (sitesAdminCount > 0) {
          groups.push('siteAdmin');
        }
        break;
      case Constants.ROLE_DEMO:
        groups.push('demo');
        break;
    }
    return groups;
  }

  private static canPerformAction(loggedUser, resource, action, context?): boolean {
    // Get the groups
    const groups = Authorizations.getAuthGroupsFromUser(loggedUser.role,
      loggedUser.sitesAdmin ? loggedUser.sitesAdmin.length : 0);
    // Check
    const authorized = AuthorizationsDefinition.getInstance().can(groups, resource, action, context);
    if (!authorized && Authorizations.getConfiguration().debug) {
      Logging.logSecurityInfo({
        tenantID: loggedUser.tenantID, user: loggedUser,
        module: 'Authorizations', method: 'canPerformAction',
        message: `Role ${loggedUser.role} Cannot ${action} on ${resource} with context ${JSON.stringify(context)}`,
        action: 'Authorizations'
      });
    }
    return authorized;
  }
}<|MERGE_RESOLUTION|>--- conflicted
+++ resolved
@@ -76,20 +76,15 @@
     if (!Authorizations.isAdmin(user.role)) {
       // Get User's site
       const sites = (await UserStorage.getSites(tenantID, {userID: user.id}, {limit: 0, skip: 0})).result.map(siteuser => siteuser.site);
-      
+
       const siteIDs = sites.map(site => site.id);
       const companyIDs = [... new Set(sites.map(site => site.companyID))]
-      
+
       // Get User's Site Admin
       const sitesAdmin = await UserStorage.getSites(
-<<<<<<< HEAD
         tenantID, { userID: user.id, siteAdmin: true },
-        { limit: Constants.NO_LIMIT, skip: 0 }
-=======
-        user.getTenantID(), { userID: user.getID(), siteAdmin: true },
         { limit: Constants.NO_LIMIT, skip: 0 },
         ['site.id']
->>>>>>> fb19c957
       );
 
       const siteAdminIDs = sitesAdmin.result.map(siteuser => siteuser.site.id);
@@ -638,21 +633,12 @@
 
   public static async getUserScopes(tenantID: string, user: User): Promise<ReadonlyArray<string>> {
     // Get the sites where the user is marked Site Admin
-<<<<<<< HEAD
     const sitesAdmin = await UserStorage.getSites(tenantID,
       { userID: user.id, siteAdmin: true },
-      { limit: Constants.NO_LIMIT, skip: 0 }
+      { limit: Constants.NO_LIMIT, skip: 0, onlyRecordCount: true }
     );
     // Get the group from User's role
-    const groups = Authorizations.getAuthGroupsFromUser(user.role, sitesAdmin.result.map(siteuser => siteuser.site));
-=======
-    const sitesAdmin = await UserStorage.getSites(user.getTenantID(),
-      { userID: user.getID(), siteAdmin: true, onlyRecordCount: true },
-      { limit: Constants.NO_LIMIT, skip: 0 }
-    );
-    // Get the group from User's role
-    const groups = Authorizations.getAuthGroupsFromUser(user.getRole(), sitesAdmin.count);
->>>>>>> fb19c957
+    const groups = Authorizations.getAuthGroupsFromUser(user.role, sitesAdmin.count);
     // Return the scopes
     return AuthorizationsDefinition.getInstance().getScopes(groups);
   }
@@ -673,10 +659,10 @@
         tagIDs: [tagID],
         ...UserStorage.getEmptyUser()
       };
-      
+
       // Save the user
       await UserStorage.saveUser(chargingStation.getTenantID(), user);
-      
+
       // Notify
       NotificationHandler.sendUnknownUserBadged(
         chargingStation.getTenantID(),
@@ -696,13 +682,8 @@
         'Authorizations', '_checkAndGetUserTagIDOnChargingStation', user
       );
     } else {
-<<<<<<< HEAD
-      // USer Exists: Check User Deleted?
+      // User Exists: Check User Deleted?
       if (user.status === Constants.USER_STATUS_DELETED) {
-=======
-      // User Exists: Check User Deleted?
-      if (user.getStatus() === Constants.USER_STATUS_DELETED) {
->>>>>>> fb19c957
         // Yes: Restore it!
         user.deleted = false;
         // Set default user's value
