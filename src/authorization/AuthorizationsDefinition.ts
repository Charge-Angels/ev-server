import { AccessControl, IDictionary, IFunctionCondition } from 'role-acl';
import { Action, AuthorizationContext, AuthorizationDefinition, AuthorizationResult, Entity } from '../types/Authorization';

import BackendError from '../exception/BackendError';
import Constants from '../utils/Constants';
import _ from 'lodash';

const AUTHORIZATION_DEFINITION: AuthorizationDefinition = {
  superAdmin: {
    grants: [
      {
        resource: Entity.USERS, action: Action.LIST, attributes: [
          'id', 'name', 'firstName', 'email', 'role', 'status', 'issuer', 'createdOn', 'createdBy',
          'lastChangedOn', 'lastChangedBy', 'eulaAcceptedOn', 'eulaAcceptedVersion', 'locale',
          'billingData.customerID', 'billingData.lastChangedOn'
        ]
      },
      { resource: Entity.USER, action: [Action.CREATE, Action.UPDATE], attributes: ['*'] },
      {
        resource: Entity.USER, action: Action.DELETE, attributes: ['*'],
        condition: { Fn: 'NOT_EQUALS', args: { 'user': '$.owner' } }
      },
      {
        resource: Entity.USER, action: Action.READ, attributes: [
          'id', 'name', 'firstName', 'email', 'role', 'status', 'issuer', 'locale', 'plateID',
          'notificationsActive', 'notifications', 'phone', 'mobile', 'iNumber', 'costCenter', 'address'
        ]
      },
      { resource: Entity.LOGGINGS, action: Action.LIST, attributes: ['*'] },
      { resource: Entity.LOGGING, action: Action.READ, attributes: ['*'] },
      { resource: Entity.TENANTS, action: Action.LIST, attributes: ['*'] },
      { resource: Entity.TENANT, action: [Action.CREATE, Action.READ, Action.UPDATE, Action.DELETE], attributes: ['*'] },
      {
        resource: Entity.CAR_CATALOGS, action: Action.LIST, attributes: [
          'id', 'vehicleModel', 'vehicleMake', 'vehicleModelVersion', 'batteryCapacityFull', 'fastchargeChargeSpeed', 'performanceTopspeed',
          'performanceAcceleration', 'rangeWLTP', 'rangeReal', 'efficiencyReal', 'image',
          'chargeStandardPower', 'chargeStandardPhase', 'chargeStandardPhaseAmp', 'chargeAlternativePower', 'chargeOptionPower',
          'chargeOptionPhaseAmp', 'chargeOptionPhase', 'chargeAlternativePhaseAmp', 'chargeAlternativePhase', 'chargePlug', 'fastChargePlug',
          'fastChargePowerMax', 'drivetrainPowerHP'
        ]
      },
      { resource: Entity.CAR_CATALOGS, action: Action.SYNCHRONIZE, attributes: ['*'] },
      {
        resource: Entity.CAR_CATALOG, action: Action.READ, attributes: [
          'id', 'vehicleModel', 'vehicleMake', 'vehicleModelVersion', 'batteryCapacityFull', 'fastchargeChargeSpeed',
          'performanceTopspeed', 'performanceAcceleration', 'rangeWLTP', 'rangeReal', 'efficiencyReal', 'drivetrainPropulsion',
          'drivetrainTorque', 'batteryCapacityUseable', 'chargePlug', 'fastChargePlug', 'fastChargePowerMax', 'chargePlugLocation',
          'drivetrainPowerHP', 'chargeStandardChargeSpeed', 'chargeStandardChargeTime', 'miscSeats', 'miscBody', 'miscIsofix', 'miscTurningCircle',
          'miscSegment', 'miscIsofixSeats', 'chargeStandardPower', 'chargeStandardPhase', 'chargeAlternativePower', 'hash',
          'chargeAlternativePhase', 'chargeOptionPower', 'chargeOptionPhase', 'image', 'chargeOptionPhaseAmp', 'chargeAlternativePhaseAmp'
        ]
      },
    ]
  },
  admin: {
    grants: [
      {
        resource: Entity.USERS, action: Action.LIST, attributes: [
          'id', 'name', 'firstName', 'email', 'role', 'status', 'issuer', 'createdOn', 'createdBy',
          'lastChangedOn', 'lastChangedBy', 'eulaAcceptedOn', 'eulaAcceptedVersion', 'locale',
          'billingData.customerID', 'billingData.lastChangedOn'
        ]
      },
      { resource: Entity.USERS, action: [Action.SYNCHRONIZE_BILLING_USERS, Action.EXPORT, Action.IN_ERROR, Action.IMPORT], attributes: ['*'] },
      { resource: Entity.USER, action: [Action.CREATE, Action.UPDATE, Action.SYNCHRONIZE_BILLING_USER], attributes: ['*'] },
      {
        resource: Entity.USER, action: Action.DELETE, attributes: ['*'],
        condition: {
          Fn: 'custom:dynamicAuthorizationFilters',
          args: { filters: ['-OwnUser'] }
        }
      },
      {
        resource: Entity.USER, action: Action.READ, attributes: [
          'id', 'name', 'firstName', 'email', 'role', 'status', 'issuer', 'locale', 'plateID',
          'notificationsActive', 'notifications', 'phone', 'mobile', 'iNumber', 'costCenter', 'address'
        ]
      },
      {
        resource: Entity.COMPANIES, action: Action.LIST, attributes: [
          'id', 'name', 'address', 'logo', 'issuer', 'distanceMeters', 'createdOn', 'lastChangedOn',
          'createdBy.name', 'createdBy.firstName', 'lastChangedBy.name', 'lastChangedBy.firstName'
        ]
      },
      {
        resource: Entity.TAGS, action: Action.LIST, attributes: [
          'id', 'userID', 'active', 'ocpiToken', 'description', 'visualID', 'issuer', 'default',
          'createdOn', 'lastChangedOn'
        ]
      },
      { resource: Entity.TAGS, action: [Action.IMPORT, Action.EXPORT], attributes: ['*'] },
      {
        resource: Entity.TAG, action: Action.READ, attributes: [
          'id', 'userID', 'issuer', 'active', 'description', 'visualID', 'default', 'user.id', 'user.name', 'user.firstName', 'user.email'
        ]
      },
      { resource: Entity.TAG, action: [Action.CREATE, Action.UPDATE, Action.DELETE], attributes: ['*'] },
      { resource: Entity.CHARGING_PROFILES, action: Action.LIST, attributes: ['*'] },
      { resource: Entity.CHARGING_PROFILE, action: [Action.READ], attributes: ['*'] },
      { resource: Entity.COMPANY, action: Action.READ, attributes: ['id', 'name', 'issuer', 'logo', 'address'] },
      { resource: Entity.COMPANY, action: [Action.CREATE, Action.UPDATE, Action.DELETE], attributes: ['*'] },
      {
        resource: Entity.SITES, action: Action.LIST, attributes: [
          'id', 'name', 'address', 'companyID', 'company.name', 'autoUserSiteAssignment', 'issuer',
          'autoUserSiteAssignment', 'distanceMeters', 'public', 'createdOn', 'lastChangedOn',
          'createdBy.name', 'createdBy.firstName', 'lastChangedBy.name', 'lastChangedBy.firstName'
        ]
      },
      {
        resource: Entity.SITE, action: Action.READ, attributes: [
          'id', 'name', 'address', 'companyID', 'company.name', 'autoUserSiteAssignment', 'issuer',
          'autoUserSiteAssignment', 'distanceMeters', 'public', 'createdOn', 'lastChangedOn'
        ]
      },
      {
        resource: Entity.SITE, action: [Action.CREATE, Action.UPDATE, Action.DELETE,
          Action.EXPORT_OCPP_PARAMS, Action.GENERATE_QR], attributes: ['*']
      },
      {
        resource: Entity.SITE_AREAS, action: Action.LIST, attributes: [
          'id', 'name', 'siteID', 'maximumPower', 'voltage', 'numberOfPhases', 'accessControl', 'smartCharging', 'address',
          'site.id', 'site.name', 'issuer', 'distanceMeters', 'createdOn', 'createdBy', 'lastChangedOn', 'lastChangedBy'
        ]
      },
      {
        resource: Entity.SITE_AREA, action: Action.READ, attributes: [
          'id', 'name', 'issuer', 'image', 'address', 'maximumPower', 'numberOfPhases',
          'voltage', 'smartCharging', 'accessControl', 'connectorStats', 'siteID', 'site.name'
        ]
      },
      {
        resource: Entity.SITE_AREA, action: [Action.CREATE, Action.UPDATE, Action.DELETE,
          Action.ASSIGN_ASSETS_TO_SITE_AREA, Action.UNASSIGN_ASSETS_TO_SITE_AREA, Action.ASSIGN_CHARGING_STATIONS_TO_SITE_AREA, Action.UNASSIGN_CHARGING_STATIONS_TO_SITE_AREA,
          Action.EXPORT_OCPP_PARAMS, Action.GENERATE_QR], attributes: ['*']
      },
      {
        resource: Entity.CHARGING_STATIONS, action: [Action.LIST, Action.IN_ERROR],
        attributes: [
          'id', 'inactive', 'public', 'chargingStationURL', 'issuer', 'maximumPower', 'excludeFromSmartCharging', 'lastReboot',
          'siteAreaID', 'siteArea.id', 'siteArea.name', 'siteArea.smartCharging', 'siteArea.siteID',
          'siteArea.site.id', 'siteArea.site.name', 'siteID', 'voltage', 'coordinates', 'forceInactive', 'manualConfiguration', 'firmwareUpdateStatus',
          'capabilities', 'endpoint', 'chargePointVendor', 'chargePointModel', 'ocppVersion', 'ocppProtocol', 'lastSeen',
          'firmwareVersion', 'currentIPAddress', 'ocppStandardParameters', 'ocppVendorParameters', 'connectors', 'chargePoints',
          'createdOn', 'chargeBoxSerialNumber', 'chargePointSerialNumber', 'powerLimitUnit'
        ]
      },
      {
        resource: Entity.CHARGING_STATION, action: [Action.CREATE, Action.READ, Action.UPDATE, Action.DELETE,
          Action.RESET, Action.CLEAR_CACHE, Action.GET_CONFIGURATION, Action.CHANGE_CONFIGURATION,
          Action.REMOTE_START_TRANSACTION, Action.REMOTE_STOP_TRANSACTION, Action.STOP_TRANSACTION, Action.START_TRANSACTION,
          Action.UNLOCK_CONNECTOR, Action.AUTHORIZE, Action.SET_CHARGING_PROFILE, Action.GET_COMPOSITE_SCHEDULE,
          Action.CLEAR_CHARGING_PROFILE, Action.GET_DIAGNOSTICS, Action.UPDATE_FIRMWARE, Action.EXPORT,
          Action.CHANGE_AVAILABILITY], attributes: ['*']
      },
      { resource: Entity.TRANSACTIONS, action: [Action.LIST, Action.EXPORT, Action.IN_ERROR], attributes: ['*'] },
      {
        resource: Entity.TRANSACTION,
        action: [Action.READ, Action.UPDATE, Action.DELETE, Action.REFUND_TRANSACTION],
        attributes: ['*']
      },
      { resource: Entity.REPORT, action: [Action.READ], attributes: ['*'] },
      { resource: Entity.LOGGINGS, action: Action.LIST, attributes: ['*'] },
      { resource: Entity.LOGGING, action: Action.READ, attributes: ['*'] },
      { resource: Entity.PRICING, action: [Action.READ, Action.UPDATE], attributes: ['*'] },
      { resource: Entity.BILLING, action: [Action.CHECK_CONNECTION, Action.CLEAR_BILLING_TEST_DATA] },
      { resource: Entity.TAXES, action: [Action.LIST], attributes: ['*'] },
      // ---------------------------------------------------------------------------------------------------
      // TODO - no use-case so far - clarify whether a SYNC INVOICES and CREATE INVOICE makes sense or not!
      // ---------------------------------------------------------------------------------------------------
      // { resource: Entity.INVOICES, action: [Action.LIST, Action.SYNCHRONIZE], attributes: ['*'] },
      // { resource: Entity.INVOICE, action: [Action.DOWNLOAD, Action.CREATE], attributes: ['*'] },
      { resource: Entity.INVOICES, action: [Action.LIST], attributes: ['*'] },
      { resource: Entity.INVOICE, action: [Action.DOWNLOAD, Action.READ], attributes: ['*'] },
      {
        resource: Entity.ASSET, action: [Action.CREATE, Action.READ, Action.UPDATE, Action.DELETE,
          Action.CHECK_CONNECTION, Action.RETRIEVE_CONSUMPTION], attributes: ['*']
      },
      {
        resource: Entity.ASSETS, action: [Action.LIST, Action.IN_ERROR],
        attributes: [
          'id', 'name', 'siteAreaID', 'siteArea.id', 'siteArea.name', 'siteArea.siteID', 'siteID', 'assetType', 'coordinates',
          'dynamicAsset', 'connectionID', 'meterID', 'currentInstantWatts', 'currentStateOfCharge', 'issuer'
        ]
      },
      { resource: Entity.SETTINGS, action: Action.LIST, attributes: ['*'] },
      { resource: Entity.SETTING, action: [Action.CREATE, Action.READ, Action.UPDATE, Action.DELETE], attributes: ['*'] },
      { resource: Entity.TOKENS, action: Action.LIST, attributes: ['*'] },
      { resource: Entity.TOKEN, action: [Action.CREATE, Action.READ, Action.UPDATE, Action.DELETE], attributes: ['*'] },
      { resource: Entity.OCPI_ENDPOINTS, action: Action.LIST, attributes: ['*'] },
      {
        resource: Entity.OCPI_ENDPOINT,
        action: [Action.CREATE, Action.READ, Action.UPDATE, Action.DELETE, Action.PING, Action.GENERATE_LOCAL_TOKEN,
          Action.REGISTER, Action.TRIGGER_JOB],
        attributes: ['*']
      },
      { resource: Entity.OICP_ENDPOINTS, action: Action.LIST, attributes: ['*'] },
      {
        resource: Entity.OICP_ENDPOINT,
        action: [Action.CREATE, Action.READ, Action.UPDATE, Action.DELETE, Action.PING,
          Action.REGISTER, Action.TRIGGER_JOB],
        attributes: ['*']
      },
      { resource: Entity.CONNECTIONS, action: Action.LIST, attributes: ['*'] },
      { resource: Entity.CONNECTION, action: [Action.CREATE, Action.READ, Action.DELETE], attributes: ['*'] },
      {
        resource: Entity.CAR_CATALOGS, action: Action.LIST, attributes: [
          'id', 'vehicleModel', 'vehicleMake', 'vehicleModelVersion', 'batteryCapacityFull', 'fastchargeChargeSpeed', 'performanceTopspeed',
          'performanceAcceleration', 'rangeWLTP', 'rangeReal', 'efficiencyReal', 'image',
          'chargeStandardPower', 'chargeStandardPhase', 'chargeStandardPhaseAmp', 'chargeAlternativePower', 'chargeOptionPower',
          'chargeOptionPhaseAmp', 'chargeOptionPhase', 'chargeAlternativePhaseAmp', 'chargeAlternativePhase', 'chargePlug', 'fastChargePlug',
          'fastChargePowerMax', 'drivetrainPowerHP'
        ]
      },

      {
        resource: Entity.CAR_CATALOG, action: Action.READ, attributes: [
          'id', 'vehicleModel', 'vehicleMake', 'vehicleModelVersion', 'batteryCapacityFull', 'fastchargeChargeSpeed',
          'performanceTopspeed', 'performanceAcceleration', 'rangeWLTP', 'rangeReal', 'efficiencyReal', 'drivetrainPropulsion',
          'drivetrainTorque', 'batteryCapacityUseable', 'chargePlug', 'fastChargePlug', 'fastChargePowerMax', 'chargePlugLocation',
          'drivetrainPowerHP', 'chargeStandardChargeSpeed', 'chargeStandardChargeTime', 'miscSeats', 'miscBody', 'miscIsofix', 'miscTurningCircle',
          'miscSegment', 'miscIsofixSeats', 'chargeStandardPower', 'chargeStandardPhase', 'chargeAlternativePower', 'hash',
          'chargeAlternativePhase', 'chargeOptionPower', 'chargeOptionPhase', 'image', 'chargeOptionPhaseAmp', 'chargeAlternativePhaseAmp'
        ]
      }, { resource: Entity.CAR, action: [Action.CREATE, Action.UPDATE, Action.DELETE], attributes: ['*'] },
      {
        resource: Entity.CAR, action: Action.READ, attributes: [
          'id', 'type', 'vin', 'licensePlate', 'converter', 'default', 'owner', 'createdOn', 'lastChangedOn',
          'carCatalogID', 'carCatalog.vehicleMake', 'carCatalog.vehicleModel', 'carCatalog.vehicleModelVersion', 'carCatalog.image',
          'carCatalog.chargeStandardPower', 'carCatalog.chargeStandardPhaseAmp', 'carCatalog.chargeStandardPhase',
          'carCatalog.chargeAlternativePower', 'carCatalog.chargeAlternativePhaseAmp', 'carCatalog.chargeAlternativePhase',
          'carCatalog.chargeOptionPower', 'carCatalog.chargeOptionPhaseAmp', 'carCatalog.chargeOptionPhase'
        ]
      },
      {
        resource: Entity.CARS, action: Action.LIST, attributes: [
          'id', 'type', 'vin', 'licensePlate', 'converter', 'default', 'owner', 'createdOn', 'lastChangedOn',
          'carCatalog.id', 'carCatalog.vehicleMake', 'carCatalog.vehicleModel', 'carCatalog.vehicleModelVersion',
          'carCatalog.image', 'carCatalog.fastChargePowerMax', 'carCatalog.batteryCapacityFull',
          'createdBy.name', 'createdBy.firstName', 'lastChangedBy.name', 'lastChangedBy.firstName',
          'carUsers.user.id', 'carUsers.user.name', 'carUsers.user.firstName', 'carUsers.owner', 'carUsers.default'
        ]
      },
      {
        resource: Entity.USERS_CARS, action: Action.LIST,
        attributes: ['id', 'carID', 'default', 'owner', 'user.id', 'user.name', 'user.firstName', 'user.email' ]
      },
      { resource: Entity.USERS_CARS, action: Action.ASSIGN, attributes: ['*'] },
      { resource: Entity.NOTIFICATION, action: Action.CREATE, attributes: ['*'] },
      {
        resource: Entity.USERS_SITES, action: Action.LIST, attributes: [
          'user.id', 'user.name', 'user.firstName', 'user.email', 'user.role', 'siteAdmin', 'siteOwner', 'siteID'
        ]
      },
      { resource: Entity.USERS_SITES, action: [Action.ASSIGN, Action.UNASSIGN], attributes: ['*'] },
      { resource: Entity.PAYMENT_METHODS, action: Action.LIST, attributes: ['*'] },
      { resource: Entity.PAYMENT_METHOD, action: [Action.READ, Action.CREATE, Action.DELETE], attributes: ['*'] },
    ]
  },
  basic: {
    grants: [
      {
        resource: Entity.USER, action: Action.READ, attributes: [
          'id', 'name', 'firstName', 'email', 'role', 'status', 'issuer', 'locale', 'plateID',
          'notificationsActive', 'notifications', 'phone', 'mobile', 'iNumber', 'costCenter', 'address'
        ],
        condition: {
          Fn: 'custom:dynamicAuthorizationFilters',
          args: { filters: ['OwnUser'] }
        }
      },
      {
        resource: Entity.USER, action: Action.UPDATE, attributes: ['*'],
        condition: {
          Fn: 'custom:dynamicAuthorizationFilters',
          args: { filters: ['OwnUser'] }
        }
      },
      { resource: Entity.SETTING, action: Action.READ, attributes: ['*'] },
      {
        resource: Entity.ASSETS, action: Action.LIST,
        attributes: [
          'id', 'name', 'siteAreaID', 'siteArea.id', 'siteArea.name', 'siteArea.siteID', 'siteID', 'assetType', 'coordinates',
          'dynamicAsset', 'connectionID', 'meterID', 'currentInstantWatts', 'currentStateOfCharge'
        ]
      },
      { resource: Entity.ASSET, action: Action.READ, attributes: ['*'] },
      {
        resource: Entity.CAR_CATALOGS, action: Action.LIST, attributes: [
          'id', 'vehicleModel', 'vehicleMake', 'vehicleModelVersion', 'batteryCapacityFull', 'fastchargeChargeSpeed', 'performanceTopspeed',
          'performanceAcceleration', 'rangeWLTP', 'rangeReal', 'efficiencyReal', 'image',
          'chargeStandardPower', 'chargeStandardPhase', 'chargeStandardPhaseAmp', 'chargeAlternativePower', 'chargeOptionPower',
          'chargeOptionPhaseAmp', 'chargeOptionPhase', 'chargeAlternativePhaseAmp', 'chargeAlternativePhase', 'chargePlug', 'fastChargePlug',
          'fastChargePowerMax', 'drivetrainPowerHP'
        ]
      },

      {
        resource: Entity.CAR_CATALOG, action: Action.READ, attributes: [
          'id', 'vehicleModel', 'vehicleMake', 'vehicleModelVersion', 'batteryCapacityFull', 'fastchargeChargeSpeed',
          'performanceTopspeed', 'performanceAcceleration', 'rangeWLTP', 'rangeReal', 'efficiencyReal', 'drivetrainPropulsion',
          'drivetrainTorque', 'batteryCapacityUseable', 'chargePlug', 'fastChargePlug', 'fastChargePowerMax', 'chargePlugLocation',
          'drivetrainPowerHP', 'chargeStandardChargeSpeed', 'chargeStandardChargeTime', 'miscSeats', 'miscBody', 'miscIsofix', 'miscTurningCircle',
          'miscSegment', 'miscIsofixSeats', 'chargeStandardPower', 'chargeStandardPhase', 'chargeAlternativePower', 'hash',
          'chargeAlternativePhase', 'chargeOptionPower', 'chargeOptionPhase', 'image', 'chargeOptionPhaseAmp', 'chargeAlternativePhaseAmp'
        ]
      }, {
        resource: Entity.CAR, action: [Action.CREATE, Action.UPDATE, Action.DELETE], attributes: ['*'],
        condition: {
          Fn: 'custom:dynamicAuthorizationFilters',
          args: { filters: ['OwnUser'] }
        }
      },
      {
        resource: Entity.CAR, action: Action.READ, attributes: [
          'id', 'type', 'vin', 'licensePlate', 'converter', 'default', 'owner', 'createdOn', 'lastChangedOn',
          'carCatalogID', 'carCatalog.vehicleMake', 'carCatalog.vehicleModel', 'carCatalog.vehicleModelVersion', 'carCatalog.image',
          'carCatalog.chargeStandardPower', 'carCatalog.chargeStandardPhaseAmp', 'carCatalog.chargeStandardPhase',
          'carCatalog.chargeAlternativePower', 'carCatalog.chargeAlternativePhaseAmp', 'carCatalog.chargeAlternativePhase',
          'carCatalog.chargeOptionPower', 'carCatalog.chargeOptionPhaseAmp', 'carCatalog.chargeOptionPhase'
        ], condition: {
          Fn: 'custom:dynamicAuthorizationFilters',
          args: { filters: ['OwnUser'] }
        }
      },
      {
        resource: Entity.CARS, action: Action.LIST, attributes: [
          'id', 'type', 'vin', 'licensePlate', 'converter', 'default', 'owner', 'createdOn', 'lastChangedOn',
          'carCatalog.id', 'carCatalog.vehicleMake', 'carCatalog.vehicleModel', 'carCatalog.vehicleModelVersion',
          'carCatalog.image', 'carCatalog.fastChargePowerMax', 'carCatalog.batteryCapacityFull',
          'createdBy.name', 'createdBy.firstName', 'lastChangedBy.name', 'lastChangedBy.firstName',
          'carUsers.user.id', 'carUsers.user.name', 'carUsers.user.firstName', 'carUsers.owner', 'carUsers.default'
        ], condition: {
          Fn: 'custom:dynamicAuthorizationFilters',
          args: { filters: ['OwnUser'] }
        }
      },
      {
        resource: Entity.COMPANIES, action: Action.LIST,
        condition: {
          Fn: 'custom:dynamicAuthorizationFilters',
          args: { filters: ['AssignedSitesCompanies'] }
        },
        attributes: ['id', 'name', 'address', 'logo', 'issuer', 'distanceMeters', 'createdOn', 'lastChangedOn']
      },
      {
        resource: Entity.COMPANY, action: Action.READ,
        condition: {
          Fn: 'custom:dynamicAuthorizationFilters',
          args: { filters: ['AssignedSitesCompanies'] }
        },
        attributes: ['id', 'name', 'issuer', 'logo', 'address']
      },
      { resource: Entity.INVOICES, action: [Action.LIST], attributes: ['*'] },
      { resource: Entity.INVOICE, action: [Action.DOWNLOAD, Action.READ], attributes: ['*'],
        condition: { Fn: 'EQUALS', args: { 'user': '$.owner' } }
      },
      { resource: Entity.PAYMENT_METHODS, action: Action.LIST, attributes: ['*'] },
      { resource: Entity.PAYMENT_METHOD, action: [Action.READ, Action.CREATE, Action.DELETE], attributes: ['*'] },
      {
        resource: Entity.SITES, action: Action.LIST,
        condition: {
          Fn: 'custom:dynamicAuthorizationFilters',
          args: { filters: ['AssignedSites'] }
        },
        attributes: [
          'id', 'name', 'address', 'companyID', 'company.name', 'autoUserSiteAssignment', 'issuer',
          'autoUserSiteAssignment', 'distanceMeters', 'public', 'createdOn', 'lastChangedOn',
        ]
      },
      {
        resource: Entity.SITE, action: Action.READ,
        condition: {
          Fn: 'custom:dynamicAuthorizationFilters',
          args: { filters: ['AssignedSites'] }
        },
        attributes: [
          'id', 'name', 'address', 'companyID', 'company.name', 'autoUserSiteAssignment', 'issuer',
          'autoUserSiteAssignment', 'distanceMeters', 'public', 'createdOn', 'lastChangedOn',
        ]
      },
      {
        resource: Entity.SITE_AREAS, action: Action.LIST,
        condition: {
          Fn: 'custom:dynamicAuthorizationFilters',
          args: { filters: ['AssignedSites'] }
        },
        attributes: [
          'id', 'name', 'siteID', 'maximumPower', 'voltage', 'numberOfPhases', 'accessControl', 'smartCharging', 'address',
          'site.id', 'site.name', 'issuer', 'distanceMeters', 'createdOn', 'lastChangedOn'
        ]
      },
      {
        resource: Entity.SITE_AREA, action: Action.READ,
        condition: {
          Fn: 'custom:dynamicAuthorizationFilters',
          args: { filters: ['AssignedSites'] }
        },
        attributes: [
          'id', 'name', 'issuer', 'image', 'address', 'maximumPower', 'numberOfPhases',
          'voltage', 'smartCharging', 'accessControl', 'connectorStats', 'siteID', 'site.name'
        ]
      },
      {
        resource: Entity.CHARGING_STATIONS, action: Action.LIST,
        attributes: [
          'id', 'inactive', 'public', 'chargingStationURL', 'issuer', 'maximumPower', 'excludeFromSmartCharging', 'lastReboot',
          'siteAreaID', 'siteArea.id', 'siteArea.name', 'siteArea.smartCharging', 'siteArea.siteID',
          'siteArea.site.id', 'siteArea.site.name', 'siteID', 'voltage', 'coordinates', 'forceInactive', 'manualConfiguration', 'firmwareUpdateStatus',
          'capabilities', 'endpoint', 'chargePointVendor', 'chargePointModel', 'ocppVersion', 'ocppProtocol', 'lastSeen',
          'firmwareVersion', 'currentIPAddress', 'ocppStandardParameters', 'ocppVendorParameters', 'connectors', 'chargePoints',
          'createdOn', 'chargeBoxSerialNumber', 'chargePointSerialNumber', 'powerLimitUnit'
        ]
      },
      { resource: Entity.CHARGING_STATION, action: [Action.READ], attributes: ['*'] },
      {
        resource: Entity.CHARGING_STATION,
        action: [Action.REMOTE_START_TRANSACTION, Action.AUTHORIZE, Action.START_TRANSACTION],
        attributes: ['*'],
        condition: {
          Fn: 'OR',
          args: [
            {
              Fn: 'EQUALS',
              args: { 'site': null }
            },
            {
              Fn: 'LIST_CONTAINS',
              args: {
                'sites': '$.site'
              }
            }
          ]
        }
      },
      {
        resource: Entity.TAGS, action: Action.LIST, attributes: [
          'id', 'userID', 'active', 'ocpiToken', 'description', 'visualID', 'issuer', 'default',
          'createdOn', 'lastChangedOn'
        ],
        condition: {
          Fn: 'custom:dynamicAuthorizationFilters',
          args: { filters: ['OwnUser'] }
        }
      },
      {
        resource: Entity.TAG, action: Action.READ, attributes: [
          'id', 'userID', 'issuer', 'active', 'description', 'visualID', 'default', 'user.id', 'user.name', 'user.firstName', 'user.email'
        ],
        condition: {
          Fn: 'custom:dynamicAuthorizationFilters',
          args: { filters: ['OwnUser'] }
        }
      },
      {
        resource: Entity.TAG, action: [Action.DELETE, Action.UPDATE], attributes: ['*'],
        condition: {
          Fn: 'custom:dynamicAuthorizationFilters',
          args: { filters: ['OwnUser'] }
        }
      },
      {
        resource: Entity.CHARGING_STATION,
        action: [Action.REMOTE_STOP_TRANSACTION, Action.STOP_TRANSACTION],
        attributes: ['*'],
        condition: {
          Fn: 'OR',
          args: [
            {
              Fn: 'EQUALS',
              args: { 'user': '$.owner' }
            },
            {
              Fn: 'LIST_CONTAINS',
              args: {
                'tagIDs': '$.tagID'
              }
            }
          ]
        }
      },
      { resource: Entity.TRANSACTIONS, action: [Action.LIST, Action.EXPORT], attributes: ['*'] },
      {
        resource: Entity.TRANSACTION, action: [Action.READ], attributes: ['*'],
        condition: {
          Fn: 'OR',
          args: [
            {
              Fn: 'EQUALS',
              args: { 'user': '$.owner' }
            },
            {
              Fn: 'LIST_CONTAINS',
              args: {
                'tagIDs': '$.tagID'
              }
            }
          ]
        }
      },
      { resource: Entity.CONNECTIONS, action: Action.LIST, attributes: ['*'] },
      { resource: Entity.CONNECTION, action: [Action.CREATE], attributes: ['*'] },
      {
        resource: Entity.CONNECTION, action: [Action.READ, Action.DELETE], attributes: ['*'],
        condition: { Fn: 'EQUALS', args: { 'user': '$.owner' } }
      },
      { resource: Entity.NOTIFICATION, action: Action.CREATE, attributes: ['*'] },
    ]
  },
  demo: {
    grants: [
      {
        resource: Entity.USER, action: [Action.READ], attributes: [
          'id', 'name', 'firstName', 'email', 'role', 'status', 'issuer', 'locale', 'plateID',
          'notificationsActive', 'notifications', 'phone', 'mobile', 'iNumber', 'costCenter', 'address'
        ],
        condition: {
          Fn: 'custom:dynamicAuthorizationFilters',
          args: { filters: ['OwnUser'] }
        }
      },
      {
        resource: Entity.ASSETS, action: Action.LIST,
        attributes: [
          'id', 'name', 'siteAreaID', 'siteArea.id', 'siteArea.name', 'siteArea.siteID', 'siteID', 'assetType', 'coordinates',
          'dynamicAsset', 'connectionID', 'meterID', 'currentInstantWatts', 'currentStateOfCharge'
        ]
      },
      { resource: Entity.SETTING, action: Action.READ, attributes: ['*'] },
      { resource: Entity.ASSET, action: Action.READ, attributes: ['*'] },
      {
        resource: Entity.CAR_CATALOGS, action: Action.LIST, attributes: [
          'id', 'vehicleModel', 'vehicleMake', 'vehicleModelVersion', 'batteryCapacityFull', 'fastchargeChargeSpeed', 'performanceTopspeed',
          'performanceAcceleration', 'rangeWLTP', 'rangeReal', 'efficiencyReal', 'image',
          'chargeStandardPower', 'chargeStandardPhase', 'chargeStandardPhaseAmp', 'chargeAlternativePower', 'chargeOptionPower',
          'chargeOptionPhaseAmp', 'chargeOptionPhase', 'chargeAlternativePhaseAmp', 'chargeAlternativePhase', 'chargePlug', 'fastChargePlug',
          'fastChargePowerMax', 'drivetrainPowerHP'
        ]
      },
      {
        resource: Entity.CAR_CATALOG, action: Action.READ, attributes: [
          'id', 'vehicleModel', 'vehicleMake', 'vehicleModelVersion', 'batteryCapacityFull', 'fastchargeChargeSpeed',
          'performanceTopspeed', 'performanceAcceleration', 'rangeWLTP', 'rangeReal', 'efficiencyReal', 'drivetrainPropulsion',
          'drivetrainTorque', 'batteryCapacityUseable', 'chargePlug', 'fastChargePlug', 'fastChargePowerMax', 'chargePlugLocation',
          'drivetrainPowerHP', 'chargeStandardChargeSpeed', 'chargeStandardChargeTime', 'miscSeats', 'miscBody', 'miscIsofix', 'miscTurningCircle',
          'miscSegment', 'miscIsofixSeats', 'chargeStandardPower', 'chargeStandardPhase', 'chargeAlternativePower', 'hash',
          'chargeAlternativePhase', 'chargeOptionPower', 'chargeOptionPhase', 'image', 'chargeOptionPhaseAmp', 'chargeAlternativePhaseAmp'
        ]
      }, {
        resource: Entity.CAR, action: Action.READ, attributes: [
          'id', 'type', 'vin', 'licensePlate', 'converter', 'default', 'owner', 'createdOn', 'lastChangedOn',
          'carCatalogID', 'carCatalog.vehicleMake', 'carCatalog.vehicleModel', 'carCatalog.vehicleModelVersion', 'carCatalog.image',
          'carCatalog.chargeStandardPower', 'carCatalog.chargeStandardPhaseAmp', 'carCatalog.chargeStandardPhase',
          'carCatalog.chargeAlternativePower', 'carCatalog.chargeAlternativePhaseAmp', 'carCatalog.chargeAlternativePhase',
          'carCatalog.chargeOptionPower', 'carCatalog.chargeOptionPhaseAmp', 'carCatalog.chargeOptionPhase'
        ]
      },
      {
        resource: Entity.CARS, action: Action.LIST, attributes: [
          'id', 'type', 'vin', 'licensePlate', 'converter', 'default', 'owner', 'createdOn', 'lastChangedOn',
          'carCatalog.id', 'carCatalog.vehicleMake', 'carCatalog.vehicleModel', 'carCatalog.vehicleModelVersion',
          'carCatalog.image', 'carCatalog.fastChargePowerMax', 'carCatalog.batteryCapacityFull'
        ]
      },
      {
        resource: Entity.COMPANIES, action: Action.LIST, attributes: [
          'id', 'name', 'address', 'logo', 'issuer', 'distanceMeters', 'createdOn', 'lastChangedOn'
        ]
      },
      {
        resource: Entity.COMPANY, action: Action.READ, attributes: [
          'id', 'name', 'issuer', 'logo', 'address'
        ]
      },
      {
        resource: Entity.SITES, action: Action.LIST, attributes: [
          'id', 'name', 'address', 'companyID', 'company.name', 'autoUserSiteAssignment', 'issuer',
          'autoUserSiteAssignment', 'distanceMeters', 'public', 'createdOn', 'lastChangedOn',
        ]
      },
      {
        resource: Entity.SITE, action: Action.READ, attributes: [
          'id', 'name', 'address', 'companyID', 'company.name', 'autoUserSiteAssignment', 'issuer',
          'autoUserSiteAssignment', 'distanceMeters', 'public', 'createdOn', 'lastChangedOn',
        ]
      },
      {
        resource: Entity.SITE_AREAS, action: Action.LIST, attributes: [
          'id', 'name', 'siteID', 'maximumPower', 'voltage', 'numberOfPhases', 'accessControl', 'smartCharging', 'address',
          'site.id', 'site.name', 'issuer', 'distanceMeters', 'createdOn', 'createdBy', 'lastChangedOn', 'lastChangedBy'
        ]
      },
      {
        resource: Entity.SITE_AREA, action: Action.READ, attributes: [
          'id', 'name', 'issuer', 'image', 'address', 'maximumPower', 'numberOfPhases',
          'voltage', 'smartCharging', 'accessControl', 'connectorStats', 'siteID', 'site.name'
        ]
      },
      {
        resource: Entity.CHARGING_STATIONS, action: Action.LIST,
        attributes: [
          'id', 'inactive', 'public', 'chargingStationURL', 'issuer', 'maximumPower', 'excludeFromSmartCharging', 'lastReboot',
          'siteAreaID', 'siteArea.id', 'siteArea.name', 'siteArea.smartCharging', 'siteArea.siteID',
          'siteArea.site.id', 'siteArea.site.name', 'siteID', 'voltage', 'coordinates', 'forceInactive', 'manualConfiguration', 'firmwareUpdateStatus',
          'capabilities', 'endpoint', 'chargePointVendor', 'chargePointModel', 'ocppVersion', 'ocppProtocol', 'lastSeen',
          'firmwareVersion', 'currentIPAddress', 'ocppStandardParameters', 'ocppVendorParameters', 'connectors', 'chargePoints',
          'createdOn', 'chargeBoxSerialNumber', 'chargePointSerialNumber', 'powerLimitUnit'
        ]
      },
      { resource: Entity.CHARGING_STATION, action: Action.READ, attributes: ['*'] },
      { resource: Entity.TRANSACTIONS, action: Action.LIST, attributes: ['*'] },
      {
        resource: Entity.TRANSACTION, action: Action.READ, attributes: ['*'],
        condition: {
          Fn: 'OR',
          args: [
            {
              Fn: 'EQUALS',
              args: { 'site': null }
            },
            {
              Fn: 'LIST_CONTAINS',
              args: {
                'sites': '$.site'
              }
            }
          ]
        }
      },
    ]
  },
  siteAdmin: {
    '$extend': {
      'basic': {}
    },
    grants: [
      {
<<<<<<< HEAD
        resource: Entity.USERS, action: Action.LIST, attributes: [
=======
        resource: Entity.USERS, action: Action.LIST,
        attributes: [
>>>>>>> 50c13f0b
          'id', 'name', 'firstName', 'email', 'role', 'status', 'issuer', 'createdOn', 'createdBy',
          'lastChangedOn', 'lastChangedBy', 'eulaAcceptedOn', 'eulaAcceptedVersion', 'locale',
          'billingData.customerID', 'billingData.lastChangedOn'
        ],
        condition: {
          Fn: 'custom:dynamicAuthorizationFilters',
<<<<<<< HEAD
          args: { filters: ['SitesAdmin'] }
        }
      },
      {
        resource: Entity.USER, action: Action.READ, attributes: [
=======
          args: { filters: ['OwnUser', 'SiteAdminUsers'] }
        },
      },
      {
        resource: Entity.USER, action: [Action.READ], attributes: [
>>>>>>> 50c13f0b
          'id', 'name', 'firstName', 'email', 'role', 'status', 'issuer', 'locale', 'plateID',
          'notificationsActive', 'notifications', 'phone', 'mobile', 'iNumber', 'costCenter', 'address'
        ],
        condition: {
          Fn: 'custom:dynamicAuthorizationFilters',
          args: { filters: ['SitesAdmin'] }
        }
      },
      {
        resource: Entity.USERS_SITES, action: Action.LIST,
        condition: {
          Fn: 'custom:dynamicAuthorizationFilters',
          args: { filters: ['SitesAdmin'] }
        },
        attributes: [
          'user.id', 'user.name', 'user.firstName', 'user.email', 'user.role', 'siteAdmin', 'siteOwner', 'siteID'
        ]
      },
      { resource: Entity.USERS_SITES, action: Action.UNASSIGN,
        condition: {
          Fn: 'custom:dynamicAuthorizationFilters',
          args: { filters: ['SitesAdmin'] }
        },
        attributes: ['*']
      },
      { resource: Entity.SITE, action: [Action.UPDATE],
        condition: {
          Fn: 'custom:dynamicAuthorizationFilters',
          args: { filters: ['SitesAdmin'] }
        },
        attributes: ['*']
      },
      {
        resource: Entity.SITE_AREA, action: [Action.CREATE, Action.UPDATE, Action.DELETE,
          Action.ASSIGN_ASSETS_TO_SITE_AREA, Action.UNASSIGN_ASSETS_TO_SITE_AREA, Action.ASSIGN_CHARGING_STATIONS_TO_SITE_AREA, Action.UNASSIGN_CHARGING_STATIONS_TO_SITE_AREA], attributes: ['*'],
        condition: {
          Fn: 'custom:dynamicAuthorizationFilters',
          args: { filters: ['SitesAdmin'] }
        },
      },
      {
        resource: Entity.CHARGING_STATION,
        action: [Action.UPDATE, Action.DELETE, Action.RESET, Action.CLEAR_CACHE, Action.GET_CONFIGURATION,
          Action.CHANGE_CONFIGURATION, Action.SET_CHARGING_PROFILE, Action.GET_COMPOSITE_SCHEDULE,
          Action.CLEAR_CHARGING_PROFILE, Action.GET_DIAGNOSTICS, Action.UPDATE_FIRMWARE, Action.REMOTE_STOP_TRANSACTION,
          Action.STOP_TRANSACTION, Action.EXPORT, Action.CHANGE_AVAILABILITY],
        attributes: ['*'],
        condition: { Fn: 'LIST_CONTAINS', args: { 'sitesAdmin': '$.site' } }
      },
      { resource: Entity.CHARGING_PROFILES, action: Action.LIST, attributes: ['*'] },
      {
        resource: Entity.CHARGING_PROFILE, action: [Action.READ], attributes: ['*'],
        condition: { Fn: 'LIST_CONTAINS', args: { 'sitesAdmin': '$.site' } }
      },
      {
        resource: Entity.TRANSACTION, action: [Action.READ], attributes: ['*'],
        condition: { Fn: 'LIST_CONTAINS', args: { 'sitesAdmin': '$.site' } }
      },
      { resource: Entity.REPORT, action: [Action.READ], attributes: ['*'] },
      { resource: Entity.LOGGINGS, action: Action.LIST, attributes: ['*'] },
      { resource: Entity.LOGGING, action: Action.READ, attributes: ['*'], args: { 'sites': '$.site' } },
      { resource: Entity.TOKENS, action: Action.LIST, attributes: ['*'] },
      {
        resource: Entity.TOKEN,
        action: [Action.CREATE, Action.READ, Action.UPDATE, Action.DELETE],
        attributes: ['*'],
        args: { 'sites': '$.site' }
      },
      {
        resource: Entity.TAGS, action: Action.EXPORT, attributes: ['*']
      },
      {
        resource: Entity.TAG, action: [Action.CREATE, Action.UPDATE, Action.DELETE],
        condition: {
          Fn: 'custom:dynamicAuthorizationFilters',
          args: { filters: ['SitesAdmin'] }
        }
      },
    ]
  },
  siteOwner: {
    '$extend': {
      'basic': {}
    },
    grants: [
      {
        resource: Entity.USER, action: Action.READ, attributes: [
          'id', 'name', 'firstName', 'email', 'role', 'status', 'issuer', 'locale', 'plateID',
          'notificationsActive', 'notifications', 'phone', 'mobile', 'iNumber', 'costCenter', 'address'
        ]
      },
      {
        resource: Entity.TRANSACTION, action: [Action.READ, Action.REFUND_TRANSACTION], attributes: ['*'],
        condition: { Fn: 'LIST_CONTAINS', args: { 'sitesOwner': '$.site' } }
      },
      { resource: Entity.REPORT, action: [Action.READ], attributes: ['*'] },
    ]
  },
};

const AUTHORIZATION_CONDITIONS: IDictionary<IFunctionCondition> = {
  dynamicAuthorizationFilters: (context: Record<string, any>, args: AuthorizationContext): boolean => {
    // Pass the dynamic filters to the context
    // Used by the caller to execute dynamic filters
    if (context) {
      // Already populated?
      // Take always the low level filters
      // For Site Admin role it's called twice: one with the Site Admin role and one with the Basic role to check the READ on USER
      // The first call is on Site Admin and the second on the Basic
      if (!context.filters) {
        context.filters = [
          ...args.filters
        ];
      }
    }
    return true;
  }
};

const MODULE_NAME = 'AuthorizationsDefinition';

export default class AuthorizationsDefinition {
  private static instance: AuthorizationsDefinition;
  private accessControl: AccessControl;

  private constructor() {
    try {
      this.accessControl = new AccessControl(AUTHORIZATION_DEFINITION, AUTHORIZATION_CONDITIONS);
    } catch (error) {
      throw new BackendError({
        source: Constants.CENTRAL_SERVER,
        module: MODULE_NAME, method: 'constructor',
        message: 'Unable to init authorization definition',
        detailedMessages: { error: error.message, stack: error.stack }
      });
    }
  }

  public static getInstance(): AuthorizationsDefinition {
    if (!AuthorizationsDefinition.instance) {
      AuthorizationsDefinition.instance = new AuthorizationsDefinition();
    }
    return AuthorizationsDefinition.instance;
  }

  public async getScopes(roles: string[]): Promise<string[]> {
    const scopes: string[] = [];
    try {
      for (const resource of await this.accessControl.allowedResources({ role: roles })) {
        for (const action of await this.accessControl.allowedActions({ role: roles, resource })) {
          scopes.push(`${resource}:${action}`);
        }
      }
    } catch (error) {
      throw new BackendError({
        source: Constants.CENTRAL_SERVER,
        module: MODULE_NAME,
        method: 'getScopes',
        message: 'Unable to load available scopes',
        detailedMessages: { error: error.message, stack: error.stack }
      });
    }
    return scopes;
  }

  public async can(roles: string[], resource: string, action: string, context?: any): Promise<boolean> {
    try {
      const permission = await this.accessControl.can(roles).execute(action).with(context).on(resource);
      return permission.granted;
    } catch (error) {
      throw new BackendError({
        source: Constants.CENTRAL_SERVER,
        module: MODULE_NAME,
        method: 'can',
        message: 'Unable to check authorization',
        detailedMessages: { error: error.message, stack: error.stack }
      });
    }
  }

  public async canPerformAction(roles: string[], resource: string, action: string, context?: any): Promise<AuthorizationResult> {
    try {
      const permission = await this.accessControl.can(roles).execute(action).with(context).on(resource);
      return {
        authorized: permission.granted,
        fields: permission.attributes,
      };
    } catch (error) {
      throw new BackendError({
        source: Constants.CENTRAL_SERVER,
        module: MODULE_NAME,
        method: 'canPerformAction',
        message: 'Unable to check authorization',
        detailedMessages: { error: error.message, stack: error.stack }
      });
    }
  }
}<|MERGE_RESOLUTION|>--- conflicted
+++ resolved
@@ -634,31 +634,19 @@
     },
     grants: [
       {
-<<<<<<< HEAD
-        resource: Entity.USERS, action: Action.LIST, attributes: [
-=======
         resource: Entity.USERS, action: Action.LIST,
         attributes: [
->>>>>>> 50c13f0b
           'id', 'name', 'firstName', 'email', 'role', 'status', 'issuer', 'createdOn', 'createdBy',
           'lastChangedOn', 'lastChangedBy', 'eulaAcceptedOn', 'eulaAcceptedVersion', 'locale',
           'billingData.customerID', 'billingData.lastChangedOn'
         ],
         condition: {
           Fn: 'custom:dynamicAuthorizationFilters',
-<<<<<<< HEAD
-          args: { filters: ['SitesAdmin'] }
-        }
-      },
-      {
-        resource: Entity.USER, action: Action.READ, attributes: [
-=======
           args: { filters: ['OwnUser', 'SiteAdminUsers'] }
         },
       },
       {
         resource: Entity.USER, action: [Action.READ], attributes: [
->>>>>>> 50c13f0b
           'id', 'name', 'firstName', 'email', 'role', 'status', 'issuer', 'locale', 'plateID',
           'notificationsActive', 'notifications', 'phone', 'mobile', 'iNumber', 'costCenter', 'address'
         ],
