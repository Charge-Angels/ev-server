import { AccessControl, IDictionary, IFunctionCondition } from 'role-acl';
import { Action, AuthorizationContext, AuthorizationDefinition, AuthorizationResult, Entity } from '../types/Authorization';

import BackendError from '../exception/BackendError';
import Constants from '../utils/Constants';
import _ from 'lodash';

const AUTHORIZATION_DEFINITION: AuthorizationDefinition = {
  superAdmin: {
    grants: [
      {
        resource: Entity.USERS, action: Action.LIST,
        attributes: [
          'id', 'name', 'firstName', 'email', 'role', 'status', 'issuer', 'createdOn', 'createdBy',
          'lastChangedOn', 'lastChangedBy', 'eulaAcceptedOn', 'eulaAcceptedVersion', 'locale',
          'billingData.customerID', 'billingData.lastChangedOn'
        ]
      },
      { resource: Entity.USER, action: [Action.CREATE, Action.UPDATE] },
      {
        resource: Entity.USER, action: Action.DELETE,
        condition: {
          Fn: 'custom:dynamicAuthorizationFilters',
          args: { filters: ['-OwnUser'] }
        }
      },
      {
        resource: Entity.USER, action: Action.READ,
        attributes: [
          'id', 'name', 'firstName', 'email', 'role', 'status', 'issuer', 'locale', 'plateID',
          'notificationsActive', 'notifications', 'phone', 'mobile', 'iNumber', 'costCenter', 'address'
        ]
      },
      { resource: Entity.LOGGINGS, action: Action.LIST },
      { resource: Entity.LOGGING, action: Action.READ },
      { resource: Entity.TENANTS, action: Action.LIST },
      { resource: Entity.TENANT, action: [Action.CREATE, Action.READ, Action.UPDATE, Action.DELETE] },
      {
        resource: Entity.CAR_CATALOGS, action: Action.LIST,
        attributes: [
          'id', 'vehicleModel', 'vehicleMake', 'vehicleModelVersion', 'batteryCapacityFull', 'fastchargeChargeSpeed', 'performanceTopspeed',
          'performanceAcceleration', 'rangeWLTP', 'rangeReal', 'efficiencyReal', 'image',
          'chargeStandardPower', 'chargeStandardPhase', 'chargeStandardPhaseAmp', 'chargeAlternativePower', 'chargeOptionPower',
          'chargeOptionPhaseAmp', 'chargeOptionPhase', 'chargeAlternativePhaseAmp', 'chargeAlternativePhase', 'chargePlug', 'fastChargePlug',
          'fastChargePowerMax', 'drivetrainPowerHP'
        ]
      },
      { resource: Entity.CAR_CATALOGS, action: Action.SYNCHRONIZE },
      {
        resource: Entity.CAR_CATALOG, action: Action.READ,
        attributes: [
          'id', 'vehicleModel', 'vehicleMake', 'vehicleModelVersion', 'batteryCapacityFull', 'fastchargeChargeSpeed',
          'performanceTopspeed', 'performanceAcceleration', 'rangeWLTP', 'rangeReal', 'efficiencyReal', 'drivetrainPropulsion',
          'drivetrainTorque', 'batteryCapacityUseable', 'chargePlug', 'fastChargePlug', 'fastChargePowerMax', 'chargePlugLocation',
          'drivetrainPowerHP', 'chargeStandardChargeSpeed', 'chargeStandardChargeTime', 'miscSeats', 'miscBody', 'miscIsofix', 'miscTurningCircle',
          'miscSegment', 'miscIsofixSeats', 'chargeStandardPower', 'chargeStandardPhase', 'chargeAlternativePower', 'hash',
          'chargeAlternativePhase', 'chargeOptionPower', 'chargeOptionPhase', 'image', 'chargeOptionPhaseAmp', 'chargeAlternativePhaseAmp'
        ]
      },
    ]
  },
  admin: {
    grants: [
      {
        resource: Entity.USERS,
        action: [
          Action.LIST, Action.SYNCHRONIZE_BILLING_USERS, Action.EXPORT, Action.IMPORT
        ],
        attributes: [
          'id', 'name', 'firstName', 'email', 'role', 'status', 'issuer', 'createdOn', 'createdBy',
          'lastChangedOn', 'lastChangedBy', 'eulaAcceptedOn', 'eulaAcceptedVersion', 'locale',
          'billingData.customerID', 'billingData.lastChangedOn'
        ]
      },
      {
        resource: Entity.USERS, action: Action.IN_ERROR,
        attributes: [
          'id', 'name', 'firstName', 'email', 'role', 'status', 'issuer',
          'createdOn', 'lastChangedOn', 'errorCodeDetails', 'errorCode'
        ]
      },
      { resource: Entity.USER, action: [Action.CREATE, Action.UPDATE, Action.SYNCHRONIZE_BILLING_USER] },
      {
        resource: Entity.USER, action: Action.DELETE,
        condition: {
          Fn: 'custom:dynamicAuthorizationFilters',
          args: { filters: ['-OwnUser'] }
        }
      },
      {
        resource: Entity.USER, action: Action.READ,
        attributes: [
          'id', 'name', 'firstName', 'email', 'role', 'status', 'issuer', 'locale', 'plateID',
          'notificationsActive', 'notifications', 'phone', 'mobile', 'iNumber', 'costCenter', 'address'
        ]
      },
      {
        resource: Entity.COMPANIES, action: Action.LIST,
        attributes: [
          'id', 'name', 'address', 'logo', 'issuer', 'distanceMeters', 'createdOn', 'lastChangedOn',
          'createdBy.name', 'createdBy.firstName', 'lastChangedBy.name', 'lastChangedBy.firstName'
        ]
      },
      {
        resource: Entity.TAGS, action: Action.LIST,
        attributes: [
          'id', 'userID', 'active', 'ocpiToken', 'description', 'visualID', 'issuer', 'default',
          'user.name', 'user.firstName', 'user.email', 'createdOn', 'lastChangedOn'
        ]
      },
      { resource: Entity.TAGS, action: [Action.IMPORT, Action.EXPORT] },
      {
<<<<<<< HEAD
        resource: Entity.TAG, action: Action.READ, attributes: [
          'id', 'userID', 'issuer', 'active', 'description', 'visualID', 'default', 'user.id', 'user.name', 'user.firstName', 'user.email', 'user.issuer'
=======
        resource: Entity.TAG, action: Action.READ,
        attributes: [
          'id', 'userID', 'issuer', 'active', 'description', 'visualID', 'default', 'user.id',
          'user.name', 'user.firstName', 'user.email'
>>>>>>> 2f636ef1
        ]
      },
      { resource: Entity.TAG, action: [Action.CREATE, Action.UPDATE, Action.DELETE] },
      { resource: Entity.CHARGING_PROFILES, action: Action.LIST },
      { resource: Entity.CHARGING_PROFILE, action: [Action.READ] },
      {
        resource: Entity.COMPANY, action: Action.READ,
        attributes: [
          'id', 'name', 'issuer', 'logo', 'address'
        ]
      },
      {
        resource: Entity.COMPANY,
        action: [
          Action.CREATE, Action.UPDATE, Action.DELETE
        ] },
      {
        resource: Entity.SITES, action: Action.LIST,
        attributes: [
          'id', 'name', 'address', 'companyID', 'company.name', 'autoUserSiteAssignment', 'issuer',
          'autoUserSiteAssignment', 'distanceMeters', 'public', 'createdOn', 'lastChangedOn',
          'createdBy.name', 'createdBy.firstName', 'lastChangedBy.name', 'lastChangedBy.firstName'
        ]
      },
      {
        resource: Entity.SITE, action: Action.READ,
        attributes: [
          'id', 'name', 'address', 'companyID', 'company.name', 'autoUserSiteAssignment', 'issuer',
          'autoUserSiteAssignment', 'distanceMeters', 'public', 'createdOn', 'lastChangedOn'
        ]
      },
      {
        resource: Entity.SITE,
        action: [
          Action.CREATE, Action.UPDATE, Action.DELETE, Action.EXPORT_OCPP_PARAMS, Action.GENERATE_QR
        ]
      },
      {
        resource: Entity.SITE_AREAS, action: Action.LIST,
        attributes: [
          'id', 'name', 'siteID', 'maximumPower', 'voltage', 'numberOfPhases', 'accessControl', 'smartCharging', 'address',
          'site.id', 'site.name', 'issuer', 'distanceMeters', 'createdOn', 'createdBy', 'lastChangedOn', 'lastChangedBy'
        ]
      },
      {
        resource: Entity.SITE_AREA, action: Action.READ,
        attributes: [
          'id', 'name', 'issuer', 'image', 'address', 'maximumPower', 'numberOfPhases',
          'voltage', 'smartCharging', 'accessControl', 'connectorStats', 'siteID', 'site.name'
        ]
      },
      {
        resource: Entity.SITE_AREA,
        action: [
          Action.CREATE, Action.UPDATE, Action.DELETE, Action.ASSIGN_ASSETS_TO_SITE_AREA,
          Action.UNASSIGN_ASSETS_TO_SITE_AREA, Action.ASSIGN_CHARGING_STATIONS_TO_SITE_AREA,
          Action.UNASSIGN_CHARGING_STATIONS_TO_SITE_AREA, Action.EXPORT_OCPP_PARAMS, Action.GENERATE_QR
        ]
      },
      {
        resource: Entity.CHARGING_STATIONS, action: [Action.LIST, Action.IN_ERROR],
        attributes: [
          'id', 'inactive', 'public', 'chargingStationURL', 'issuer', 'maximumPower', 'excludeFromSmartCharging', 'lastReboot',
          'siteAreaID', 'siteArea.id', 'siteArea.name', 'siteArea.smartCharging', 'siteArea.siteID',
          'siteArea.site.id', 'siteArea.site.name', 'siteID', 'voltage', 'coordinates', 'forceInactive', 'manualConfiguration', 'firmwareUpdateStatus',
          'capabilities', 'endpoint', 'chargePointVendor', 'chargePointModel', 'ocppVersion', 'ocppProtocol', 'lastSeen',
          'firmwareVersion', 'currentIPAddress', 'ocppStandardParameters', 'ocppVendorParameters', 'connectors', 'chargePoints',
          'createdOn', 'chargeBoxSerialNumber', 'chargePointSerialNumber', 'powerLimitUnit'
        ]
      },
      {
        resource: Entity.CHARGING_STATION,
        action: [
          Action.CREATE, Action.READ, Action.UPDATE, Action.DELETE, Action.RESET, Action.CLEAR_CACHE,
          Action.GET_CONFIGURATION, Action.CHANGE_CONFIGURATION, Action.REMOTE_START_TRANSACTION,
          Action.REMOTE_STOP_TRANSACTION, Action.STOP_TRANSACTION, Action.START_TRANSACTION,
          Action.UNLOCK_CONNECTOR, Action.AUTHORIZE, Action.SET_CHARGING_PROFILE, Action.GET_COMPOSITE_SCHEDULE,
          Action.CLEAR_CHARGING_PROFILE, Action.GET_DIAGNOSTICS, Action.UPDATE_FIRMWARE, Action.EXPORT,
          Action.CHANGE_AVAILABILITY
        ]
      },
      { resource: Entity.TRANSACTIONS, action: [Action.LIST, Action.EXPORT, Action.IN_ERROR] },
      {
        resource: Entity.TRANSACTION,
        action: [
          Action.READ, Action.UPDATE, Action.DELETE, Action.REFUND_TRANSACTION
        ]
      },
      { resource: Entity.REPORT, action: [Action.READ] },
      { resource: Entity.LOGGINGS, action: Action.LIST },
      { resource: Entity.LOGGING, action: Action.READ },
      { resource: Entity.PRICING, action: [Action.READ, Action.UPDATE] },
      { resource: Entity.BILLING, action: [Action.CHECK_CONNECTION, Action.CLEAR_BILLING_TEST_DATA] },
      { resource: Entity.TAXES, action: [Action.LIST] },
      // ---------------------------------------------------------------------------------------------------
      // TODO - no use-case so far - clarify whether a SYNC INVOICES and CREATE INVOICE makes sense or not!
      // ---------------------------------------------------------------------------------------------------
      // { resource: Entity.INVOICES, action: [Action.LIST, Action.SYNCHRONIZE] },
      // { resource: Entity.INVOICE, action: [Action.DOWNLOAD, Action.CREATE] },
      { resource: Entity.INVOICES, action: [Action.LIST] },
      { resource: Entity.INVOICE, action: [Action.DOWNLOAD, Action.READ] },
      {
        resource: Entity.ASSET, action: [Action.CREATE, Action.READ, Action.UPDATE, Action.DELETE,
          Action.CHECK_CONNECTION, Action.RETRIEVE_CONSUMPTION, Action.CREATE_CONSUMPTION]
      },
      {
        resource: Entity.ASSETS, action: [Action.LIST, Action.IN_ERROR],
        attributes: [
          'id', 'name', 'siteAreaID', 'siteArea.id', 'siteArea.name', 'siteArea.siteID', 'siteID', 'assetType', 'coordinates',
          'dynamicAsset', 'usesPushAPI', 'connectionID', 'meterID', 'currentInstantWatts', 'currentStateOfCharge', 'issuer'
        ]
      },
      { resource: Entity.SETTINGS, action: Action.LIST },
      { resource: Entity.SETTING, action: [Action.CREATE, Action.READ, Action.UPDATE, Action.DELETE] },
      { resource: Entity.TOKENS, action: Action.LIST },
      { resource: Entity.TOKEN, action: [Action.CREATE, Action.READ, Action.UPDATE, Action.DELETE] },
      { resource: Entity.OCPI_ENDPOINTS, action: Action.LIST },
      {
        resource: Entity.OCPI_ENDPOINT,
        action: [
          Action.CREATE, Action.READ, Action.UPDATE, Action.DELETE, Action.PING, Action.GENERATE_LOCAL_TOKEN,
          Action.REGISTER, Action.TRIGGER_JOB
        ],
      },
      { resource: Entity.OICP_ENDPOINTS, action: Action.LIST },
      {
        resource: Entity.OICP_ENDPOINT,
        action: [
          Action.CREATE, Action.READ, Action.UPDATE, Action.DELETE, Action.PING, Action.REGISTER,
          Action.TRIGGER_JOB
        ],
      },
      { resource: Entity.CONNECTIONS, action: Action.LIST },
      { resource: Entity.CONNECTION, action: [Action.CREATE, Action.READ, Action.DELETE] },
      {
        resource: Entity.CAR_CATALOGS, action: Action.LIST,
        attributes: [
          'id', 'vehicleModel', 'vehicleMake', 'vehicleModelVersion', 'batteryCapacityFull', 'fastchargeChargeSpeed', 'performanceTopspeed',
          'performanceAcceleration', 'rangeWLTP', 'rangeReal', 'efficiencyReal', 'image',
          'chargeStandardPower', 'chargeStandardPhase', 'chargeStandardPhaseAmp', 'chargeAlternativePower', 'chargeOptionPower',
          'chargeOptionPhaseAmp', 'chargeOptionPhase', 'chargeAlternativePhaseAmp', 'chargeAlternativePhase', 'chargePlug', 'fastChargePlug',
          'fastChargePowerMax', 'drivetrainPowerHP'
        ]
      },

      {
        resource: Entity.CAR_CATALOG, action: Action.READ,
        attributes: [
          'id', 'vehicleModel', 'vehicleMake', 'vehicleModelVersion', 'batteryCapacityFull', 'fastchargeChargeSpeed',
          'performanceTopspeed', 'performanceAcceleration', 'rangeWLTP', 'rangeReal', 'efficiencyReal', 'drivetrainPropulsion',
          'drivetrainTorque', 'batteryCapacityUseable', 'chargePlug', 'fastChargePlug', 'fastChargePowerMax', 'chargePlugLocation',
          'drivetrainPowerHP', 'chargeStandardChargeSpeed', 'chargeStandardChargeTime', 'miscSeats', 'miscBody', 'miscIsofix', 'miscTurningCircle',
          'miscSegment', 'miscIsofixSeats', 'chargeStandardPower', 'chargeStandardPhase', 'chargeAlternativePower', 'hash',
          'chargeAlternativePhase', 'chargeOptionPower', 'chargeOptionPhase', 'image', 'chargeOptionPhaseAmp', 'chargeAlternativePhaseAmp'
        ]
      }, { resource: Entity.CAR, action: [Action.CREATE, Action.UPDATE, Action.DELETE] },
      {
        resource: Entity.CAR, action: Action.READ,
        attributes: [
          'id', 'type', 'vin', 'licensePlate', 'converter', 'default', 'owner', 'createdOn', 'lastChangedOn',
          'carCatalogID', 'carCatalog.vehicleMake', 'carCatalog.vehicleModel', 'carCatalog.vehicleModelVersion', 'carCatalog.image',
          'carCatalog.chargeStandardPower', 'carCatalog.chargeStandardPhaseAmp', 'carCatalog.chargeStandardPhase',
          'carCatalog.chargeAlternativePower', 'carCatalog.chargeAlternativePhaseAmp', 'carCatalog.chargeAlternativePhase',
          'carCatalog.chargeOptionPower', 'carCatalog.chargeOptionPhaseAmp', 'carCatalog.chargeOptionPhase'
        ]
      },
      {
        resource: Entity.CARS, action: Action.LIST,
        attributes: [
          'id', 'type', 'vin', 'licensePlate', 'converter', 'default', 'owner', 'createdOn', 'lastChangedOn',
          'carCatalog.id', 'carCatalog.vehicleMake', 'carCatalog.vehicleModel', 'carCatalog.vehicleModelVersion',
          'carCatalog.image', 'carCatalog.fastChargePowerMax', 'carCatalog.batteryCapacityFull',
          'createdBy.name', 'createdBy.firstName', 'lastChangedBy.name', 'lastChangedBy.firstName',
          'carUsers.user.id', 'carUsers.user.name', 'carUsers.user.firstName', 'carUsers.owner', 'carUsers.default'
        ]
      },
      {
        resource: Entity.USERS_CARS, action: Action.LIST,
        attributes: [
          'id', 'carID', 'default', 'owner', 'user.id', 'user.name', 'user.firstName', 'user.email'
        ]
      },
      { resource: Entity.USERS_CARS, action: Action.ASSIGN },
      { resource: Entity.NOTIFICATION, action: Action.CREATE },
      {
        resource: Entity.USERS_SITES, action: Action.LIST,
        attributes: [
          'user.id', 'user.name', 'user.firstName', 'user.email', 'user.role', 'siteAdmin', 'siteOwner', 'siteID'
        ]
      },
      { resource: Entity.USERS_SITES, action: [Action.ASSIGN, Action.UNASSIGN] },
      { resource: Entity.PAYMENT_METHODS, action: Action.LIST },
      { resource: Entity.PAYMENT_METHOD, action: [Action.READ, Action.CREATE, Action.DELETE] },
    ]
  },
  basic: {
    grants: [
      {
        resource: Entity.USER, action: Action.READ,
        condition: {
          Fn: 'custom:dynamicAuthorizationFilters',
          args: { filters: ['OwnUser'] }
        },
        attributes: [
          'id', 'name', 'firstName', 'email', 'role', 'status', 'issuer', 'locale', 'plateID',
          'notificationsActive', 'notifications', 'phone', 'mobile', 'iNumber', 'costCenter', 'address'
        ]
      },
      {
        resource: Entity.USER, action: Action.UPDATE,
        condition: {
          Fn: 'custom:dynamicAuthorizationFilters',
          args: { filters: ['OwnUser'] }
        }
      },
      { resource: Entity.SETTING, action: Action.READ },
      {
        resource: Entity.CAR_CATALOGS, action: Action.LIST,
        attributes: [
          'id', 'vehicleModel', 'vehicleMake', 'vehicleModelVersion', 'batteryCapacityFull', 'fastchargeChargeSpeed', 'performanceTopspeed',
          'performanceAcceleration', 'rangeWLTP', 'rangeReal', 'efficiencyReal', 'image',
          'chargeStandardPower', 'chargeStandardPhase', 'chargeStandardPhaseAmp', 'chargeAlternativePower', 'chargeOptionPower',
          'chargeOptionPhaseAmp', 'chargeOptionPhase', 'chargeAlternativePhaseAmp', 'chargeAlternativePhase', 'chargePlug', 'fastChargePlug',
          'fastChargePowerMax', 'drivetrainPowerHP'
        ]
      },
      {
        resource: Entity.CAR_CATALOG, action: Action.READ,
        attributes: [
          'id', 'vehicleModel', 'vehicleMake', 'vehicleModelVersion', 'batteryCapacityFull', 'fastchargeChargeSpeed',
          'performanceTopspeed', 'performanceAcceleration', 'rangeWLTP', 'rangeReal', 'efficiencyReal', 'drivetrainPropulsion',
          'drivetrainTorque', 'batteryCapacityUseable', 'chargePlug', 'fastChargePlug', 'fastChargePowerMax', 'chargePlugLocation',
          'drivetrainPowerHP', 'chargeStandardChargeSpeed', 'chargeStandardChargeTime', 'miscSeats', 'miscBody', 'miscIsofix', 'miscTurningCircle',
          'miscSegment', 'miscIsofixSeats', 'chargeStandardPower', 'chargeStandardPhase', 'chargeAlternativePower', 'hash',
          'chargeAlternativePhase', 'chargeOptionPower', 'chargeOptionPhase', 'image', 'chargeOptionPhaseAmp', 'chargeAlternativePhaseAmp'
        ]
      },
      {
        resource: Entity.CARS, action: Action.LIST,
        attributes: [
          'id', 'type', 'vin', 'licensePlate', 'converter', 'default', 'owner', 'createdOn', 'lastChangedOn',
          'carCatalog.id', 'carCatalog.vehicleMake', 'carCatalog.vehicleModel', 'carCatalog.vehicleModelVersion',
          'carCatalog.image', 'carCatalog.fastChargePowerMax', 'carCatalog.batteryCapacityFull',
          'createdBy.name', 'createdBy.firstName', 'lastChangedBy.name', 'lastChangedBy.firstName',
          'carUsers.user.id', 'carUsers.user.name', 'carUsers.user.firstName', 'carUsers.owner', 'carUsers.default'
        ],
        condition: {
          Fn: 'custom:dynamicAuthorizationFilters',
          args: { filters: ['OwnUser'] }
        }
      },
      {
        resource: Entity.CAR, action: [Action.CREATE, Action.UPDATE, Action.DELETE],
        condition: {
          Fn: 'custom:dynamicAuthorizationFilters',
          args: { filters: ['OwnUser'] }
        }
      },
      {
        resource: Entity.CAR, action: Action.READ,
        attributes: [
          'id', 'type', 'vin', 'licensePlate', 'converter', 'default', 'owner', 'createdOn', 'lastChangedOn',
          'carCatalogID', 'carCatalog.vehicleMake', 'carCatalog.vehicleModel', 'carCatalog.vehicleModelVersion', 'carCatalog.image',
          'carCatalog.chargeStandardPower', 'carCatalog.chargeStandardPhaseAmp', 'carCatalog.chargeStandardPhase',
          'carCatalog.chargeAlternativePower', 'carCatalog.chargeAlternativePhaseAmp', 'carCatalog.chargeAlternativePhase',
          'carCatalog.chargeOptionPower', 'carCatalog.chargeOptionPhaseAmp', 'carCatalog.chargeOptionPhase'
        ],
        condition: {
          Fn: 'custom:dynamicAuthorizationFilters',
          args: { filters: ['OwnUser'] }
        }
      },
      {
        resource: Entity.COMPANIES, action: Action.LIST,
        condition: {
          Fn: 'custom:dynamicAuthorizationFilters',
          args: { filters: ['AssignedSitesCompanies'] }
        },
        attributes: [
          'id', 'name', 'address', 'logo', 'issuer', 'distanceMeters', 'createdOn', 'lastChangedOn'
        ]
      },
      {
        resource: Entity.COMPANY, action: Action.READ,
        condition: {
          Fn: 'custom:dynamicAuthorizationFilters',
          args: { filters: ['AssignedSitesCompanies'] }
        },
        attributes: [
          'id', 'name', 'issuer', 'logo', 'address'
        ]
      },
      { resource: Entity.INVOICES, action: [Action.LIST] },
      {
        resource: Entity.INVOICE, action: [Action.DOWNLOAD, Action.READ],
        condition: {
          Fn: 'custom:dynamicAuthorizationFilters',
          args: { filters: ['OwnUser'] }
        }
      },
      { resource: Entity.PAYMENT_METHODS, action: Action.LIST },
      { resource: Entity.PAYMENT_METHOD, action: [Action.READ, Action.CREATE, Action.DELETE] },
      {
        resource: Entity.SITES, action: Action.LIST,
        attributes: [
          'id', 'name', 'address', 'companyID', 'company.name', 'autoUserSiteAssignment', 'issuer',
          'autoUserSiteAssignment', 'distanceMeters', 'public', 'createdOn', 'lastChangedOn',
        ],
        condition: {
          Fn: 'custom:dynamicAuthorizationFilters',
          args: { filters: ['AssignedSites'] }
        },
      },
      {
        resource: Entity.SITE, action: Action.READ,
        attributes: [
          'id', 'name', 'address', 'companyID', 'company.name', 'autoUserSiteAssignment', 'issuer',
          'autoUserSiteAssignment', 'distanceMeters', 'public', 'createdOn', 'lastChangedOn',
        ],
        condition: {
          Fn: 'custom:dynamicAuthorizationFilters',
          args: { filters: ['AssignedSites'] }
        },
      },
      {
        resource: Entity.SITE_AREAS, action: Action.LIST,
        attributes: [
          'id', 'name', 'siteID', 'maximumPower', 'voltage', 'numberOfPhases', 'accessControl', 'smartCharging', 'address',
          'site.id', 'site.name', 'issuer', 'distanceMeters', 'createdOn', 'lastChangedOn'
        ],
        condition: {
          Fn: 'custom:dynamicAuthorizationFilters',
          args: { filters: ['AssignedSites'] }
        },
      },
      {
        resource: Entity.SITE_AREA, action: Action.READ,
        attributes: [
          'id', 'name', 'issuer', 'image', 'address', 'maximumPower', 'numberOfPhases',
          'voltage', 'smartCharging', 'accessControl', 'connectorStats', 'siteID', 'site.name'
        ],
        condition: {
          Fn: 'custom:dynamicAuthorizationFilters',
          args: { filters: ['AssignedSites'] }
        },
      },
      {
        resource: Entity.CHARGING_STATIONS, action: Action.LIST,
        attributes: [
          'id', 'inactive', 'public', 'chargingStationURL', 'issuer', 'maximumPower', 'excludeFromSmartCharging', 'lastReboot',
          'siteAreaID', 'siteArea.id', 'siteArea.name', 'siteArea.smartCharging', 'siteArea.siteID',
          'siteArea.site.id', 'siteArea.site.name', 'siteID', 'voltage', 'coordinates', 'forceInactive', 'manualConfiguration', 'firmwareUpdateStatus',
          'capabilities', 'endpoint', 'chargePointVendor', 'chargePointModel', 'ocppVersion', 'ocppProtocol', 'lastSeen',
          'firmwareVersion', 'currentIPAddress', 'ocppStandardParameters', 'ocppVendorParameters', 'connectors', 'chargePoints',
          'createdOn', 'chargeBoxSerialNumber', 'chargePointSerialNumber', 'powerLimitUnit'
        ]
      },
      { resource: Entity.CHARGING_STATION, action: [Action.READ] },
      {
        resource: Entity.CHARGING_STATION,
        action: [Action.REMOTE_START_TRANSACTION, Action.AUTHORIZE, Action.START_TRANSACTION],
        condition: {
          Fn: 'OR',
          args: [
            {
              Fn: 'EQUALS',
              args: { 'site': null }
            },
            {
              Fn: 'LIST_CONTAINS',
              args: {
                'sites': '$.site'
              }
            }
          ]
        }
      },
      {
        resource: Entity.TAGS, action: Action.LIST, attributes: [
          'userID', 'active', 'ocpiToken', 'description', 'visualID', 'issuer', 'default',
          'createdOn', 'lastChangedOn'
        ],
        condition: {
          Fn: 'custom:dynamicAuthorizationFilters',
          args: { filters: ['OwnUser'] }
        }
      },
      {
<<<<<<< HEAD
        resource: Entity.TAG, action: Action.READ, attributes: [
          'userID', 'issuer', 'active', 'description', 'visualID', 'default', 'user.id', 'user.name', 'user.firstName', 'user.email', 'user.issuer'
=======
        resource: Entity.TAG, action: Action.READ,
        attributes: [
          'id', 'userID', 'issuer', 'active', 'description', 'visualID', 'default',
          'user.id', 'user.name', 'user.firstName', 'user.email'
>>>>>>> 2f636ef1
        ],
        condition: {
          Fn: 'custom:dynamicAuthorizationFilters',
          args: { filters: ['OwnUser'] }
        }
      },
      {
        resource: Entity.TAG, action: [Action.DELETE, Action.UPDATE],
        condition: {
          Fn: 'custom:dynamicAuthorizationFilters',
          args: { filters: ['OwnUser'] }
        }
      },
      {
        resource: Entity.CHARGING_STATION,
        action: [Action.REMOTE_STOP_TRANSACTION, Action.STOP_TRANSACTION],
        condition: {
          Fn: 'custom:dynamicAuthorizationFilters',
          args: { filters: ['AssignedSites'] }
        },
      },
      { resource: Entity.TRANSACTIONS, action: [Action.LIST, Action.EXPORT] },
      {
        resource: Entity.TRANSACTION, action: [Action.READ],
        condition: {
          Fn: 'OR',
          args: [
            {
              Fn: 'EQUALS',
              args: { 'user': '$.owner' }
            },
            {
              Fn: 'LIST_CONTAINS',
              args: {
                'tagIDs': '$.tagID'
              }
            }
          ]
        }
      },
      { resource: Entity.CONNECTIONS, action: Action.LIST },
      { resource: Entity.CONNECTION, action: [Action.CREATE] },
      {
        resource: Entity.CONNECTION, action: [Action.READ, Action.DELETE],
        condition: {
          Fn: 'custom:dynamicAuthorizationFilters',
          args: { filters: ['OwnUser'] }
        }
      },
      { resource: Entity.NOTIFICATION, action: Action.CREATE },
    ]
  },
  demo: {
    grants: [
      {
        resource: Entity.USER, action: Action.READ, attributes: [
          'id', 'name', 'firstName', 'email', 'role', 'status', 'issuer', 'locale', 'plateID',
          'notificationsActive', 'notifications', 'phone', 'mobile', 'iNumber', 'costCenter', 'address'
        ],
        condition: {
          Fn: 'custom:dynamicAuthorizationFilters',
          args: { filters: ['OwnUser'] }
        }
      },
      {
        resource: Entity.ASSETS, action: Action.LIST,
        attributes: [
          'id', 'name', 'siteAreaID', 'siteArea.id', 'siteArea.name', 'siteArea.siteID', 'siteID', 'assetType', 'coordinates',
          'dynamicAsset', 'connectionID', 'meterID', 'currentInstantWatts', 'currentStateOfCharge'
        ]
      },
      { resource: Entity.ASSET, action: Action.READ },
      { resource: Entity.SETTING, action: Action.READ },
      {
        resource: Entity.CAR_CATALOGS, action: Action.LIST, attributes: [
          'id', 'vehicleModel', 'vehicleMake', 'vehicleModelVersion', 'batteryCapacityFull', 'fastchargeChargeSpeed', 'performanceTopspeed',
          'performanceAcceleration', 'rangeWLTP', 'rangeReal', 'efficiencyReal', 'image',
          'chargeStandardPower', 'chargeStandardPhase', 'chargeStandardPhaseAmp', 'chargeAlternativePower', 'chargeOptionPower',
          'chargeOptionPhaseAmp', 'chargeOptionPhase', 'chargeAlternativePhaseAmp', 'chargeAlternativePhase', 'chargePlug', 'fastChargePlug',
          'fastChargePowerMax', 'drivetrainPowerHP'
        ]
      },
      {
        resource: Entity.CAR_CATALOG, action: Action.READ, attributes: [
          'id', 'vehicleModel', 'vehicleMake', 'vehicleModelVersion', 'batteryCapacityFull', 'fastchargeChargeSpeed',
          'performanceTopspeed', 'performanceAcceleration', 'rangeWLTP', 'rangeReal', 'efficiencyReal', 'drivetrainPropulsion',
          'drivetrainTorque', 'batteryCapacityUseable', 'chargePlug', 'fastChargePlug', 'fastChargePowerMax', 'chargePlugLocation',
          'drivetrainPowerHP', 'chargeStandardChargeSpeed', 'chargeStandardChargeTime', 'miscSeats', 'miscBody', 'miscIsofix', 'miscTurningCircle',
          'miscSegment', 'miscIsofixSeats', 'chargeStandardPower', 'chargeStandardPhase', 'chargeAlternativePower', 'hash',
          'chargeAlternativePhase', 'chargeOptionPower', 'chargeOptionPhase', 'image', 'chargeOptionPhaseAmp', 'chargeAlternativePhaseAmp'
        ]
      }, {
        resource: Entity.CAR, action: Action.READ, attributes: [
          'id', 'type', 'vin', 'licensePlate', 'converter', 'default', 'owner', 'createdOn', 'lastChangedOn',
          'carCatalogID', 'carCatalog.vehicleMake', 'carCatalog.vehicleModel', 'carCatalog.vehicleModelVersion', 'carCatalog.image',
          'carCatalog.chargeStandardPower', 'carCatalog.chargeStandardPhaseAmp', 'carCatalog.chargeStandardPhase',
          'carCatalog.chargeAlternativePower', 'carCatalog.chargeAlternativePhaseAmp', 'carCatalog.chargeAlternativePhase',
          'carCatalog.chargeOptionPower', 'carCatalog.chargeOptionPhaseAmp', 'carCatalog.chargeOptionPhase'
        ]
      },
      {
        resource: Entity.CARS, action: Action.LIST, attributes: [
          'id', 'type', 'vin', 'licensePlate', 'converter', 'default', 'owner', 'createdOn', 'lastChangedOn',
          'carCatalog.id', 'carCatalog.vehicleMake', 'carCatalog.vehicleModel', 'carCatalog.vehicleModelVersion',
          'carCatalog.image', 'carCatalog.fastChargePowerMax', 'carCatalog.batteryCapacityFull'
        ]
      },
      {
        resource: Entity.COMPANIES, action: Action.LIST, attributes: [
          'id', 'name', 'address', 'logo', 'issuer', 'distanceMeters', 'createdOn', 'lastChangedOn'
        ]
      },
      {
        resource: Entity.COMPANY, action: Action.READ, attributes: [
          'id', 'name', 'issuer', 'logo', 'address'
        ]
      },
      {
        resource: Entity.SITES, action: Action.LIST, attributes: [
          'id', 'name', 'address', 'companyID', 'company.name', 'autoUserSiteAssignment', 'issuer',
          'autoUserSiteAssignment', 'distanceMeters', 'public', 'createdOn', 'lastChangedOn',
        ]
      },
      {
        resource: Entity.SITE, action: Action.READ, attributes: [
          'id', 'name', 'address', 'companyID', 'company.name', 'autoUserSiteAssignment', 'issuer',
          'autoUserSiteAssignment', 'distanceMeters', 'public', 'createdOn', 'lastChangedOn',
        ]
      },
      {
        resource: Entity.SITE_AREAS, action: Action.LIST, attributes: [
          'id', 'name', 'siteID', 'maximumPower', 'voltage', 'numberOfPhases', 'accessControl', 'smartCharging', 'address',
          'site.id', 'site.name', 'issuer', 'distanceMeters', 'createdOn', 'lastChangedOn'
        ]
      },
      {
        resource: Entity.SITE_AREA, action: Action.READ, attributes: [
          'id', 'name', 'issuer', 'image', 'address', 'maximumPower', 'numberOfPhases',
          'voltage', 'smartCharging', 'accessControl', 'connectorStats', 'siteID', 'site.name'
        ]
      },
      {
        resource: Entity.CHARGING_STATIONS, action: Action.LIST,
        attributes: [
          'id', 'inactive', 'public', 'chargingStationURL', 'issuer', 'maximumPower', 'excludeFromSmartCharging', 'lastReboot',
          'siteAreaID', 'siteArea.id', 'siteArea.name', 'siteArea.smartCharging', 'siteArea.siteID',
          'siteArea.site.id', 'siteArea.site.name', 'siteID', 'voltage', 'coordinates', 'forceInactive', 'manualConfiguration', 'firmwareUpdateStatus',
          'capabilities', 'endpoint', 'chargePointVendor', 'chargePointModel', 'ocppVersion', 'ocppProtocol', 'lastSeen',
          'firmwareVersion', 'currentIPAddress', 'ocppStandardParameters', 'ocppVendorParameters', 'connectors', 'chargePoints',
          'createdOn', 'chargeBoxSerialNumber', 'chargePointSerialNumber', 'powerLimitUnit'
        ]
      },
      { resource: Entity.CHARGING_STATION, action: Action.READ },
      { resource: Entity.TRANSACTIONS, action: Action.LIST },
      { resource: Entity.TRANSACTION, action: Action.READ },
    ]
  },
  siteAdmin: {
    '$extend': {
      'basic': {}
    },
    grants: [
      {
        resource: Entity.USERS, action: Action.LIST,
        condition: {
          Fn: 'custom:dynamicAuthorizationFilters',
          args: { filters: ['SitesAdmin'] }
        },
        attributes: [
          'id', 'name', 'firstName', 'email', 'role', 'status', 'issuer', 'createdOn',
          'lastChangedOn', 'eulaAcceptedOn', 'eulaAcceptedVersion', 'locale',
          'billingData.customerID', 'billingData.lastChangedOn'
        ],
      },
      {
        resource: Entity.USER, action: Action.READ,
        condition: {
          Fn: 'custom:dynamicAuthorizationFilters',
          args: { filters: ['SitesAdmin'] }
        },
        attributes: [
          'id', 'name', 'firstName', 'email', 'role', 'status', 'issuer', 'locale', 'plateID',
          'notificationsActive', 'notifications', 'phone', 'mobile', 'iNumber', 'costCenter', 'address'
        ],
      },
      {
        resource: Entity.USERS_SITES, action: [Action.LIST, Action.UNASSIGN],
        condition: {
          Fn: 'custom:dynamicAuthorizationFilters',
          args: { filters: ['SitesAdmin'] }
        },
        attributes: [
          'user.id', 'user.name', 'user.firstName', 'user.email', 'user.role', 'siteAdmin', 'siteOwner', 'siteID'
        ]
      },
      {
<<<<<<< HEAD
        resource: Entity.USERS_SITES, action: Action.UNASSIGN,
=======
        resource: Entity.SITE, action: [Action.UPDATE],
>>>>>>> 2f636ef1
        condition: {
          Fn: 'custom:dynamicAuthorizationFilters',
          args: { filters: ['SitesAdmin'] }
        },
      },
      {
<<<<<<< HEAD
        resource: Entity.SITE, action: [Action.UPDATE],
=======
        resource: Entity.SITE_AREA,
        action: [
          Action.CREATE, Action.UPDATE, Action.DELETE, Action.ASSIGN_ASSETS_TO_SITE_AREA,
          Action.UNASSIGN_ASSETS_TO_SITE_AREA, Action.ASSIGN_CHARGING_STATIONS_TO_SITE_AREA,
          Action.UNASSIGN_CHARGING_STATIONS_TO_SITE_AREA
        ],
>>>>>>> 2f636ef1
        condition: {
          Fn: 'custom:dynamicAuthorizationFilters',
          args: { filters: ['SitesAdmin'] }
        },
      },
      {
        resource: Entity.ASSETS, action: Action.LIST,
        condition: {
          Fn: 'custom:dynamicAuthorizationFilters',
          args: { filters: ['AssignedSites'] }
        },
        attributes: [
          'id', 'name', 'siteAreaID', 'siteArea.id', 'siteArea.name', 'siteArea.siteID', 'siteID', 'assetType', 'coordinates',
          'dynamicAsset', 'connectionID', 'meterID', 'currentInstantWatts', 'currentStateOfCharge'
        ],
      },
      {
        resource: Entity.ASSET, action: Action.READ,
        condition: {
          Fn: 'custom:dynamicAuthorizationFilters',
          args: { filters: ['AssignedSites'] }
        },
        attributes: [
          'id', 'name', 'siteAreaID', 'siteArea.id', 'siteArea.name', 'siteArea.siteID', 'siteID', 'assetType', 'coordinates',
          'dynamicAsset', 'connectionID', 'meterID', 'currentInstantWatts', 'currentStateOfCharge'
        ],
      },
      {
        resource: Entity.CHARGING_STATION,
        action: [Action.UPDATE, Action.DELETE, Action.RESET, Action.CLEAR_CACHE, Action.GET_CONFIGURATION,
          Action.CHANGE_CONFIGURATION, Action.SET_CHARGING_PROFILE, Action.GET_COMPOSITE_SCHEDULE,
          Action.CLEAR_CHARGING_PROFILE, Action.GET_DIAGNOSTICS, Action.UPDATE_FIRMWARE, Action.REMOTE_STOP_TRANSACTION,
          Action.STOP_TRANSACTION, Action.EXPORT, Action.CHANGE_AVAILABILITY],
        condition: { Fn: 'LIST_CONTAINS', args: { 'sitesAdmin': '$.site' } },
      },
      { resource: Entity.CHARGING_PROFILES, action: Action.LIST },
      {
        resource: Entity.CHARGING_PROFILE, action: [Action.READ],
        condition: { Fn: 'LIST_CONTAINS', args: { 'sitesAdmin': '$.site' } },
      },
      {
        resource: Entity.TRANSACTION, action: [Action.READ],
        condition: { Fn: 'LIST_CONTAINS', args: { 'sitesAdmin': '$.site' } },
      },
      { resource: Entity.REPORT, action: [Action.READ] },
      { resource: Entity.LOGGINGS, action: Action.LIST },
      { resource: Entity.LOGGING, action: Action.READ, args: { 'sites': '$.site' } },
      { resource: Entity.TOKENS, action: Action.LIST },
      {
        resource: Entity.TOKEN,
        action: [Action.CREATE, Action.READ, Action.UPDATE, Action.DELETE],
        args: { 'sites': '$.site' }
      },
      { resource: Entity.TAGS, action: Action.EXPORT },
      {
        resource: Entity.TAG, action: [Action.CREATE, Action.UPDATE, Action.DELETE],
        condition: {
          Fn: 'custom:dynamicAuthorizationFilters',
          args: { filters: ['SitesAdmin'] }
        }
      },
    ]
  },
  siteOwner: {
    '$extend': {
      'basic': {}
    },
    grants: [
      {
        resource: Entity.USERS, action: Action.LIST,
        condition: {
          Fn: 'custom:dynamicAuthorizationFilters',
          args: { filters: ['SitesOwner'] }
        },
        attributes: [
          'id', 'name', 'firstName', 'email', 'role', 'status', 'issuer', 'createdOn',
          'lastChangedOn', 'eulaAcceptedOn', 'eulaAcceptedVersion', 'locale',
          'billingData.customerID', 'billingData.lastChangedOn'
        ],
      },
      {
        resource: Entity.USER, action: Action.READ,
        condition: {
          Fn: 'custom:dynamicAuthorizationFilters',
          args: { filters: ['SitesOwner'] }
        },
        attributes: [
          'id', 'name', 'firstName', 'email', 'role', 'status', 'issuer', 'locale', 'plateID',
          'notificationsActive', 'notifications', 'phone', 'mobile', 'iNumber', 'costCenter', 'address'
        ],
      },
      {
        resource: Entity.TRANSACTION, action: [Action.READ, Action.REFUND_TRANSACTION],
        condition: { Fn: 'LIST_CONTAINS', args: { 'sitesOwner': '$.site' } }
      },
      { resource: Entity.REPORT, action: [Action.READ] },
    ]
  },
};

const AUTHORIZATION_CONDITIONS: IDictionary<IFunctionCondition> = {
  dynamicAuthorizationFilters: (context: Record<string, any>, args: AuthorizationContext): boolean => {
    // Pass the dynamic filters to the context
    // Used by the caller to execute dynamic filters
    if (context) {
      // Already populated?
      // Take always the low level filters
      // For Site Admin role it's called twice: one with the Site Admin role and one with the Basic role to check the READ on USER
      // The first call is on Site Admin and the second on the Basic
      if (!context.filters) {
        context.filters = [
          ...args.filters
        ];
      }
    }
    return true;
  }
};

const MODULE_NAME = 'AuthorizationsDefinition';

export default class AuthorizationsDefinition {
  private static instance: AuthorizationsDefinition;
  private accessControl: AccessControl;

  private constructor() {
    try {
      this.accessControl = new AccessControl(AUTHORIZATION_DEFINITION, AUTHORIZATION_CONDITIONS);
    } catch (error) {
      throw new BackendError({
        source: Constants.CENTRAL_SERVER,
        module: MODULE_NAME, method: 'constructor',
        message: 'Unable to init authorization definition',
        detailedMessages: { error: error.message, stack: error.stack }
      });
    }
  }

  public static getInstance(): AuthorizationsDefinition {
    if (!AuthorizationsDefinition.instance) {
      AuthorizationsDefinition.instance = new AuthorizationsDefinition();
    }
    return AuthorizationsDefinition.instance;
  }

  public async getScopes(roles: string[]): Promise<string[]> {
    const scopes: string[] = [];
    try {
      for (const resource of await this.accessControl.allowedResources({ role: roles })) {
        for (const action of await this.accessControl.allowedActions({ role: roles, resource })) {
          scopes.push(`${resource}:${action}`);
        }
      }
    } catch (error) {
      throw new BackendError({
        source: Constants.CENTRAL_SERVER,
        module: MODULE_NAME,
        method: 'getScopes',
        message: 'Unable to load available scopes',
        detailedMessages: { error: error.message, stack: error.stack }
      });
    }
    return scopes;
  }

  public async can(roles: string[], resource: string, action: string, context?: any): Promise<boolean> {
    try {
      const permission = await this.accessControl.can(roles).execute(action).with(context).on(resource);
      return permission.granted;
    } catch (error) {
      throw new BackendError({
        source: Constants.CENTRAL_SERVER,
        module: MODULE_NAME,
        method: 'can',
        message: 'Unable to check authorization',
        detailedMessages: { error: error.message, stack: error.stack }
      });
    }
  }

  public async canPerformAction(roles: string[], resource: string, action: string, context?: any): Promise<AuthorizationResult> {
    try {
      const permission = await this.accessControl.can(roles).execute(action).with(context).on(resource);
      return {
        authorized: permission.granted,
        fields: permission.attributes,
      };
    } catch (error) {
      throw new BackendError({
        source: Constants.CENTRAL_SERVER,
        module: MODULE_NAME,
        method: 'canPerformAction',
        message: 'Unable to check authorization',
        detailedMessages: { error: error.message, stack: error.stack }
      });
    }
  }
}<|MERGE_RESOLUTION|>--- conflicted
+++ resolved
@@ -110,15 +110,10 @@
       },
       { resource: Entity.TAGS, action: [Action.IMPORT, Action.EXPORT] },
       {
-<<<<<<< HEAD
-        resource: Entity.TAG, action: Action.READ, attributes: [
-          'id', 'userID', 'issuer', 'active', 'description', 'visualID', 'default', 'user.id', 'user.name', 'user.firstName', 'user.email', 'user.issuer'
-=======
         resource: Entity.TAG, action: Action.READ,
         attributes: [
           'id', 'userID', 'issuer', 'active', 'description', 'visualID', 'default', 'user.id',
-          'user.name', 'user.firstName', 'user.email'
->>>>>>> 2f636ef1
+          'user.name', 'user.firstName', 'user.email', 'user.issuer'
         ]
       },
       { resource: Entity.TAG, action: [Action.CREATE, Action.UPDATE, Action.DELETE] },
@@ -507,15 +502,10 @@
         }
       },
       {
-<<<<<<< HEAD
-        resource: Entity.TAG, action: Action.READ, attributes: [
-          'userID', 'issuer', 'active', 'description', 'visualID', 'default', 'user.id', 'user.name', 'user.firstName', 'user.email', 'user.issuer'
-=======
         resource: Entity.TAG, action: Action.READ,
         attributes: [
           'id', 'userID', 'issuer', 'active', 'description', 'visualID', 'default',
-          'user.id', 'user.name', 'user.firstName', 'user.email'
->>>>>>> 2f636ef1
+          'user.id', 'user.name', 'user.firstName', 'user.email', 'user.issuer'
         ],
         condition: {
           Fn: 'custom:dynamicAuthorizationFilters',
@@ -712,27 +702,19 @@
         ]
       },
       {
-<<<<<<< HEAD
-        resource: Entity.USERS_SITES, action: Action.UNASSIGN,
-=======
         resource: Entity.SITE, action: [Action.UPDATE],
->>>>>>> 2f636ef1
         condition: {
           Fn: 'custom:dynamicAuthorizationFilters',
           args: { filters: ['SitesAdmin'] }
         },
       },
       {
-<<<<<<< HEAD
-        resource: Entity.SITE, action: [Action.UPDATE],
-=======
         resource: Entity.SITE_AREA,
         action: [
           Action.CREATE, Action.UPDATE, Action.DELETE, Action.ASSIGN_ASSETS_TO_SITE_AREA,
           Action.UNASSIGN_ASSETS_TO_SITE_AREA, Action.ASSIGN_CHARGING_STATIONS_TO_SITE_AREA,
           Action.UNASSIGN_CHARGING_STATIONS_TO_SITE_AREA
         ],
->>>>>>> 2f636ef1
         condition: {
           Fn: 'custom:dynamicAuthorizationFilters',
           args: { filters: ['SitesAdmin'] }
