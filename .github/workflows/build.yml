--- conflicted
+++ resolved
@@ -21,23 +21,6 @@
       uses: actions/setup-node@v1
       with:
         node-version: ${{ matrix.node-version }}
-<<<<<<< HEAD
-    - name: npm install and run build:prod
-      run: |
-        npm ci
-        npm run build:prod
-      env:
-        CI: true
-
-  build-submodules:
-
-    runs-on: ubuntu-latest
-
-    strategy:
-      matrix:
-        node-version: [12.x]
-
-=======
     - name: npm install
       run: npm ci
     - name: npm run build:prod
@@ -48,7 +31,6 @@
     strategy:
       matrix:
         node-version: [12.x]
->>>>>>> 105062c2
     steps:
     - uses: actions/checkout@v2
       with:
