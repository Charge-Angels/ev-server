PROJECT_NAME:=evse

.PHONY: all

default: all

mongo-express:
	docker-compose -p $(PROJECT_NAME) -f docker-compose-mongo-express.yml up -d

local-env:
	docker-compose -p $(PROJECT_NAME) -f docker-compose-local-env.yml up -d

server:
	docker-compose -p $(PROJECT_NAME) -f docker-compose-server.yml up -d

all: local-env server
<<<<<<< HEAD

reset-db:
	docker volume rm evse_mongo-data
=======
>>>>>>> 824bcd0f

clean-images:
	docker image prune -f

clean-volumes:
	docker volume prune -f

clean-mongo-data:
	-docker volume rm $(PROJECT_NAME)_mongo-data

clean-containers:
	-docker-compose -p $(PROJECT_NAME) -f docker-compose-local-env.yml down
	-docker-compose -p $(PROJECT_NAME) -f docker-compose-server.yml down
	-docker-compose -p $(PROJECT_NAME) -f docker-compose-mongo-express.yml down

dist-clean: clean-containers clean-mongo-data clean-volumes
	docker image prune -a -f<|MERGE_RESOLUTION|>--- conflicted
+++ resolved
@@ -14,12 +14,6 @@
 	docker-compose -p $(PROJECT_NAME) -f docker-compose-server.yml up -d
 
 all: local-env server
-<<<<<<< HEAD
-
-reset-db:
-	docker volume rm evse_mongo-data
-=======
->>>>>>> 824bcd0f
 
 clean-images:
 	docker image prune -f
